package controllers_test

import (
	"bytes"
	"encoding/json"
	"net/http"
	"net/http/httptest"
	"testing"

	. "github.com/petergtz/pegomock/v4"
	"github.com/runatlantis/atlantis/server/controllers"
	. "github.com/runatlantis/atlantis/server/core/locking/mocks"
	"github.com/runatlantis/atlantis/server/events"
	"github.com/runatlantis/atlantis/server/events/command"
	. "github.com/runatlantis/atlantis/server/events/mocks"
	"github.com/runatlantis/atlantis/server/events/models"
	. "github.com/runatlantis/atlantis/server/events/vcs/mocks"
	"github.com/runatlantis/atlantis/server/logging"
	"github.com/runatlantis/atlantis/server/metrics"
	. "github.com/runatlantis/atlantis/testing"
)

const atlantisTokenHeader = "X-Atlantis-Token"
const atlantisToken = "token"

func TestAPIController_Plan(t *testing.T) {
	ac, projectCommandBuilder, projectCommandRunner := setup(t)

	cases := []struct {
		repository string
		ref        string
		vcsType    string
		pr         int
		projects   []string
		paths      []struct {
			Directory string
			Workspace string
		}
	}{
		{
			repository: "Repo",
			ref:        "main",
			vcsType:    "Gitlab",
			projects:   []string{"default"},
		},
		{
			repository: "Repo",
			ref:        "main",
			vcsType:    "Gitlab",
			pr:         1,
		},
		{
			repository: "Repo",
			ref:        "main",
			vcsType:    "Gitlab",
			paths: []struct {
				Directory string
				Workspace string
			}{
				{
					Directory: ".",
					Workspace: "myworkspace",
				},
				{
					Directory: "./myworkspace2",
					Workspace: "myworkspace2",
				},
			},
		},
		{
			repository: "Repo",
			ref:        "main",
			vcsType:    "Gitlab",
			pr:         1,
			projects:   []string{"test"},
			paths: []struct {
				Directory string
				Workspace string
			}{
				{
					Directory: ".",
					Workspace: "myworkspace",
				},
			},
		},
	}

	expectedCalls := 0
	for _, c := range cases {
		body, _ := json.Marshal(controllers.APIRequest{
			Repository: c.repository,
			Ref:        c.ref,
			Type:       c.vcsType,
			PR:         c.pr,
			Projects:   c.projects,
			Paths:      c.paths,
		})

		req, _ := http.NewRequest("POST", "", bytes.NewBuffer(body))
		req.Header.Set(atlantisTokenHeader, atlantisToken)
		w := httptest.NewRecorder()
		ac.Plan(w, req)
		ResponseContains(t, w, http.StatusOK, "")

		expectedCalls += len(c.projects)
		expectedCalls += len(c.paths)
	}

	projectCommandBuilder.VerifyWasCalled(Times(expectedCalls)).BuildPlanCommands(Any[*command.Context](), Any[*events.CommentCommand]())
	projectCommandRunner.VerifyWasCalled(Times(expectedCalls)).Plan(Any[command.ProjectContext]())
}

func TestAPIController_Apply(t *testing.T) {
	ac, projectCommandBuilder, projectCommandRunner := setup(t)

	cases := []struct {
		repository string
		ref        string
		vcsType    string
		pr         int
		projects   []string
		paths      []struct {
			Directory string
			Workspace string
		}
	}{
		{
			repository: "Repo",
			ref:        "main",
			vcsType:    "Gitlab",
			projects:   []string{"default"},
		},
		{
			repository: "Repo",
			ref:        "main",
			vcsType:    "Gitlab",
			pr:         1,
		},
		{
			repository: "Repo",
			ref:        "main",
			vcsType:    "Gitlab",
			paths: []struct {
				Directory string
				Workspace string
			}{
				{
					Directory: ".",
					Workspace: "myworkspace",
				},
				{
					Directory: "./myworkspace2",
					Workspace: "myworkspace2",
				},
			},
		},
		{
			repository: "Repo",
			ref:        "main",
			vcsType:    "Gitlab",
			pr:         1,
			projects:   []string{"test"},
			paths: []struct {
				Directory string
				Workspace string
			}{
				{
					Directory: ".",
					Workspace: "myworkspace",
				},
			},
		},
	}

	expectedCalls := 0
	for _, c := range cases {
		body, _ := json.Marshal(controllers.APIRequest{
			Repository: c.repository,
			Ref:        c.ref,
			Type:       c.vcsType,
			PR:         c.pr,
			Projects:   c.projects,
			Paths:      c.paths,
		})

		req, _ := http.NewRequest("POST", "", bytes.NewBuffer(body))
		req.Header.Set(atlantisTokenHeader, atlantisToken)
		w := httptest.NewRecorder()
		ac.Apply(w, req)
		ResponseContains(t, w, http.StatusOK, "")

		expectedCalls += len(c.projects)
		expectedCalls += len(c.paths)
	}

	projectCommandBuilder.VerifyWasCalled(Times(expectedCalls)).BuildApplyCommands(Any[*command.Context](), Any[*events.CommentCommand]())
	projectCommandRunner.VerifyWasCalled(Times(expectedCalls)).Plan(Any[command.ProjectContext]())
	projectCommandRunner.VerifyWasCalled(Times(expectedCalls)).Apply(Any[command.ProjectContext]())
}

func setup(t *testing.T) (controllers.APIController, *MockProjectCommandBuilder, *MockProjectCommandRunner) {
	RegisterMockTestingT(t)
	locker := NewMockLocker()
	logger := logging.NewNoopLogger(t)
	parser := NewMockEventParsing()
	repoAllowlistChecker, err := events.NewRepoAllowlistChecker("*")
	scope, _, _ := metrics.NewLoggingScope(logger, "null")
	vcsClient := NewMockClient()
	workingDir := NewMockWorkingDir()
	Ok(t, err)

	workingDirLocker := NewMockWorkingDirLocker()
	When(workingDirLocker.TryLock(Any[string](), Any[int](), Eq(events.DefaultWorkspace), Eq(events.DefaultRepoRelDir))).
		ThenReturn(func() {}, nil)

	projectCommandBuilder := NewMockProjectCommandBuilder()
	When(projectCommandBuilder.BuildPlanCommands(Any[*command.Context](), Any[*events.CommentCommand]())).
		ThenReturn([]command.ProjectContext{{
			CommandName: command.Plan,
		}}, nil)
	When(projectCommandBuilder.BuildApplyCommands(Any[*command.Context](), Any[*events.CommentCommand]())).
		ThenReturn([]command.ProjectContext{{
			CommandName: command.Apply,
		}}, nil)

	projectCommandRunner := NewMockProjectCommandRunner()
	When(projectCommandRunner.Plan(Any[command.ProjectContext]())).ThenReturn(command.ProjectResult{
		PlanSuccess: &models.PlanSuccess{},
	})
	When(projectCommandRunner.Apply(Any[command.ProjectContext]())).ThenReturn(command.ProjectResult{
		ApplySuccess: "success",
	})

	preWorkflowHooksCommandRunner := NewMockPreWorkflowHooksCommandRunner()

	When(preWorkflowHooksCommandRunner.RunPreHooks(Any[*command.Context](), Any[*events.CommentCommand]())).ThenReturn(nil)

	postWorkflowHooksCommandRunner := NewMockPostWorkflowHooksCommandRunner()

	When(postWorkflowHooksCommandRunner.RunPostHooks(Any[*command.Context](), Any[*events.CommentCommand]())).ThenReturn(nil)

	commitStatusUpdater := NewMockCommitStatusUpdater()

	When(commitStatusUpdater.UpdateCombined(Any[logging.SimpleLogging](), Any[models.Repo](), Any[models.PullRequest](), Any[models.CommitStatus](), Any[command.Name]())).ThenReturn(nil)

	ac := controllers.APIController{
		APISecret:                      []byte(atlantisToken),
		Locker:                         locker,
		Logger:                         logger,
		Scope:                          scope,
		Parser:                         parser,
		ProjectCommandBuilder:          projectCommandBuilder,
		ProjectPlanCommandRunner:       projectCommandRunner,
		ProjectApplyCommandRunner:      projectCommandRunner,
		PreWorkflowHooksCommandRunner:  preWorkflowHooksCommandRunner,
		PostWorkflowHooksCommandRunner: postWorkflowHooksCommandRunner,
		VCSClient:                      vcsClient,
		RepoAllowlistChecker:           repoAllowlistChecker,
<<<<<<< HEAD
		WorkingDir:                     workingDir,
		WorkingDirLocker:               workingDirLocker,
=======
		CommitStatusUpdater:            commitStatusUpdater,
>>>>>>> 38ba3869
	}
	return ac, projectCommandBuilder, projectCommandRunner
}<|MERGE_RESOLUTION|>--- conflicted
+++ resolved
@@ -256,12 +256,9 @@
 		PostWorkflowHooksCommandRunner: postWorkflowHooksCommandRunner,
 		VCSClient:                      vcsClient,
 		RepoAllowlistChecker:           repoAllowlistChecker,
-<<<<<<< HEAD
 		WorkingDir:                     workingDir,
 		WorkingDirLocker:               workingDirLocker,
-=======
 		CommitStatusUpdater:            commitStatusUpdater,
->>>>>>> 38ba3869
 	}
 	return ac, projectCommandBuilder, projectCommandRunner
 }