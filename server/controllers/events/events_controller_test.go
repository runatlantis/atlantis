// Copyright 2017 HootSuite Media Inc.
//
// Licensed under the Apache License, Version 2.0 (the License);
// you may not use this file except in compliance with the License.
// You may obtain a copy of the License at
//    http://www.apache.org/licenses/LICENSE-2.0
// Unless required by applicable law or agreed to in writing, software
// distributed under the License is distributed on an AS IS BASIS,
// WITHOUT WARRANTIES OR CONDITIONS OF ANY KIND, either express or implied.
// See the License for the specific language governing permissions and
// limitations under the License.
// Modified hereafter by contributors to runatlantis/atlantis.

package events_test

import (
	"bytes"
	"errors"
	"fmt"
	"io"
	"net/http"
	"net/http/httptest"
	"os"
	"path/filepath"
	"strings"
	"testing"

	"github.com/drmaxgit/go-azuredevops/azuredevops"
	"github.com/google/go-github/v71/github"
	. "github.com/petergtz/pegomock/v4"
	events_controllers "github.com/runatlantis/atlantis/server/controllers/events"
	"github.com/runatlantis/atlantis/server/controllers/events/mocks"
	"github.com/runatlantis/atlantis/server/events"
	"github.com/runatlantis/atlantis/server/events/command"
	emocks "github.com/runatlantis/atlantis/server/events/mocks"
	"github.com/runatlantis/atlantis/server/events/models"
	vcsmocks "github.com/runatlantis/atlantis/server/events/vcs/mocks"
	"github.com/runatlantis/atlantis/server/logging"
	"github.com/runatlantis/atlantis/server/metrics/metricstest"
	. "github.com/runatlantis/atlantis/testing"
	gitlab "gitlab.com/gitlab-org/api/client-go"
)

const githubHeader = "X-Github-Event"
const giteaHeader = "X-Gitea-Event"
const gitlabHeader = "X-Gitlab-Event"
const azuredevopsHeader = "Request-Id"

var user = []byte("user")
var secret = []byte("secret")

func TestPost_NotGithubOrGitlab(t *testing.T) {
	t.Log("when the request is not for gitlab or github a 400 is returned")
	e, _, _, _, _, _, _, _, _ := setup(t)
	w := httptest.NewRecorder()
	req, _ := http.NewRequest("GET", "", bytes.NewBuffer(nil))
	e.Post(w, req)
	ResponseContains(t, w, http.StatusBadRequest, "Ignoring request")
}

func TestPost_UnsupportedVCSGithub(t *testing.T) {
	t.Log("when the request is for an unsupported vcs a 400 is returned")
	e, _, _, _, _, _, _, _, _ := setup(t)
	e.SupportedVCSHosts = nil
	req, _ := http.NewRequest("GET", "", bytes.NewBuffer(nil))
	req.Header.Set(githubHeader, "value")
	w := httptest.NewRecorder()
	e.Post(w, req)
	ResponseContains(t, w, http.StatusBadRequest, "Ignoring request since not configured to support GitHub")
}

func TestPost_UnsupportedVCSGitea(t *testing.T) {
	t.Log("when the request is for an unsupported vcs a 400 is returned")
	e, _, _, _, _, _, _, _, _ := setup(t)
	e.SupportedVCSHosts = nil
	req, _ := http.NewRequest("GET", "", bytes.NewBuffer(nil))
	req.Header.Set(giteaHeader, "value")
	w := httptest.NewRecorder()
	e.Post(w, req)
	ResponseContains(t, w, http.StatusBadRequest, "Ignoring request since not configured to support Gitea")
}

func TestPost_UnsupportedVCSGitlab(t *testing.T) {
	t.Log("when the request is for an unsupported vcs a 400 is returned")
	e, _, _, _, _, _, _, _, _ := setup(t)
	e.SupportedVCSHosts = nil
	req, _ := http.NewRequest("GET", "", bytes.NewBuffer(nil))
	req.Header.Set(gitlabHeader, "value")
	w := httptest.NewRecorder()
	e.Post(w, req)
	ResponseContains(t, w, http.StatusBadRequest, "Ignoring request since not configured to support GitLab")
}

func TestPost_InvalidGithubSecret(t *testing.T) {
	t.Log("when the github payload can't be validated a 400 is returned")
	e, v, _, _, _, _, _, _, _ := setup(t)
	w := httptest.NewRecorder()
	req, _ := http.NewRequest("GET", "", bytes.NewBuffer(nil))
	req.Header.Set(githubHeader, "value")
	When(v.Validate(req, secret)).ThenReturn(nil, errors.New("err"))
	e.Post(w, req)
	ResponseContains(t, w, http.StatusBadRequest, "err")
}

func TestPost_InvalidGiteaSecret(t *testing.T) {
	t.Log("when the gitea payload can't be validated a 400 is returned")
	e, v, _, _, _, _, _, _, _ := setup(t)
	w := httptest.NewRecorder()
	req, _ := http.NewRequest("GET", "", bytes.NewBuffer(nil))
	req.Header.Set(giteaHeader, "value")
	When(v.Validate(req, secret)).ThenReturn(nil, errors.New("err"))
	e.Post(w, req)
	ResponseContains(t, w, http.StatusBadRequest, "request did not pass validation")
}

func TestPost_InvalidGitlabSecret(t *testing.T) {
	t.Log("when the gitlab payload can't be validated a 400 is returned")
	e, _, gl, _, _, _, _, _, _ := setup(t)
	w := httptest.NewRecorder()
	req, _ := http.NewRequest("GET", "", bytes.NewBuffer(nil))
	req.Header.Set(gitlabHeader, "value")
	When(gl.ParseAndValidate(req, secret)).ThenReturn(nil, errors.New("err"))
	e.Post(w, req)
	ResponseContains(t, w, http.StatusBadRequest, "err")
}

func TestPost_UnsupportedGithubEvent(t *testing.T) {
	t.Log("when the event type is an unsupported github event we ignore it")
	e, v, _, _, _, _, _, _, _ := setup(t)
	w := httptest.NewRecorder()
	req, _ := http.NewRequest("GET", "", bytes.NewBuffer(nil))
	req.Header.Set(githubHeader, "value")
	When(v.Validate(req, nil)).ThenReturn([]byte(`{"not an event": ""}`), nil)
	e.Post(w, req)
	ResponseContains(t, w, http.StatusOK, "Ignoring unsupported event")
}

func TestPost_UnsupportedGiteaEvent(t *testing.T) {
	t.Log("when the event type is an unsupported gitea event we ignore it")
	e, v, _, _, _, _, _, _, _ := setup(t)
	w := httptest.NewRecorder()
	req, _ := http.NewRequest("GET", "", bytes.NewBuffer(nil))
	req.Header.Set(giteaHeader, "value")
	e.GiteaWebhookSecret = nil
	When(v.Validate(req, nil)).ThenReturn([]byte(`{"not an event": ""}`), nil)
	e.Post(w, req)
	ResponseContains(t, w, http.StatusOK, "Ignoring unsupported Gitea event")
}

func TestPost_UnsupportedGitlabEvent(t *testing.T) {
	t.Log("when the event type is an unsupported gitlab event we ignore it")
	e, _, gl, _, _, _, _, _, _ := setup(t)
	w := httptest.NewRecorder()
	req, _ := http.NewRequest("GET", "", bytes.NewBuffer(nil))
	req.Header.Set(gitlabHeader, "value")
	When(gl.ParseAndValidate(req, secret)).ThenReturn([]byte(`{"not an event": ""}`), nil)
	e.Post(w, req)
	ResponseContains(t, w, http.StatusOK, "Ignoring unsupported event")
}

// Test that if the comment comes from a commit rather than a merge request,
// we give an error and ignore it.
func TestPost_GitlabCommentOnCommit(t *testing.T) {
	e, _, gl, _, _, _, _, _, _ := setup(t)
	req, _ := http.NewRequest("GET", "", bytes.NewBuffer(nil))
	w := httptest.NewRecorder()
	req.Header.Set(gitlabHeader, "value")
	When(gl.ParseAndValidate(req, secret)).ThenReturn(gitlab.CommitCommentEvent{}, nil)
	e.Post(w, req)
	ResponseContains(t, w, http.StatusOK, "Ignoring comment on commit event")
}

func TestPost_GithubCommentNotCreated(t *testing.T) {
	t.Log("when the event is a github comment but it's not a created event we ignore it")
	e, v, _, _, _, _, _, _, _ := setup(t)
	req, _ := http.NewRequest("GET", "", bytes.NewBuffer(nil))
	req.Header.Set(githubHeader, "issue_comment")
	// comment action is deleted, not created
	event := `{"action": "deleted"}`
	When(v.Validate(req, secret)).ThenReturn([]byte(event), nil)
	w := httptest.NewRecorder()
	e.Post(w, req)
	ResponseContains(t, w, http.StatusOK, "Ignoring comment event since action was not created")
}

func TestPost_GithubInvalidComment(t *testing.T) {
	t.Log("when the event is a github comment without all expected data we return a 400")
	e, v, _, _, p, _, _, _, _ := setup(t)
	req, _ := http.NewRequest("GET", "", bytes.NewBuffer(nil))
	req.Header.Set(githubHeader, "issue_comment")
	event := `{"action": "created"}`
	When(v.Validate(req, secret)).ThenReturn([]byte(event), nil)
	When(p.ParseGithubIssueCommentEvent(Any[logging.SimpleLogging](), Any[*github.IssueCommentEvent]())).ThenReturn(models.Repo{}, models.User{}, 1, errors.New("err"))
	w := httptest.NewRecorder()
	e.Post(w, req)
	ResponseContains(t, w, http.StatusBadRequest, "Failed parsing event")
}

func TestPost_GitlabCommentInvalidCommand(t *testing.T) {
	t.Log("when the event is a gitlab comment with an invalid command we ignore it")
	e, _, gl, _, _, _, _, _, cp := setup(t)
	req, _ := http.NewRequest("GET", "", bytes.NewBuffer(nil))
	req.Header.Set(gitlabHeader, "value")
	When(gl.ParseAndValidate(req, secret)).ThenReturn(gitlab.MergeCommentEvent{}, nil)
	When(cp.Parse("", models.Gitlab)).ThenReturn(events.CommentParseResult{Ignore: true})
	w := httptest.NewRecorder()
	e.Post(w, req)
	ResponseContains(t, w, http.StatusOK, "Ignoring non-command comment: \"\"")
}

func TestPost_GithubCommentInvalidCommand(t *testing.T) {
	t.Log("when the event is a github comment with an invalid command we ignore it")
	e, v, _, _, p, _, _, vcsClient, cp := setup(t)
	req, _ := http.NewRequest("GET", "", bytes.NewBuffer(nil))
	req.Header.Set(githubHeader, "issue_comment")
	event := `{"action": "created"}`
	When(v.Validate(req, secret)).ThenReturn([]byte(event), nil)
	When(p.ParseGithubIssueCommentEvent(Any[logging.SimpleLogging](), Any[*github.IssueCommentEvent]())).ThenReturn(models.Repo{}, models.User{}, 1, nil)
	When(cp.Parse("", models.Github)).ThenReturn(events.CommentParseResult{Ignore: true})
	w := httptest.NewRecorder()
	e.Post(w, req)
	ResponseContains(t, w, http.StatusOK, "Ignoring non-command comment: \"\"")
	vcsClient.VerifyWasCalled(Never()).ReactToComment(Any[logging.SimpleLogging](), Eq(models.Repo{}), Eq(1), Eq(int64(1)), Eq("eyes"))
}

func TestPost_GitlabCommentNotAllowlisted(t *testing.T) {
	t.Log("when the event is a gitlab comment from a repo that isn't allowlisted we comment with an error")
	RegisterMockTestingT(t)
	vcsClient := vcsmocks.NewMockClient()
	logger := logging.NewNoopLogger(t)
<<<<<<< HEAD
	scope, closer, _ := metrics.NewLoggingScope(logger, "null")
	t.Cleanup(func() {
		if closer != nil {
			closer.Close()
		}
	})
=======
	scope := metricstest.NewLoggingScope(t, logger, "null")
>>>>>>> 01ab5b1e
	e := events_controllers.VCSEventsController{
		Logger:                       logger,
		Scope:                        scope,
		CommentParser:                &events.CommentParser{ExecutableName: "atlantis"},
		GitlabRequestParserValidator: &events_controllers.DefaultGitlabRequestParserValidator{},
		Parser:                       &events.EventParser{},
		SupportedVCSHosts:            []models.VCSHostType{models.Gitlab},
		RepoAllowlistChecker:         &events.RepoAllowlistChecker{},
		VCSClient:                    vcsClient,
	}
	requestJSON, err := os.ReadFile(filepath.Join("testdata", "gitlabMergeCommentEvent_notAllowlisted.json"))
	Ok(t, err)
	req, _ := http.NewRequest("GET", "", bytes.NewBuffer(requestJSON))
	req.Header.Set(gitlabHeader, "Note Hook")
	w := httptest.NewRecorder()
	e.Post(w, req)

	resp := w.Result()
	defer resp.Body.Close()
	Equals(t, http.StatusForbidden, resp.StatusCode)
	body, _ := io.ReadAll(resp.Body)
	exp := "Repo not allowlisted"
	Assert(t, strings.Contains(string(body), exp), "exp %q to be contained in %q", exp, string(body))
	expRepo, _ := models.NewRepo(models.Gitlab, "gitlabhq/gitlab-test", "https://example.com/gitlabhq/gitlab-test.git", "", "")
	vcsClient.VerifyWasCalledOnce().CreateComment(
		Any[logging.SimpleLogging](), Eq(expRepo), Eq(1), Eq("```\nError: This repo is not allowlisted for Atlantis.\n```"), Eq(""))
}

func TestPost_GitlabCommentNotAllowlistedWithSilenceErrors(t *testing.T) {
	t.Log("when the event is a gitlab comment from a repo that isn't allowlisted and we are silencing errors, do not comment with an error")
	RegisterMockTestingT(t)
	vcsClient := vcsmocks.NewMockClient()
	logger := logging.NewNoopLogger(t)
<<<<<<< HEAD
	scope, closer, _ := metrics.NewLoggingScope(logger, "null")
	t.Cleanup(func() {
		if closer != nil {
			closer.Close()
		}
	})
=======
	scope := metricstest.NewLoggingScope(t, logger, "null")
>>>>>>> 01ab5b1e
	e := events_controllers.VCSEventsController{
		Logger:                       logger,
		Scope:                        scope,
		CommentParser:                &events.CommentParser{ExecutableName: "atlantis"},
		GitlabRequestParserValidator: &events_controllers.DefaultGitlabRequestParserValidator{},
		Parser:                       &events.EventParser{},
		SupportedVCSHosts:            []models.VCSHostType{models.Gitlab},
		RepoAllowlistChecker:         &events.RepoAllowlistChecker{},
		VCSClient:                    vcsClient,
		SilenceAllowlistErrors:       true,
	}
	requestJSON, err := os.ReadFile(filepath.Join("testdata", "gitlabMergeCommentEvent_notAllowlisted.json"))
	Ok(t, err)
	req, _ := http.NewRequest("GET", "", bytes.NewBuffer(requestJSON))
	req.Header.Set(gitlabHeader, "Note Hook")
	w := httptest.NewRecorder()
	e.Post(w, req)

	resp := w.Result()
	defer resp.Body.Close()
	Equals(t, http.StatusForbidden, resp.StatusCode)
	body, _ := io.ReadAll(resp.Body)
	exp := "Repo not allowlisted"
	Assert(t, strings.Contains(string(body), exp), "exp %q to be contained in %q", exp, string(body))
	vcsClient.VerifyWasCalled(Never()).CreateComment(Any[logging.SimpleLogging](), Any[models.Repo](), Any[int](), Any[string](), Any[string]())

}

func TestPost_GithubCommentNotAllowlisted(t *testing.T) {
	t.Log("when the event is a github comment from a repo that isn't allowlisted we comment with an error")
	RegisterMockTestingT(t)
	vcsClient := vcsmocks.NewMockClient()
	logger := logging.NewNoopLogger(t)
<<<<<<< HEAD
	scope, closer, _ := metrics.NewLoggingScope(logger, "null")
	t.Cleanup(func() {
		if closer != nil {
			closer.Close()
		}
	})
=======
	scope := metricstest.NewLoggingScope(t, logger, "null")
>>>>>>> 01ab5b1e
	e := events_controllers.VCSEventsController{
		Logger:                 logger,
		Scope:                  scope,
		GithubRequestValidator: &events_controllers.DefaultGithubRequestValidator{},
		CommentParser:          &events.CommentParser{ExecutableName: "atlantis"},
		Parser:                 &events.EventParser{},
		SupportedVCSHosts:      []models.VCSHostType{models.Github},
		RepoAllowlistChecker:   &events.RepoAllowlistChecker{},
		VCSClient:              vcsClient,
	}
	requestJSON, err := os.ReadFile(filepath.Join("testdata", "githubIssueCommentEvent_notAllowlisted.json"))
	Ok(t, err)
	req, _ := http.NewRequest("GET", "", bytes.NewBuffer(requestJSON))
	req.Header.Set("Content-Type", "application/json")
	req.Header.Set(githubHeader, "issue_comment")
	w := httptest.NewRecorder()
	e.Post(w, req)

	resp := w.Result()
	defer resp.Body.Close()
	Equals(t, http.StatusForbidden, resp.StatusCode)
	body, _ := io.ReadAll(resp.Body)
	exp := "Repo not allowlisted"
	Assert(t, strings.Contains(string(body), exp), "exp %q to be contained in %q", exp, string(body))
	expRepo, _ := models.NewRepo(models.Github, "baxterthehacker/public-repo", "https://github.com/baxterthehacker/public-repo.git", "", "")
	vcsClient.VerifyWasCalledOnce().CreateComment(
		Any[logging.SimpleLogging](), Eq(expRepo), Eq(2), Eq("```\nError: This repo is not allowlisted for Atlantis.\n```"), Eq(""))
}

func TestPost_GithubCommentNotAllowlistedWithSilenceErrors(t *testing.T) {
	t.Log("when the event is a github comment from a repo that isn't allowlisted and we are silencing errors, do not comment with an error")
	RegisterMockTestingT(t)
	vcsClient := vcsmocks.NewMockClient()
	logger := logging.NewNoopLogger(t)
<<<<<<< HEAD
	scope, closer, _ := metrics.NewLoggingScope(logger, "null")
	t.Cleanup(func() {
		if closer != nil {
			closer.Close()
		}
	})
=======
	scope := metricstest.NewLoggingScope(t, logger, "null")
>>>>>>> 01ab5b1e
	e := events_controllers.VCSEventsController{
		Logger:                 logger,
		Scope:                  scope,
		GithubRequestValidator: &events_controllers.DefaultGithubRequestValidator{},
		CommentParser:          &events.CommentParser{ExecutableName: "atlantis"},
		Parser:                 &events.EventParser{},
		SupportedVCSHosts:      []models.VCSHostType{models.Github},
		RepoAllowlistChecker:   &events.RepoAllowlistChecker{},
		VCSClient:              vcsClient,
		SilenceAllowlistErrors: true,
	}
	requestJSON, err := os.ReadFile(filepath.Join("testdata", "githubIssueCommentEvent_notAllowlisted.json"))
	Ok(t, err)
	req, _ := http.NewRequest("GET", "", bytes.NewBuffer(requestJSON))
	req.Header.Set("Content-Type", "application/json")
	req.Header.Set(githubHeader, "issue_comment")
	w := httptest.NewRecorder()
	e.Post(w, req)

	resp := w.Result()
	defer resp.Body.Close()
	Equals(t, http.StatusForbidden, resp.StatusCode)
	body, _ := io.ReadAll(resp.Body)
	exp := "Repo not allowlisted"
	Assert(t, strings.Contains(string(body), exp), "exp %q to be contained in %q", exp, string(body))
	vcsClient.VerifyWasCalled(Never()).CreateComment(Any[logging.SimpleLogging](), Any[models.Repo](), Any[int](), Any[string](), Any[string]())
}

func TestPost_GitlabCommentResponse(t *testing.T) {
	// When the event is a gitlab comment that warrants a comment response we comment back.
	e, _, gl, _, _, _, _, vcsClient, cp := setup(t)
	req, _ := http.NewRequest("GET", "", bytes.NewBuffer(nil))
	req.Header.Set(gitlabHeader, "value")
	When(gl.ParseAndValidate(req, secret)).ThenReturn(gitlab.MergeCommentEvent{}, nil)
	When(cp.Parse("", models.Gitlab)).ThenReturn(events.CommentParseResult{CommentResponse: "a comment"})
	w := httptest.NewRecorder()
	e.Post(w, req)
	vcsClient.VerifyWasCalledOnce().CreateComment(Any[logging.SimpleLogging](), Eq(models.Repo{}), Eq(0), Eq("a comment"), Eq(""))
	ResponseContains(t, w, http.StatusOK, "Commenting back on pull request")
}

func TestPost_GithubCommentResponse(t *testing.T) {
	t.Log("when the event is a github comment that warrants a comment response we comment back")
	e, v, _, _, p, _, _, vcsClient, cp := setup(t)
	req, _ := http.NewRequest("GET", "", bytes.NewBuffer(nil))
	req.Header.Set(githubHeader, "issue_comment")
	event := `{"action": "created"}`
	When(v.Validate(req, secret)).ThenReturn([]byte(event), nil)
	baseRepo := models.Repo{}
	user := models.User{}
	When(p.ParseGithubIssueCommentEvent(Any[logging.SimpleLogging](), Any[*github.IssueCommentEvent]())).ThenReturn(baseRepo, user, 1, nil)
	When(cp.Parse("", models.Github)).ThenReturn(events.CommentParseResult{CommentResponse: "a comment"})
	w := httptest.NewRecorder()

	e.Post(w, req)
	vcsClient.VerifyWasCalledOnce().CreateComment(Any[logging.SimpleLogging](), Eq(baseRepo), Eq(1), Eq("a comment"), Eq(""))
	ResponseContains(t, w, http.StatusOK, "Commenting back on pull request")
}

func TestPost_GitlabCommentSuccess(t *testing.T) {
	t.Log("when the event is a gitlab comment with a valid command we call the command handler")
	e, _, gl, _, _, cr, _, _, cp := setup(t)
	req, _ := http.NewRequest("GET", "", bytes.NewBuffer(nil))
	req.Header.Set(gitlabHeader, "value")
	cmd := events.CommentCommand{}
	When(gl.ParseAndValidate(req, secret)).ThenReturn(gitlab.MergeCommentEvent{}, nil)
	When(cp.Parse(Any[string](), Eq(models.Gitlab))).ThenReturn(events.CommentParseResult{Command: &cmd})
	w := httptest.NewRecorder()
	e.Post(w, req)
	ResponseContains(t, w, http.StatusOK, "Processing...")

	cr.VerifyWasCalledOnce().RunCommentCommand(models.Repo{}, &models.Repo{}, nil, models.User{}, 0, &cmd)
}

func TestPost_GithubCommentSuccess(t *testing.T) {
	t.Log("when the event is a github comment with a valid command we call the command handler")
	e, v, _, _, p, cr, _, _, cp := setup(t)
	req, _ := http.NewRequest("GET", "", bytes.NewBuffer(nil))
	req.Header.Set(githubHeader, "issue_comment")
	event := `{"action": "created"}`
	When(v.Validate(req, secret)).ThenReturn([]byte(event), nil)
	baseRepo := models.Repo{}
	user := models.User{}
	cmd := events.CommentCommand{}
	When(p.ParseGithubIssueCommentEvent(Any[logging.SimpleLogging](), Any[*github.IssueCommentEvent]())).ThenReturn(baseRepo, user, 1, nil)
	When(cp.Parse("", models.Github)).ThenReturn(events.CommentParseResult{Command: &cmd})
	w := httptest.NewRecorder()
	e.Post(w, req)
	ResponseContains(t, w, http.StatusOK, "Processing...")

	cr.VerifyWasCalledOnce().RunCommentCommand(baseRepo, nil, nil, user, 1, &cmd)
}

func TestPost_GithubCommentReaction(t *testing.T) {
	t.Log("when the event is a github comment with a valid command we call the ReactToComment handler")
	e, v, _, _, p, _, _, vcsClient, cp := setup(t)
	req, _ := http.NewRequest("GET", "", bytes.NewBuffer(nil))
	req.Header.Set(githubHeader, "issue_comment")
	testComment := "atlantis plan"
	event := fmt.Sprintf(`{"action": "created", "comment": {"body": "%v", "id": 1}}`, testComment)
	When(v.Validate(req, secret)).ThenReturn([]byte(event), nil)
	baseRepo := models.Repo{}
	user := models.User{}
	cmd := events.CommentCommand{Name: command.Plan}
	When(p.ParseGithubIssueCommentEvent(Any[logging.SimpleLogging](), Any[*github.IssueCommentEvent]())).ThenReturn(baseRepo, user, 1, nil)
	When(cp.Parse(testComment, models.Github)).ThenReturn(events.CommentParseResult{Command: &cmd})
	w := httptest.NewRecorder()
	e.Post(w, req)
	ResponseContains(t, w, http.StatusOK, "Processing...")

	vcsClient.VerifyWasCalledOnce().ReactToComment(Any[logging.SimpleLogging](), Eq(baseRepo), Eq(1), Eq(int64(1)), Eq("eyes"))
}

func TestPost_GilabCommentReaction(t *testing.T) {
	t.Log("when the event is a gitlab comment with a valid command we call the ReactToComment handler")
	e, _, gl, _, _, _, _, vcsClient, cp := setup(t)
	req, _ := http.NewRequest("GET", "", bytes.NewBuffer(nil))
	req.Header.Set(gitlabHeader, "value")
	cmd := events.CommentCommand{}
	When(gl.ParseAndValidate(req, secret)).ThenReturn(gitlab.MergeCommentEvent{}, nil)
	When(cp.Parse(Any[string](), Eq(models.Gitlab))).ThenReturn(events.CommentParseResult{Command: &cmd})
	w := httptest.NewRecorder()
	e.Post(w, req)
	ResponseContains(t, w, http.StatusOK, "Processing...")
	vcsClient.VerifyWasCalledOnce().ReactToComment(Any[logging.SimpleLogging](), Eq(models.Repo{}), Eq(0), Eq(int64(0)), Eq("eyes"))
}

func TestPost_GithubPullRequestInvalid(t *testing.T) {
	t.Log("when the event is a github pull request with invalid data we return a 400")
	e, v, _, _, p, _, _, _, _ := setup(t)
	req, _ := http.NewRequest("GET", "", bytes.NewBuffer(nil))
	req.Header.Set(githubHeader, "pull_request")

	event := `{"action": "closed"}`
	When(v.Validate(req, secret)).ThenReturn([]byte(event), nil)
	When(p.ParseGithubPullEvent(Any[logging.SimpleLogging](), Any[*github.PullRequestEvent]())).ThenReturn(models.PullRequest{}, models.OpenedPullEvent, models.Repo{}, models.Repo{}, models.User{}, errors.New("err"))
	w := httptest.NewRecorder()
	e.Post(w, req)
	ResponseContains(t, w, http.StatusBadRequest, "Error parsing pull data: err")
}

func TestPost_GitlabMergeRequestInvalid(t *testing.T) {
	t.Log("when the event is a gitlab merge request with invalid data we return a 400")
	e, _, gl, _, p, _, _, _, _ := setup(t)
	req, _ := http.NewRequest("GET", "", bytes.NewBuffer(nil))
	req.Header.Set(gitlabHeader, "value")
	When(gl.ParseAndValidate(req, secret)).ThenReturn(gitlab.MergeEvent{}, nil)
	repo := models.Repo{}
	pullRequest := models.PullRequest{State: models.ClosedPullState}
	When(p.ParseGitlabMergeRequestEvent(gitlab.MergeEvent{})).ThenReturn(pullRequest, models.OpenedPullEvent, repo, repo, models.User{}, errors.New("err"))
	w := httptest.NewRecorder()
	e.Post(w, req)
	ResponseContains(t, w, http.StatusBadRequest, "Error parsing webhook: err")
}

func TestPost_GithubPullRequestNotAllowlisted(t *testing.T) {
	t.Log("when the event is a github pull request to a non-allowlisted repo we return a 400")
	e, v, _, _, _, _, _, _, _ := setup(t)
	var err error
	e.RepoAllowlistChecker, err = events.NewRepoAllowlistChecker("github.com/nevermatch")
	Ok(t, err)
	req, _ := http.NewRequest("GET", "", bytes.NewBuffer(nil))
	req.Header.Set(githubHeader, "pull_request")

	event := `{"action": "closed"}`
	When(v.Validate(req, secret)).ThenReturn([]byte(event), nil)
	w := httptest.NewRecorder()
	e.Post(w, req)
	ResponseContains(t, w, http.StatusForbidden, "Pull request event from non-allowlisted repo")
}

func TestPost_GitlabMergeRequestNotAllowlisted(t *testing.T) {
	t.Log("when the event is a gitlab merge request to a non-allowlisted repo we return a 400")
	e, _, gl, _, p, _, _, _, _ := setup(t)
	req, _ := http.NewRequest("GET", "", bytes.NewBuffer(nil))
	req.Header.Set(gitlabHeader, "value")

	var err error
	e.RepoAllowlistChecker, err = events.NewRepoAllowlistChecker("github.com/nevermatch")
	Ok(t, err)
	When(gl.ParseAndValidate(req, secret)).ThenReturn(gitlab.MergeEvent{}, nil)
	repo := models.Repo{}
	pullRequest := models.PullRequest{State: models.ClosedPullState}
	When(p.ParseGitlabMergeRequestEvent(gitlab.MergeEvent{})).ThenReturn(pullRequest, models.OpenedPullEvent, repo, repo, models.User{}, nil)

	w := httptest.NewRecorder()
	e.Post(w, req)
	ResponseContains(t, w, http.StatusForbidden, "Pull request event from non-allowlisted repo")
}

func TestPost_GithubPullRequestUnsupportedAction(t *testing.T) {
	t.Skip("relies too much on mocks, should use real event parser")
	e, v, _, _, _, _, _, _, _ := setup(t)
	req, _ := http.NewRequest("GET", "", bytes.NewBuffer(nil))
	req.Header.Set(githubHeader, "pull_request")

	event := `{"action": "unsupported"}`
	When(v.Validate(req, secret)).ThenReturn([]byte(event), nil)
	w := httptest.NewRecorder()
	e.Parser = &events.EventParser{}
	e.Post(w, req)
	ResponseContains(t, w, http.StatusOK, "Ignoring non-actionable pull request event")
}

func TestPost_GitlabMergeRequestUnsupportedAction(t *testing.T) {
	t.Skip("relies too much on mocks, should use real event parser")
	t.Log("when the event is a gitlab merge request to a non-allowlisted repo we return a 400")
	e, _, gl, _, p, _, _, _, _ := setup(t)
	req, _ := http.NewRequest("GET", "", bytes.NewBuffer(nil))
	req.Header.Set(gitlabHeader, "value")
	var event gitlab.MergeEvent
	event.ObjectAttributes.Action = "unsupported"
	When(gl.ParseAndValidate(req, secret)).ThenReturn(event, nil)
	repo := models.Repo{}
	pullRequest := models.PullRequest{State: models.ClosedPullState}
	When(p.ParseGitlabMergeRequestEvent(event)).ThenReturn(pullRequest, repo, repo, models.User{}, nil)

	w := httptest.NewRecorder()
	e.Post(w, req)
	ResponseContains(t, w, http.StatusOK, "Ignoring non-actionable pull request event")
}

func TestPost_AzureDevopsPullRequestIgnoreEvent(t *testing.T) {
	t.Log("when the event is an azure devops pull request update that should not trigger workflow we ignore it")
	e, _, _, ado, _, _, _, _, _ := setup(t)

	event := `{
		"subscriptionId": "11111111-1111-1111-1111-111111111111",
		"notificationId": 1,
		"id": "22222222-2222-2222-2222-222222222222",
		"eventType": "git.pullrequest.updated",
		"publisherId": "tfs",
		"message": {
			"text": "Dev %s pull request 1 (Name in repo)"
		},
		"resource": {}}`

	cases := []struct {
		message string
	}{
		{
			"has changed the reviewer list on",
		},
		{
			"has approved",
		},
		{
			"has approved and left suggestions on",
		},
		{
			"is waiting for the author on",
		},
		{
			"rejected",
		},
		{
			"voted on",
		},
	}

	for _, c := range cases {
		t.Run(c.message, func(t *testing.T) {
			payload := fmt.Sprintf(event, c.message)
			req, _ := http.NewRequest("GET", "", strings.NewReader(payload))
			req.Header.Set(azuredevopsHeader, "reqID")
			When(ado.Validate(req, user, secret)).ThenReturn([]byte(payload), nil)
			w := httptest.NewRecorder()
			e.Parser = &events.EventParser{}
			e.Post(w, req)
			ResponseContains(t, w, http.StatusOK, "pull request updated event is not a supported type")
		})
	}
}

func TestPost_AzureDevopsPullRequestDeletedCommentIgnoreEvent(t *testing.T) {
	t.Log("when the event is an azure devops pull request deleted comment event we ignore it")
	e, _, _, ado, _, _, _, _, _ := setup(t)

	payload := `{
		"subscriptionId": "11111111-1111-1111-1111-111111111111",
		"notificationId": 1,
		"id": "22222222-2222-2222-2222-222222222222",
		"eventType": "ms.vss-code.git-pullrequest-comment-event",
		"publisherId": "tfs",
		"message": {
			"text": "Dev has deleted a pull request comment"
		},
		"resource": {
			"comment": {
				"id": 1,
				"isDeleted": true,
				"commentType": "text"
			}
		}
	}`

	t.Run("Dev has deleted a pull request comment", func(t *testing.T) {
		req, _ := http.NewRequest("GET", "", strings.NewReader(payload))
		req.Header.Set(azuredevopsHeader, "reqID")
		When(ado.Validate(req, user, secret)).ThenReturn([]byte(payload), nil)
		w := httptest.NewRecorder()
		e.Parser = &events.EventParser{}
		e.Post(w, req)
		ResponseContains(t, w, http.StatusOK, "Ignoring comment event since it is linked to deleting a pull request comment")
	})
}

func TestPost_AzureDevopsPullRequestCommentWebhookTestIgnoreEvent(t *testing.T) {
	t.Log("when the event is an azure devops webhook test we ignore it")
	e, _, _, ado, _, _, _, _, _ := setup(t)

	event := `{
		"subscriptionId": "11111111-1111-1111-1111-111111111111",
		"notificationId": 1,
		"id": "22222222-2222-2222-2222-222222222222",
		"eventType": "%s",
		"publisherId": "tfs",
		"message": {
			"text": "%s"
		},
		"resource": {
			"pullRequest": {
				"repository":{
					"url": "https://fabrikam.visualstudio.com/DefaultCollection/_apis/git/repositories/4bc14d40-c903-45e2-872e-0462c7748079"
				}
			},
			"comment": {
				"content": "This is my comment."
			}
		}}`

	cases := []struct {
		eventType string
		message   string
	}{
		{
			"ms.vss-code.git-pullrequest-comment-event",
			"Jamal Hartnett has edited a pull request comment",
		},
	}

	for _, c := range cases {
		t.Run(c.message, func(t *testing.T) {
			payload := fmt.Sprintf(event, c.eventType, c.message)
			req, _ := http.NewRequest("GET", "", strings.NewReader(payload))
			req.Header.Set(azuredevopsHeader, "reqID")
			When(ado.Validate(req, user, secret)).ThenReturn([]byte(payload), nil)
			w := httptest.NewRecorder()
			e.Parser = &events.EventParser{}
			e.Post(w, req)
			ResponseContains(t, w, http.StatusOK, "Ignoring Azure DevOps Test Event with Repo URL")
		})
	}
}

func TestPost_AzureDevopsPullRequestWebhookTestIgnoreEvent(t *testing.T) {
	t.Log("when the event is an azure devops webhook tests we ignore it")
	e, _, _, ado, _, _, _, _, _ := setup(t)

	event := `{
		"subscriptionId": "11111111-1111-1111-1111-111111111111",
		"notificationId": 1,
		"id": "22222222-2222-2222-2222-222222222222",
		"eventType": "%s",
		"publisherId": "tfs",
		"message": {
			"text": "%s"
		},
		"resource": {
			"repository":{
				"url": "https://fabrikam.visualstudio.com/DefaultCollection/_apis/git/repositories/4bc14d40-c903-45e2-872e-0462c7748079"
			}
		}}`

	cases := []struct {
		eventType string
		message   string
	}{
		{
			"git.pullrequest.created",
			"Jamal Hartnett created a new pull request",
		},
		{
			"git.pullrequest.updated",
			"Jamal Hartnett marked the pull request as completed",
		},
	}

	for _, c := range cases {
		t.Run(c.message, func(t *testing.T) {
			payload := fmt.Sprintf(event, c.eventType, c.message)
			req, _ := http.NewRequest("GET", "", strings.NewReader(payload))
			req.Header.Set(azuredevopsHeader, "reqID")
			When(ado.Validate(req, user, secret)).ThenReturn([]byte(payload), nil)
			w := httptest.NewRecorder()
			e.Parser = &events.EventParser{}
			e.Post(w, req)
			ResponseContains(t, w, http.StatusOK, "Ignoring Azure DevOps Test Event with Repo URL")
		})
	}
}

func TestPost_AzureDevopsPullRequestCommentPassingIgnores(t *testing.T) {
	t.Log("when the event should not be ignored it should pass through all ignore statements without error")
	e, _, _, ado, _, _, _, _, cp := setup(t)

	testComment := "atlantis plan"
	repo := models.Repo{}
	cmd := events.CommentCommand{Name: command.Plan}
	When(e.Parser.ParseAzureDevopsRepo(Any[*azuredevops.GitRepository]())).ThenReturn(repo, nil)
	When(cp.Parse(testComment, models.AzureDevops)).ThenReturn(events.CommentParseResult{Command: &cmd})
	payload := fmt.Sprintf(`{
		"subscriptionId": "11111111-1111-1111-1111-111111111111",
		"notificationId": 1,
		"id": "22222222-2222-2222-2222-222222222222",
		"eventType": "ms.vss-code.git-pullrequest-comment-event",
		"publisherId": "tfs",
		"message": {
			"text": "Testing to see if comment passes ignore conditions"
		},
		"resource": {
			"comment": {
				"id": 1,
				"commentType": "text",
				"content": "%v"
			},
			"pullRequest": {
				"pullRequestId": 1,
				"repository": {}
			}
		}
	}`, testComment)

	t.Run("Testing to see if comment passes ignore conditions", func(t *testing.T) {
		req, _ := http.NewRequest("GET", "", strings.NewReader(payload))
		req.Header.Set(azuredevopsHeader, "reqID")
		When(ado.Validate(req, user, secret)).ThenReturn([]byte(payload), nil)
		w := httptest.NewRecorder()
		e.Post(w, req)
		ResponseContains(t, w, http.StatusOK, "Processing...")
	})
}

func TestPost_GithubPullRequestClosedErrCleaningPull(t *testing.T) {
	t.Skip("relies too much on mocks, should use real event parser")
	t.Log("when the event is a closed pull request and we have an error calling CleanUpPull we return a 503")
	RegisterMockTestingT(t)
	e, v, _, _, p, _, c, _, _ := setup(t)
	req, _ := http.NewRequest("GET", "", bytes.NewBuffer(nil))
	req.Header.Set(githubHeader, "pull_request")

	event := `{"action": "closed"}`
	When(v.Validate(req, secret)).ThenReturn([]byte(event), nil)
	repo := models.Repo{}
	pull := models.PullRequest{State: models.ClosedPullState}
	When(p.ParseGithubPullEvent(Any[logging.SimpleLogging](), Any[*github.PullRequestEvent]())).ThenReturn(pull, models.OpenedPullEvent, repo, repo, models.User{}, nil)
	When(c.CleanUpPull(Any[logging.SimpleLogging](), repo, pull)).ThenReturn(errors.New("cleanup err"))
	w := httptest.NewRecorder()
	e.Post(w, req)
	ResponseContains(t, w, http.StatusInternalServerError, "Error cleaning pull request: cleanup err")
}

func TestPost_GitlabMergeRequestClosedErrCleaningPull(t *testing.T) {
	t.Skip("relies too much on mocks, should use real event parser")
	t.Log("when the event is a closed gitlab merge request and an error occurs calling CleanUpPull we return a 500")
	e, _, gl, _, p, _, c, _, _ := setup(t)
	req, _ := http.NewRequest("GET", "", bytes.NewBuffer(nil))
	req.Header.Set(gitlabHeader, "value")
	var event gitlab.MergeEvent
	event.ObjectAttributes.Action = "close"
	When(gl.ParseAndValidate(req, secret)).ThenReturn(event, nil)
	repo := models.Repo{}
	pullRequest := models.PullRequest{State: models.ClosedPullState}
	When(p.ParseGitlabMergeRequestEvent(event)).ThenReturn(pullRequest, models.OpenedPullEvent, repo, repo, models.User{}, nil)
	When(c.CleanUpPull(Any[logging.SimpleLogging](), repo, pullRequest)).ThenReturn(errors.New("err"))
	w := httptest.NewRecorder()
	e.Post(w, req)
	ResponseContains(t, w, http.StatusInternalServerError, "Error cleaning pull request: err")
}

func TestPost_GithubClosedPullRequestSuccess(t *testing.T) {
	t.Skip("relies too much on mocks, should use real event parser")
	t.Log("when the event is a pull request and everything works we return a 200")
	e, v, _, _, p, _, c, _, _ := setup(t)
	req, _ := http.NewRequest("GET", "", bytes.NewBuffer(nil))
	req.Header.Set(githubHeader, "pull_request")

	event := `{"action": "closed"}`
	When(v.Validate(req, secret)).ThenReturn([]byte(event), nil)
	repo := models.Repo{}
	pull := models.PullRequest{State: models.ClosedPullState}
	When(p.ParseGithubPullEvent(Any[logging.SimpleLogging](), Any[*github.PullRequestEvent]())).ThenReturn(pull, models.OpenedPullEvent, repo, repo, models.User{}, nil)
	When(c.CleanUpPull(Any[logging.SimpleLogging](), repo, pull)).ThenReturn(nil)
	w := httptest.NewRecorder()
	e.Post(w, req)
	ResponseContains(t, w, http.StatusOK, "Pull request cleaned successfully")
}

func TestPost_GitlabMergeRequestSuccess(t *testing.T) {
	t.Skip("relies too much on mocks, should use real event parser")
	t.Log("when the event is a gitlab merge request and the cleanup works we return a 200")
	e, _, gl, _, p, _, _, _, _ := setup(t)
	req, _ := http.NewRequest("GET", "", bytes.NewBuffer(nil))
	req.Header.Set(gitlabHeader, "value")
	When(gl.ParseAndValidate(req, secret)).ThenReturn(gitlab.MergeEvent{}, nil)
	repo := models.Repo{}
	pullRequest := models.PullRequest{State: models.ClosedPullState}
	When(p.ParseGitlabMergeRequestEvent(gitlab.MergeEvent{})).ThenReturn(pullRequest, models.OpenedPullEvent, repo, repo, models.User{}, nil)
	w := httptest.NewRecorder()
	e.Post(w, req)
	ResponseContains(t, w, http.StatusOK, "Pull request cleaned successfully")
}

// Test Bitbucket server pull closed events.
func TestPost_BBServerPullClosed(t *testing.T) {
	cases := []struct {
		header string
	}{
		{
			"pr:deleted",
		},
		{
			"pr:merged",
		},
		{
			"pr:declined",
		},
	}

	for _, c := range cases {
		t.Run(c.header, func(t *testing.T) {
			RegisterMockTestingT(t)
			pullCleaner := emocks.NewMockPullCleaner()
			allowlist, err := events.NewRepoAllowlistChecker("*")
			Ok(t, err)
			logger := logging.NewNoopLogger(t)
<<<<<<< HEAD
			scope, closer, _ := metrics.NewLoggingScope(logger, "null")
			t.Cleanup(func() {
				if closer != nil {
					closer.Close()
				}
			})
=======
			scope := metricstest.NewLoggingScope(t, logger, "null")
>>>>>>> 01ab5b1e
			ec := &events_controllers.VCSEventsController{
				PullCleaner: pullCleaner,
				Parser: &events.EventParser{
					BitbucketUser:      "bb-user",
					BitbucketToken:     "bb-token",
					BitbucketServerURL: "https://bbserver.com",
				},
				RepoAllowlistChecker: allowlist,
				SupportedVCSHosts:    []models.VCSHostType{models.BitbucketServer},
				VCSClient:            nil,
				Logger:               logger,
				Scope:                scope,
			}

			// Build HTTP request.
			requestBytes, err := os.ReadFile(filepath.Join("testdata", "bb-server-pull-deleted-event.json"))
			// Replace the eventKey field with our event type.
			requestJSON := strings.ReplaceAll(string(requestBytes), `"eventKey":"pr:deleted",`, fmt.Sprintf(`"eventKey":"%s",`, c.header))
			Ok(t, err)
			req, err := http.NewRequest("POST", "/events", bytes.NewBuffer([]byte(requestJSON)))
			Ok(t, err)
			req.Header.Set("Content-Type", "application/json")
			req.Header.Set("X-Event-Key", c.header)
			req.Header.Set("X-Request-ID", "request-id")

			// Send the request.
			w := httptest.NewRecorder()
			ec.Post(w, req)

			// Make our assertions.
			ResponseContains(t, w, 200, "Pull request cleaned successfully")

			expRepo := models.Repo{
				FullName:          "project/repository",
				Owner:             "project",
				Name:              "repository",
				CloneURL:          "https://bb-user:bb-token@bbserver.com/scm/proj/repository.git",
				SanitizedCloneURL: "https://bb-user:<redacted>@bbserver.com/scm/proj/repository.git",
				VCSHost: models.VCSHost{
					Hostname: "bbserver.com",
					Type:     models.BitbucketServer,
				},
			}
			pullCleaner.VerifyWasCalledOnce().CleanUpPull(
				logger,
				expRepo, models.PullRequest{
					Num:        10,
					HeadCommit: "2d9fb6b9a46eafb1dcef7b008d1a429d45ca742c",
					URL:        "https://bbserver.com/projects/PROJ/repos/repository/pull-requests/10",
					HeadBranch: "decline-me",
					BaseBranch: "main",
					Author:     "admin",
					State:      models.OpenPullState,
					BaseRepo:   expRepo,
				})
		})
	}
}

func TestPost_PullOpenedOrUpdated(t *testing.T) {
	cases := []struct {
		Description string
		HostType    models.VCSHostType
		Action      string
	}{
		{
			"github opened",
			models.Github,
			"opened",
		},
		{
			"gitlab opened",
			models.Gitlab,
			"open",
		},
		{
			"github synchronized",
			models.Github,
			"synchronize",
		},
		{
			"gitlab update",
			models.Gitlab,
			"update",
		},
	}

	for _, c := range cases {
		t.Run(c.Description, func(t *testing.T) {
			e, v, gl, _, p, cr, _, _, _ := setup(t)
			req, _ := http.NewRequest("GET", "", bytes.NewBuffer(nil))
			var pullRequest models.PullRequest
			var repo models.Repo

			switch c.HostType {
			case models.Gitlab:
				req.Header.Set(gitlabHeader, "value")
				var event gitlab.MergeEvent
				event.ObjectAttributes.Action = c.Action
				When(gl.ParseAndValidate(req, secret)).ThenReturn(event, nil)
				repo = models.Repo{}
				pullRequest = models.PullRequest{State: models.ClosedPullState}
				When(p.ParseGitlabMergeRequestEvent(event)).ThenReturn(pullRequest, models.OpenedPullEvent, repo, repo, models.User{}, nil)
			case models.Github:
				req.Header.Set(githubHeader, "pull_request")
				event := fmt.Sprintf(`{"action": "%s"}`, c.Action)
				When(v.Validate(req, secret)).ThenReturn([]byte(event), nil)
				repo = models.Repo{}
				pullRequest = models.PullRequest{State: models.ClosedPullState}
				When(p.ParseGithubPullEvent(Any[logging.SimpleLogging](), Any[*github.PullRequestEvent]())).ThenReturn(pullRequest, models.OpenedPullEvent, repo, repo, models.User{}, nil)
			}

			w := httptest.NewRecorder()
			e.Post(w, req)
			ResponseContains(t, w, http.StatusOK, "Processing...")
			cr.VerifyWasCalledOnce().RunAutoplanCommand(models.Repo{}, models.Repo{}, models.PullRequest{State: models.ClosedPullState}, models.User{})
		})
	}
}

func setup(t *testing.T) (events_controllers.VCSEventsController, *mocks.MockGithubRequestValidator, *mocks.MockGitlabRequestParserValidator, *mocks.MockAzureDevopsRequestValidator, *emocks.MockEventParsing, *emocks.MockCommandRunner, *emocks.MockPullCleaner, *vcsmocks.MockClient, *emocks.MockCommentParsing) {
	RegisterMockTestingT(t)
	v := mocks.NewMockGithubRequestValidator()
	gl := mocks.NewMockGitlabRequestParserValidator()
	ado := mocks.NewMockAzureDevopsRequestValidator()
	p := emocks.NewMockEventParsing()
	cp := emocks.NewMockCommentParsing()
	cr := emocks.NewMockCommandRunner()
	c := emocks.NewMockPullCleaner()
	vcsmock := vcsmocks.NewMockClient()
	repoAllowlistChecker, err := events.NewRepoAllowlistChecker("*")
	Ok(t, err)
	logger := logging.NewNoopLogger(t)
<<<<<<< HEAD
	scope, closer, _ := metrics.NewLoggingScope(logger, "null")
	t.Cleanup(func() {
		if closer != nil {
			closer.Close()
		}
	})
=======
	scope := metricstest.NewLoggingScope(t, logger, "null")
>>>>>>> 01ab5b1e
	e := events_controllers.VCSEventsController{
		ExecutableName:                  "atlantis",
		EmojiReaction:                   "eyes",
		TestingMode:                     true,
		Logger:                          logger,
		Scope:                           scope,
		ApplyDisabled:                   false,
		AzureDevopsWebhookBasicUser:     user,
		AzureDevopsWebhookBasicPassword: secret,
		AzureDevopsRequestValidator:     ado,
		GithubRequestValidator:          v,
		Parser:                          p,
		CommentParser:                   cp,
		CommandRunner:                   cr,
		PullCleaner:                     c,
		GithubWebhookSecret:             secret,
		SupportedVCSHosts:               []models.VCSHostType{models.Github, models.Gitlab, models.AzureDevops, models.Gitea},
		GiteaWebhookSecret:              secret,
		GitlabWebhookSecret:             secret,
		GitlabRequestParserValidator:    gl,
		RepoAllowlistChecker:            repoAllowlistChecker,
		VCSClient:                       vcsmock,
	}
	return e, v, gl, ado, p, cr, c, vcsmock, cp
}<|MERGE_RESOLUTION|>--- conflicted
+++ resolved
@@ -228,16 +228,12 @@
 	RegisterMockTestingT(t)
 	vcsClient := vcsmocks.NewMockClient()
 	logger := logging.NewNoopLogger(t)
-<<<<<<< HEAD
 	scope, closer, _ := metrics.NewLoggingScope(logger, "null")
 	t.Cleanup(func() {
 		if closer != nil {
 			closer.Close()
 		}
 	})
-=======
-	scope := metricstest.NewLoggingScope(t, logger, "null")
->>>>>>> 01ab5b1e
 	e := events_controllers.VCSEventsController{
 		Logger:                       logger,
 		Scope:                        scope,
@@ -271,16 +267,12 @@
 	RegisterMockTestingT(t)
 	vcsClient := vcsmocks.NewMockClient()
 	logger := logging.NewNoopLogger(t)
-<<<<<<< HEAD
 	scope, closer, _ := metrics.NewLoggingScope(logger, "null")
 	t.Cleanup(func() {
 		if closer != nil {
 			closer.Close()
 		}
 	})
-=======
-	scope := metricstest.NewLoggingScope(t, logger, "null")
->>>>>>> 01ab5b1e
 	e := events_controllers.VCSEventsController{
 		Logger:                       logger,
 		Scope:                        scope,
@@ -314,16 +306,12 @@
 	RegisterMockTestingT(t)
 	vcsClient := vcsmocks.NewMockClient()
 	logger := logging.NewNoopLogger(t)
-<<<<<<< HEAD
 	scope, closer, _ := metrics.NewLoggingScope(logger, "null")
 	t.Cleanup(func() {
 		if closer != nil {
 			closer.Close()
 		}
 	})
-=======
-	scope := metricstest.NewLoggingScope(t, logger, "null")
->>>>>>> 01ab5b1e
 	e := events_controllers.VCSEventsController{
 		Logger:                 logger,
 		Scope:                  scope,
@@ -358,16 +346,12 @@
 	RegisterMockTestingT(t)
 	vcsClient := vcsmocks.NewMockClient()
 	logger := logging.NewNoopLogger(t)
-<<<<<<< HEAD
 	scope, closer, _ := metrics.NewLoggingScope(logger, "null")
 	t.Cleanup(func() {
 		if closer != nil {
 			closer.Close()
 		}
 	})
-=======
-	scope := metricstest.NewLoggingScope(t, logger, "null")
->>>>>>> 01ab5b1e
 	e := events_controllers.VCSEventsController{
 		Logger:                 logger,
 		Scope:                  scope,
@@ -904,16 +888,12 @@
 			allowlist, err := events.NewRepoAllowlistChecker("*")
 			Ok(t, err)
 			logger := logging.NewNoopLogger(t)
-<<<<<<< HEAD
 			scope, closer, _ := metrics.NewLoggingScope(logger, "null")
 			t.Cleanup(func() {
 				if closer != nil {
 					closer.Close()
 				}
 			})
-=======
-			scope := metricstest.NewLoggingScope(t, logger, "null")
->>>>>>> 01ab5b1e
 			ec := &events_controllers.VCSEventsController{
 				PullCleaner: pullCleaner,
 				Parser: &events.EventParser{
@@ -1047,16 +1027,12 @@
 	repoAllowlistChecker, err := events.NewRepoAllowlistChecker("*")
 	Ok(t, err)
 	logger := logging.NewNoopLogger(t)
-<<<<<<< HEAD
 	scope, closer, _ := metrics.NewLoggingScope(logger, "null")
 	t.Cleanup(func() {
 		if closer != nil {
 			closer.Close()
 		}
 	})
-=======
-	scope := metricstest.NewLoggingScope(t, logger, "null")
->>>>>>> 01ab5b1e
 	e := events_controllers.VCSEventsController{
 		ExecutableName:                  "atlantis",
 		EmojiReaction:                   "eyes",
