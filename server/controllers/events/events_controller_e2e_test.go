package events_test

import (
	"bytes"
	"encoding/json"
	"fmt"
	"net/http"
	"net/http/httptest"
	"os"
	"os/exec"
	"path/filepath"
	"regexp"
	"strings"
	"testing"

	"github.com/google/go-github/v57/github"
	"github.com/hashicorp/go-version"
	. "github.com/petergtz/pegomock/v4"

	"github.com/runatlantis/atlantis/server"
	events_controllers "github.com/runatlantis/atlantis/server/controllers/events"
	"github.com/runatlantis/atlantis/server/core/config"
	"github.com/runatlantis/atlantis/server/core/config/valid"
	"github.com/runatlantis/atlantis/server/core/db"
	"github.com/runatlantis/atlantis/server/core/locking"
	"github.com/runatlantis/atlantis/server/core/runtime"
	runtimemocks "github.com/runatlantis/atlantis/server/core/runtime/mocks"
	"github.com/runatlantis/atlantis/server/core/runtime/policy"
	"github.com/runatlantis/atlantis/server/core/terraform"
	"github.com/runatlantis/atlantis/server/events"
	"github.com/runatlantis/atlantis/server/events/command"
	"github.com/runatlantis/atlantis/server/events/mocks"
	"github.com/runatlantis/atlantis/server/events/models"
	"github.com/runatlantis/atlantis/server/events/vcs"
	vcsmocks "github.com/runatlantis/atlantis/server/events/vcs/mocks"
	"github.com/runatlantis/atlantis/server/events/webhooks"
	jobmocks "github.com/runatlantis/atlantis/server/jobs/mocks"
	"github.com/runatlantis/atlantis/server/logging"
	"github.com/runatlantis/atlantis/server/metrics"
	. "github.com/runatlantis/atlantis/testing"
)

// In the e2e test, we use `conftest` not `conftest$version`.
// Because if depends on the version, we need to upgrade test base image before e2e fix it.
const conftestCommand = "conftest"

var applyLocker locking.ApplyLocker
var userConfig server.UserConfig

type NoopTFDownloader struct{}

var mockPreWorkflowHookRunner *runtimemocks.MockPreWorkflowHookRunner

var mockPostWorkflowHookRunner *runtimemocks.MockPostWorkflowHookRunner

func (m *NoopTFDownloader) GetFile(_, _ string) error {
	return nil
}

func (m *NoopTFDownloader) GetAny(_, _ string) error {
	return nil
}

type LocalConftestCache struct {
}

func (m *LocalConftestCache) Get(_ *version.Version) (string, error) {
	return exec.LookPath(conftestCommand)
}

func TestGitHubWorkflow(t *testing.T) {

	if testing.Short() {
		t.SkipNow()
	}
	// Ensure we have >= TF 0.14 locally.
	ensureRunning014(t)

	cases := []struct {
		Description string
		// RepoDir is relative to testdata/test-repos.
		RepoDir string
		// RepoConfigFile is path for atlantis.yaml
		RepoConfigFile string
		// ModifiedFiles are the list of files that have been modified in this
		// pull request.
		ModifiedFiles []string
		// Comments are what our mock user writes to the pull request.
		Comments []string
		// DisableApply flag used by userConfig object when initializing atlantis server.
		DisableApply bool
		// ApplyLock creates an apply lock that temporarily disables apply command
		ApplyLock bool
		// AllowCommands flag what kind of atlantis commands are available.
		AllowCommands []command.Name
		// DisableAutoplan flag disable auto plans when any pull request is opened.
		DisableAutoplan bool
		// DisablePreWorkflowHooks if set to true, pre-workflow hooks will be disabled
		DisablePreWorkflowHooks bool
		// ExpAutomerge is true if we expect Atlantis to automerge.
		ExpAutomerge bool
		// ExpAutoplan is true if we expect Atlantis to autoplan.
		ExpAutoplan bool
		// ExpParallel is true if we expect Atlantis to run parallel plans or applies.
		ExpParallel bool
		// ExpMergeable is true if we expect Atlantis to be able to merge.
		// If for instance policy check is failing and there are no approvals
		// ExpMergeable should be false
		ExpMergeable bool
		// ExpReplies is a list of files containing the expected replies that
		// Atlantis writes to the pull request in order. A reply from a parallel operation
		// will be matched using a substring check.
		ExpReplies [][]string
		// ExpAllowResponseCommentBack allow http response content with "Commenting back on pull request"
		ExpAllowResponseCommentBack bool
		// ExpParseFailedCount represents how many times test sends invalid commands
		ExpParseFailedCount int
		// ExpNoLocksToDelete whether we expect that there are no locks at the end to delete
		ExpNoLocksToDelete bool
	}{
		{
			Description:        "no comment or change",
			RepoDir:            "simple",
			ModifiedFiles:      []string{},
			Comments:           []string{},
			ExpReplies:         [][]string{},
			ExpNoLocksToDelete: true,
		},
		{
			Description:   "no comment",
			RepoDir:       "simple",
			ModifiedFiles: []string{"main.tf"},
			Comments:      []string{},
			ExpReplies: [][]string{
				{"exp-output-autoplan.txt"},
				{"exp-output-merge.txt"},
			},
			ExpAutoplan: true,
		},
		{
			Description:   "simple",
			RepoDir:       "simple",
			ModifiedFiles: []string{"main.tf"},
			Comments: []string{
				"atlantis apply",
			},
			ExpReplies: [][]string{
				{"exp-output-autoplan.txt"},
				{"exp-output-apply.txt"},
				{"exp-output-merge.txt"},
			},
			ExpAutoplan: true,
		},
		{
			Description:   "simple with plan comment",
			RepoDir:       "simple",
			ModifiedFiles: []string{"main.tf"},
			ExpAutoplan:   true,
			Comments: []string{
				"atlantis plan",
				"atlantis apply",
			},
			ExpReplies: [][]string{
				{"exp-output-autoplan.txt"},
				{"exp-output-autoplan.txt"},
				{"exp-output-apply.txt"},
				{"exp-output-merge.txt"},
			},
		},
		{
			Description:   "simple with comment -var",
			RepoDir:       "simple",
			ModifiedFiles: []string{"main.tf"},
			ExpAutoplan:   true,
			Comments: []string{
				"atlantis plan -- -var var=overridden",
				"atlantis apply",
			},
			ExpReplies: [][]string{
				{"exp-output-autoplan.txt"},
				{"exp-output-atlantis-plan-var-overridden.txt"},
				{"exp-output-apply-var.txt"},
				{"exp-output-merge.txt"},
			},
		},
		{
			Description:   "simple with workspaces",
			RepoDir:       "simple",
			ModifiedFiles: []string{"main.tf"},
			ExpAutoplan:   true,
			Comments: []string{
				"atlantis plan -- -var var=default_workspace",
				"atlantis plan -w new_workspace -- -var var=new_workspace",
				"atlantis apply -w default",
				"atlantis apply -w new_workspace",
			},
			ExpReplies: [][]string{
				{"exp-output-autoplan.txt"},
				{"exp-output-atlantis-plan.txt"},
				{"exp-output-atlantis-plan-new-workspace.txt"},
				{"exp-output-apply-var-default-workspace.txt"},
				{"exp-output-apply-var-new-workspace.txt"},
				{"exp-output-merge-workspaces.txt"},
			},
		},
		{
			Description:   "simple with workspaces and apply all",
			RepoDir:       "simple",
			ModifiedFiles: []string{"main.tf"},
			ExpAutoplan:   true,
			Comments: []string{
				"atlantis plan -- -var var=default_workspace",
				"atlantis plan -w new_workspace -- -var var=new_workspace",
				"atlantis apply",
			},
			ExpReplies: [][]string{
				{"exp-output-autoplan.txt"},
				{"exp-output-atlantis-plan.txt"},
				{"exp-output-atlantis-plan-new-workspace.txt"},
				{"exp-output-apply-var-all.txt"},
				{"exp-output-merge-workspaces.txt"},
			},
		},
		{
			Description:   "simple with allow commands",
			RepoDir:       "simple",
			AllowCommands: []command.Name{command.Plan, command.Apply},
			Comments: []string{
				"atlantis import ADDRESS ID",
			},
			ExpReplies: [][]string{
				{"exp-output-allow-command-unknown-import.txt"},
			},
			ExpAllowResponseCommentBack: true,
			ExpParseFailedCount:         1,
			ExpNoLocksToDelete:          true,
		},
		{
			Description:   "simple with atlantis.yaml",
			RepoDir:       "simple-yaml",
			ModifiedFiles: []string{"main.tf"},
			ExpAutoplan:   true,
			Comments: []string{
				"atlantis apply -w staging",
				"atlantis apply -w default",
			},
			ExpReplies: [][]string{
				{"exp-output-autoplan.txt"},
				{"exp-output-apply-staging.txt"},
				{"exp-output-apply-default.txt"},
				{"exp-output-merge.txt"},
			},
		},
		{
			Description:             "simple with atlantis.yaml - autoplan disabled",
			RepoDir:                 "simple-yaml",
			ModifiedFiles:           []string{"main.tf"},
			DisableAutoplan:         true,
			DisablePreWorkflowHooks: true,
			ExpAutoplan:             false,
			Comments: []string{
				"atlantis plan -w staging",
				"atlantis plan -w default",
				"atlantis apply -w staging",
			},
			ExpReplies: [][]string{
				{"exp-output-plan-staging.txt"},
				{"exp-output-plan-default.txt"},
				{"exp-output-apply-staging.txt"},
				{"exp-output-merge.txt"},
			},
		},
		{
			Description:   "simple with atlantis.yaml and apply all",
			RepoDir:       "simple-yaml",
			ModifiedFiles: []string{"main.tf"},
			ExpAutoplan:   true,
			Comments: []string{
				"atlantis apply",
			},
			ExpReplies: [][]string{
				{"exp-output-autoplan.txt"},
				{"exp-output-apply-all.txt"},
				{"exp-output-merge.txt"},
			},
		},
		{
			Description:    "custom repo config file",
			RepoDir:        "repo-config-file",
			RepoConfigFile: "infrastructure/custom-name-atlantis.yaml",
			ModifiedFiles: []string{
				"infrastructure/staging/main.tf",
				"infrastructure/production/main.tf",
			},
			ExpAutoplan: true,
			Comments: []string{
				"atlantis apply",
			},
			ExpReplies: [][]string{
				{"exp-output-autoplan.txt"},
				{"exp-output-apply.txt"},
				{"exp-output-merge.txt"},
			},
		},
		{
			Description:   "modules staging only",
			RepoDir:       "modules",
			ModifiedFiles: []string{"staging/main.tf"},
			ExpAutoplan:   true,
			Comments: []string{
				"atlantis apply -d staging",
			},
			ExpReplies: [][]string{
				{"exp-output-autoplan-only-staging.txt"},
				{"exp-output-apply-staging.txt"},
				{"exp-output-merge-only-staging.txt"},
			},
		},
		{
			Description:             "modules staging only - autoplan disabled",
			RepoDir:                 "modules",
			ModifiedFiles:           []string{"staging/main.tf"},
			DisableAutoplan:         true,
			DisablePreWorkflowHooks: true,
			ExpAutoplan:             false,
			Comments: []string{
				"atlantis plan -d staging",
				"atlantis apply -d staging",
			},
			ExpReplies: [][]string{
				{"exp-output-plan-staging.txt"},
				{"exp-output-apply-staging.txt"},
				{"exp-output-merge-only-staging.txt"},
			},
		},
		{
			Description:   "modules modules only",
			RepoDir:       "modules",
			ModifiedFiles: []string{"modules/null/main.tf"},
			ExpAutoplan:   false,
			Comments: []string{
				"atlantis plan -d staging",
				"atlantis plan -d production",
				"atlantis apply -d staging",
				"atlantis apply -d production",
			},
			ExpReplies: [][]string{
				{"exp-output-plan-staging.txt"},
				{"exp-output-plan-production.txt"},
				{"exp-output-apply-staging.txt"},
				{"exp-output-apply-production.txt"},
				{"exp-output-merge-all-dirs.txt"},
			},
		},
		{
			Description:   "modules-yaml",
			RepoDir:       "modules-yaml",
			ModifiedFiles: []string{"modules/null/main.tf"},
			ExpAutoplan:   true,
			Comments: []string{
				"atlantis apply -d staging",
				"atlantis apply -d production",
			},
			ExpReplies: [][]string{
				{"exp-output-autoplan.txt"},
				{"exp-output-apply-staging.txt"},
				{"exp-output-apply-production.txt"},
				{"exp-output-merge.txt"},
			},
		},
		{
			Description:   "tfvars-yaml",
			RepoDir:       "tfvars-yaml",
			ModifiedFiles: []string{"main.tf"},
			ExpAutoplan:   true,
			Comments: []string{
				"atlantis apply -p staging",
				"atlantis apply -p default",
			},
			ExpReplies: [][]string{
				{"exp-output-autoplan.txt"},
				{"exp-output-apply-staging.txt"},
				{"exp-output-apply-default.txt"},
				{"exp-output-merge.txt"},
			},
		},
		{
			Description:   "tfvars no autoplan",
			RepoDir:       "tfvars-yaml-no-autoplan",
			ModifiedFiles: []string{"main.tf"},
			ExpAutoplan:   false,
			Comments: []string{
				"atlantis plan -p staging",
				"atlantis plan -p default",
				"atlantis apply -p staging",
				"atlantis apply -p default",
			},
			ExpReplies: [][]string{
				{"exp-output-plan-staging.txt"},
				{"exp-output-plan-default.txt"},
				{"exp-output-apply-staging.txt"},
				{"exp-output-apply-default.txt"},
				{"exp-output-merge.txt"},
			},
		},
		{
			Description:   "automerge",
			RepoDir:       "automerge",
			ExpAutomerge:  true,
			ExpAutoplan:   true,
			ModifiedFiles: []string{"dir1/main.tf", "dir2/main.tf"},
			Comments: []string{
				"atlantis apply -d dir1",
				"atlantis apply -d dir2",
			},
			ExpReplies: [][]string{
				{"exp-output-autoplan.txt"},
				{"exp-output-apply-dir1.txt"},
				{"exp-output-apply-dir2.txt"},
				{"exp-output-automerge.txt"},
				{"exp-output-merge.txt"},
			},
		},
		{
			Description:   "server-side cfg",
			RepoDir:       "server-side-cfg",
			ExpAutomerge:  false,
			ExpAutoplan:   true,
			ModifiedFiles: []string{"main.tf"},
			Comments: []string{
				"atlantis apply -w staging",
				"atlantis apply -w default",
			},
			ExpReplies: [][]string{
				{"exp-output-autoplan.txt"},
				{"exp-output-apply-staging-workspace.txt"},
				{"exp-output-apply-default-workspace.txt"},
				{"exp-output-merge.txt"},
			},
		},
		{
			Description:   "workspaces parallel with atlantis.yaml",
			RepoDir:       "workspace-parallel-yaml",
			ModifiedFiles: []string{"production/main.tf", "staging/main.tf"},
			ExpAutoplan:   true,
			ExpParallel:   true,
			Comments: []string{
				"atlantis apply",
			},
			ExpReplies: [][]string{
				{"exp-output-autoplan-staging.txt", "exp-output-autoplan-production.txt"},
				{"exp-output-apply-all-staging.txt", "exp-output-apply-all-production.txt"},
				{"exp-output-merge.txt"},
			},
		},
		{
			Description:   "global apply lock disables apply commands",
			RepoDir:       "simple-yaml",
			ModifiedFiles: []string{"main.tf"},
			DisableApply:  false,
			ApplyLock:     true,
			ExpAutoplan:   true,
			Comments: []string{
				"atlantis apply",
			},
			ExpReplies: [][]string{
				{"exp-output-autoplan.txt"},
				{"exp-output-apply-locked.txt"},
				{"exp-output-merge.txt"},
			},
		},
		{
			Description:   "disable apply flag always takes presedence",
			RepoDir:       "simple-yaml",
			ModifiedFiles: []string{"main.tf"},
			DisableApply:  true,
			ApplyLock:     false,
			ExpAutoplan:   true,
			Comments: []string{
				"atlantis apply",
			},
			ExpReplies: [][]string{
				{"exp-output-autoplan.txt"},
				{"exp-output-apply-locked.txt"},
				{"exp-output-merge.txt"},
			},
		},
		{
			Description:   "import single project",
			RepoDir:       "import-single-project",
			ModifiedFiles: []string{"main.tf"},
			ExpAutoplan:   true,
			Comments: []string{
				"atlantis import random_id.dummy1 AA",
				"atlantis apply",
				"atlantis import random_id.dummy2 BB",
				"atlantis plan",
			},
			ExpReplies: [][]string{
				{"exp-output-autoplan.txt"},
				{"exp-output-import-dummy1.txt"},
				{"exp-output-apply-no-projects.txt"},
				{"exp-output-import-dummy2.txt"},
				{"exp-output-plan-again.txt"},
				{"exp-output-merge.txt"},
			},
		},
		{
			Description: "import workspace",
			RepoDir:     "import-workspace",
			Comments: []string{
				"atlantis import -d dir1 -w ops 'random_id.dummy1[0]' AA",
				"atlantis import -p dir1-ops 'random_id.dummy2[0]' BB",
				"atlantis plan -p dir1-ops",
			},
			ExpReplies: [][]string{
				{"exp-output-import-dir1-ops-dummy1.txt"},
				{"exp-output-import-dir1-ops-dummy2.txt"},
				{"exp-output-plan.txt"},
				{"exp-output-merge.txt"},
			},
		},
		{
			Description:   "import single project with -var",
			RepoDir:       "import-single-project-var",
			ModifiedFiles: []string{"main.tf"},
			ExpAutoplan:   true,
			Comments: []string{
				"atlantis import 'random_id.for_each[\"overridden\"]' AA -- -var var=overridden",
				"atlantis import random_id.count[0] BB",
				"atlantis plan -- -var var=overridden",
			},
			ExpReplies: [][]string{
				{"exp-output-autoplan.txt"},
				{"exp-output-import-foreach.txt"},
				{"exp-output-import-count.txt"},
				{"exp-output-plan-again.txt"},
				{"exp-output-merge.txt"},
			},
		},
		{
			Description:   "import multiple project",
			RepoDir:       "import-multiple-project",
			ModifiedFiles: []string{"dir1/main.tf", "dir2/main.tf"},
			ExpAutoplan:   true,
			Comments: []string{
				"atlantis import random_id.dummy1 AA",
				"atlantis import -d dir1 random_id.dummy1 AA",
				"atlantis plan",
			},
			ExpReplies: [][]string{
				{"exp-output-autoplan.txt"},
				{"exp-output-import-multiple-projects.txt"},
				{"exp-output-import-dummy1.txt"},
				{"exp-output-plan-again.txt"},
				{"exp-output-merge.txt"},
			},
		},
		{
			Description:   "state rm single project",
			RepoDir:       "state-rm-single-project",
			ModifiedFiles: []string{"main.tf"},
			ExpAutoplan:   true,
			Comments: []string{
				"atlantis import random_id.simple AA",
				"atlantis import 'random_id.for_each[\"overridden\"]' BB -- -var var=overridden",
				"atlantis import random_id.count[0] BB",
				"atlantis plan -- -var var=overridden",
				"atlantis state rm 'random_id.for_each[\"overridden\"]' -- -lock=false",
				"atlantis state rm random_id.count[0] random_id.simple",
				"atlantis plan -- -var var=overridden",
			},
			ExpReplies: [][]string{
				{"exp-output-autoplan.txt"},
				{"exp-output-import-simple.txt"},
				{"exp-output-import-foreach.txt"},
				{"exp-output-import-count.txt"},
				{"exp-output-plan.txt"},
				{"exp-output-state-rm-foreach.txt"},
				{"exp-output-state-rm-multiple.txt"},
				{"exp-output-plan-again.txt"},
				{"exp-output-merged.txt"},
			},
		},
		{
			Description: "state rm workspace",
			RepoDir:     "state-rm-workspace",
			Comments: []string{
				"atlantis import -p dir1-ops 'random_id.dummy1[0]' AA",
				"atlantis plan -p dir1-ops",
				"atlantis state rm -p dir1-ops 'random_id.dummy1[0]'",
				"atlantis plan -p dir1-ops",
			},
			ExpReplies: [][]string{
				{"exp-output-import-dummy1.txt"},
				{"exp-output-plan.txt"},
				{"exp-output-state-rm-dummy1.txt"},
				{"exp-output-plan-again.txt"},
				{"exp-output-merge.txt"},
			},
		},
		{
			Description:   "state rm multiple project",
			RepoDir:       "state-rm-multiple-project",
			ModifiedFiles: []string{"dir1/main.tf", "dir2/main.tf"},
			ExpAutoplan:   true,
			Comments: []string{
				"atlantis import -d dir1 random_id.dummy AA",
				"atlantis import -d dir2 random_id.dummy BB",
				"atlantis plan",
				"atlantis state rm random_id.dummy",
				"atlantis plan",
			},
			ExpReplies: [][]string{
				{"exp-output-autoplan.txt"},
				{"exp-output-import-dummy1.txt"},
				{"exp-output-import-dummy2.txt"},
				{"exp-output-plan.txt"},
				{"exp-output-state-rm-multiple-projects.txt"},
				{"exp-output-plan-again.txt"},
				{"exp-output-merged.txt"},
			},
		},
	}
	for _, c := range cases {
		t.Run(c.Description, func(t *testing.T) {
			RegisterMockTestingT(t)

			// reset userConfig
			userConfig = server.UserConfig{}
			userConfig.DisableApply = c.DisableApply

			opt := setupOption{
				repoConfigFile:          c.RepoConfigFile,
				allowCommands:           c.AllowCommands,
				disableAutoplan:         c.DisableAutoplan,
				disablePreWorkflowHooks: c.DisablePreWorkflowHooks,
			}
			ctrl, vcsClient, githubGetter, atlantisWorkspace := setupE2E(t, c.RepoDir, opt)
			// Set the repo to be cloned through the testing backdoor.
			repoDir, headSHA := initializeRepo(t, c.RepoDir)
			atlantisWorkspace.TestingOverrideHeadCloneURL = fmt.Sprintf("file://%s", repoDir)

			// Setup test dependencies.
			w := httptest.NewRecorder()
			When(githubGetter.GetPullRequest(Any[models.Repo](), Any[int]())).ThenReturn(GitHubPullRequestParsed(headSHA), nil)
			When(vcsClient.GetModifiedFiles(Any[models.Repo](), Any[models.PullRequest]())).ThenReturn(c.ModifiedFiles, nil)

			// First, send the open pull request event which triggers autoplan.
			pullOpenedReq := GitHubPullRequestOpenedEvent(t, headSHA)
			ctrl.Post(w, pullOpenedReq)
			ResponseContains(t, w, 200, "Processing...")

			// Create global apply lock if required
			if c.ApplyLock {
				_, _ = applyLocker.LockApply()
			}

			// Now send any other comments.
			for _, comment := range c.Comments {
				commentReq := GitHubCommentEvent(t, comment)
				w = httptest.NewRecorder()
				ctrl.Post(w, commentReq)
				if c.ExpAllowResponseCommentBack {
					ResponseContains(t, w, 200, "Commenting back on pull request")
				} else {
					ResponseContains(t, w, 200, "Processing...")
				}
			}

			// Send the "pull closed" event which would be triggered by the
			// automerge or a manual merge.
			pullClosedReq := GitHubPullRequestClosedEvent(t)
			w = httptest.NewRecorder()
			ctrl.Post(w, pullClosedReq)
			ResponseContains(t, w, 200, "Pull request cleaned successfully")

			expNumHooks := len(c.Comments) - c.ExpParseFailedCount
			// if auto plan is disabled, hooks will not be called on pull request opened event
			if !c.DisableAutoplan {
				expNumHooks++
			}
			// Let's verify the pre-workflow hook was called for each comment including the pull request opened event
			if !c.DisablePreWorkflowHooks {
				mockPreWorkflowHookRunner.VerifyWasCalled(Times(expNumHooks)).Run(Any[models.WorkflowHookCommandContext](),
					Eq("some dummy command"), Any[string](), Any[string](), Any[string]())
			}
			// Let's verify the post-workflow hook was called for each comment including the pull request opened event
			mockPostWorkflowHookRunner.VerifyWasCalled(Times(expNumHooks)).Run(Any[models.WorkflowHookCommandContext](),
				Eq("some post dummy command"), Any[string](), Any[string](), Any[string]())

			// Now we're ready to verify Atlantis made all the comments back (or
			// replies) that we expect.  We expect each plan to have 1 comment,
			// and apply have 1 for each comment
			expNumReplies := len(c.Comments)

			// If there are locks to delete at the end, that will take a comment
			if !c.ExpNoLocksToDelete {
				expNumReplies++
			}

			if c.ExpAutoplan {
				expNumReplies++
			}

			if c.ExpAutomerge {
				expNumReplies++
			}

			_, _, actReplies, _ := vcsClient.VerifyWasCalled(Times(expNumReplies)).CreateComment(Any[models.Repo](), Any[int](), Any[string](), Any[string]()).GetAllCapturedArguments()
			Assert(t, len(c.ExpReplies) == len(actReplies), "missing expected replies, got %d but expected %d", len(actReplies), len(c.ExpReplies))
			for i, expReply := range c.ExpReplies {
				assertCommentEquals(t, expReply, actReplies[i], c.RepoDir, c.ExpParallel)
			}

			if c.ExpAutomerge {
				// Verify that the merge API call was made.
				vcsClient.VerifyWasCalledOnce().MergePull(Any[models.PullRequest](), Any[models.PullRequestOptions]())
			} else {
				vcsClient.VerifyWasCalled(Never()).MergePull(Any[models.PullRequest](), Any[models.PullRequestOptions]())
			}
		})
	}
}

func TestSimpleWorkflow_terraformLockFile(t *testing.T) {

	if testing.Short() {
		t.SkipNow()
	}
	// Ensure we have >= TF 0.14 locally.
	ensureRunning014(t)

	cases := []struct {
		Description string
		// RepoDir is relative to testdata/test-repos.
		RepoDir string
		// ModifiedFiles are the list of files that have been modified in this
		// pull request.
		ModifiedFiles []string
		// ExpAutoplan is true if we expect Atlantis to autoplan.
		ExpAutoplan bool
		// Comments are what our mock user writes to the pull request.
		Comments []string
		// ExpReplies is a list of files containing the expected replies that
		// Atlantis writes to the pull request in order. A reply from a parallel operation
		// will be matched using a substring check.
		ExpReplies [][]string
		// LockFileTracked deterims if the `.terraform.lock.hcl` file is tracked in git
		// if this is true we dont expect the lockfile to be modified by terraform init
		// if false we expect the lock file to be updated
		LockFileTracked bool
	}{
		{
			Description:   "simple with plan comment lockfile staged",
			RepoDir:       "simple-with-lockfile",
			ModifiedFiles: []string{"main.tf"},
			ExpAutoplan:   true,
			Comments: []string{
				"atlantis plan",
			},
			ExpReplies: [][]string{
				{"exp-output-autoplan.txt"},
				{"exp-output-plan.txt"},
			},
			LockFileTracked: true,
		},
		{
			Description:   "simple with plan comment lockfile not staged",
			RepoDir:       "simple-with-lockfile",
			ModifiedFiles: []string{"main.tf"},
			Comments: []string{
				"atlantis plan",
			},
			ExpReplies: [][]string{
				{"exp-output-autoplan.txt"},
				{"exp-output-plan.txt"},
			},
			LockFileTracked: false,
		},
		{
			Description:   "Modified .terraform.lock.hcl triggers autoplan ",
			RepoDir:       "simple-with-lockfile",
			ModifiedFiles: []string{".terraform.lock.hcl"},
			ExpAutoplan:   true,
			Comments: []string{
				"atlantis plan",
			},
			ExpReplies: [][]string{
				{"exp-output-autoplan.txt"},
				{"exp-output-plan.txt"},
			},
			LockFileTracked: true,
		},
	}
	for _, c := range cases {
		t.Run(c.Description, func(t *testing.T) {
			RegisterMockTestingT(t)

			// reset userConfig
			userConfig = server.UserConfig{}
			userConfig.DisableApply = true

			ctrl, vcsClient, githubGetter, atlantisWorkspace := setupE2E(t, c.RepoDir, setupOption{})
			// Set the repo to be cloned through the testing backdoor.
			repoDir, headSHA := initializeRepo(t, c.RepoDir)

			oldLockFilePath, err := filepath.Abs(filepath.Join("testdata", "null_provider_lockfile_old_version"))
			Ok(t, err)
			oldLockFileContent, err := os.ReadFile(oldLockFilePath)
			Ok(t, err)

			if c.LockFileTracked {
				runCmd(t, "", "cp", oldLockFilePath, fmt.Sprintf("%s/.terraform.lock.hcl", repoDir))
				runCmd(t, repoDir, "git", "add", ".terraform.lock.hcl")
				runCmd(t, repoDir, "git", "commit", "-am", "stage .terraform.lock.hcl")
			}

			atlantisWorkspace.TestingOverrideHeadCloneURL = fmt.Sprintf("file://%s", repoDir)

			// Setup test dependencies.
			w := httptest.NewRecorder()
			When(githubGetter.GetPullRequest(Any[models.Repo](), Any[int]())).ThenReturn(GitHubPullRequestParsed(headSHA), nil)
			When(vcsClient.GetModifiedFiles(Any[models.Repo](), Any[models.PullRequest]())).ThenReturn(c.ModifiedFiles, nil)

			// First, send the open pull request event which triggers autoplan.
			pullOpenedReq := GitHubPullRequestOpenedEvent(t, headSHA)
			ctrl.Post(w, pullOpenedReq)
			ResponseContains(t, w, 200, "Processing...")

			// check lock file content
			actualLockFileContent, err := os.ReadFile(fmt.Sprintf("%s/repos/runatlantis/atlantis-tests/2/default/.terraform.lock.hcl", atlantisWorkspace.DataDir))
			Ok(t, err)
			if c.LockFileTracked {
				if string(oldLockFileContent) != string(actualLockFileContent) {
					t.Error("Expected terraform.lock.hcl file not to be different as it has been staged")
					t.FailNow()
				}
			} else {
				if string(oldLockFileContent) == string(actualLockFileContent) {
					t.Error("Expected terraform.lock.hcl file to be different as it should have been updated")
					t.FailNow()
				}
			}

			if !c.LockFileTracked {
				// replace the lock file generated by the previous init to simulate
				// dependcies needing updating in a latter plan
				runCmd(t, "", "cp", oldLockFilePath, fmt.Sprintf("%s/repos/runatlantis/atlantis-tests/2/default/.terraform.lock.hcl", atlantisWorkspace.DataDir))
			}

			// Now send any other comments.
			for _, comment := range c.Comments {
				commentReq := GitHubCommentEvent(t, comment)
				w = httptest.NewRecorder()
				ctrl.Post(w, commentReq)
				ResponseContains(t, w, 200, "Processing...")
			}

			// check lock file content
			actualLockFileContent, err = os.ReadFile(fmt.Sprintf("%s/repos/runatlantis/atlantis-tests/2/default/.terraform.lock.hcl", atlantisWorkspace.DataDir))
			Ok(t, err)
			if c.LockFileTracked {
				if string(oldLockFileContent) != string(actualLockFileContent) {
					t.Error("Expected terraform.lock.hcl file not to be different as it has been staged")
					t.FailNow()
				}
			} else {
				if string(oldLockFileContent) == string(actualLockFileContent) {
					t.Error("Expected terraform.lock.hcl file to be different as it should have been updated")
					t.FailNow()
				}
			}

			// Let's verify the pre-workflow hook was called for each comment including the pull request opened event
			mockPreWorkflowHookRunner.VerifyWasCalled(Times(2)).Run(Any[models.WorkflowHookCommandContext](),
				Eq("some dummy command"), Any[string](), Any[string](), Any[string]())

			// Now we're ready to verify Atlantis made all the comments back (or
			// replies) that we expect.  We expect each plan to have 1 comment,
			// and apply have 1 for each comment plus one for the locks deleted at the
			// end.

			_, _, actReplies, _ := vcsClient.VerifyWasCalled(Times(2)).CreateComment(Any[models.Repo](), Any[int](), Any[string](), Any[string]()).GetAllCapturedArguments()
			Assert(t, len(c.ExpReplies) == len(actReplies), "missing expected replies, got %d but expected %d", len(actReplies), len(c.ExpReplies))
			for i, expReply := range c.ExpReplies {
				assertCommentEquals(t, expReply, actReplies[i], c.RepoDir, false)
			}
		})
	}
}

func TestGitHubWorkflowWithPolicyCheck(t *testing.T) {
	if testing.Short() {
		t.SkipNow()
	}
	// Ensure we have >= TF 0.14 locally.
	ensureRunning014(t)
	// Ensure we have conftest locally.
	ensureRunningConftest(t)

	cases := []struct {
		Description string
		// RepoDir is relative to testdata/test-repos.
		RepoDir string
		// ModifiedFiles are the list of files that have been modified in this
		// pull request.
		ModifiedFiles []string
		// Comments are what our mock user writes to the pull request.
		Comments []string
		// PolicyCheck is true if we expect Atlantis to run policy checking
		PolicyCheck bool
		// ExpAutomerge is true if we expect Atlantis to automerge.
		ExpAutomerge bool
		// ExpAutoplan is true if we expect Atlantis to autoplan.
		ExpAutoplan bool
		// ExpPolicyChecks is true if we expect Atlantis to execute policy checks
		ExpPolicyChecks bool
		// ExpQuietPolicyChecks is true if we expect Atlantis to exclude policy check output
		// when there's no error
		ExpQuietPolicyChecks bool
		// ExpQuietPolicyCheckFailure is true when we expect Atlantis to post back policy check failures
		// even when QuietPolicyChecks is enabled
		ExpQuietPolicyCheckFailure bool
		// ExpParallel is true if we expect Atlantis to run parallel plans or applies.
		ExpParallel bool
		// ExpReplies is a list of files containing the expected replies that
		// Atlantis writes to the pull request in order. A reply from a parallel operation
		// will be matched using a substring check.
		ExpReplies [][]string
	}{
		{
			Description:     "1 failing policy and 1 passing policy ",
			RepoDir:         "policy-checks-multi-projects",
			ModifiedFiles:   []string{"dir1/main.tf,", "dir2/main.tf"},
			PolicyCheck:     true,
			ExpAutoplan:     true,
			ExpPolicyChecks: true,
			Comments: []string{
				"atlantis apply",
			},
			ExpReplies: [][]string{
				{"exp-output-autoplan.txt"},
				{"exp-output-auto-policy-check.txt"},
				{"exp-output-apply.txt"},
				{"exp-output-merge.txt"},
			},
		},
		{
			Description:     "failing policy without policies passing using extra args",
			RepoDir:         "policy-checks-extra-args",
			ModifiedFiles:   []string{"main.tf"},
			PolicyCheck:     true,
			ExpAutoplan:     true,
			ExpPolicyChecks: true,
			Comments: []string{
				"atlantis apply",
			},
			ExpReplies: [][]string{
				{"exp-output-autoplan.txt"},
				{"exp-output-auto-policy-check.txt"},
				{"exp-output-apply-failed.txt"},
				{"exp-output-merge.txt"},
			},
		},
		{
			Description:     "failing policy without policies passing",
			RepoDir:         "policy-checks",
			ModifiedFiles:   []string{"main.tf"},
			PolicyCheck:     true,
			ExpAutoplan:     true,
			ExpPolicyChecks: true,
			Comments: []string{
				"atlantis apply",
			},
			ExpReplies: [][]string{
				{"exp-output-autoplan.txt"},
				{"exp-output-auto-policy-check.txt"},
				{"exp-output-apply-failed.txt"},
				{"exp-output-merge.txt"},
			},
		},
		{
			Description:     "failing policy without policies passing and custom run steps",
			RepoDir:         "policy-checks-custom-run-steps",
			ModifiedFiles:   []string{"main.tf"},
			PolicyCheck:     true,
			ExpAutoplan:     true,
			ExpPolicyChecks: true,
			Comments: []string{
				"atlantis apply",
			},
			ExpReplies: [][]string{
				{"exp-output-autoplan.txt"},
				{"exp-output-auto-policy-check.txt"},
				{"exp-output-apply-failed.txt"},
				{"exp-output-merge.txt"},
			},
		},
		{
			Description:     "failing policy additional apply requirements specified",
			RepoDir:         "policy-checks-apply-reqs",
			ModifiedFiles:   []string{"main.tf"},
			PolicyCheck:     true,
			ExpAutoplan:     true,
			ExpPolicyChecks: true,
			Comments: []string{
				"atlantis apply",
			},
			ExpReplies: [][]string{
				{"exp-output-autoplan.txt"},
				{"exp-output-auto-policy-check.txt"},
				{"exp-output-apply-failed.txt"},
				{"exp-output-merge.txt"},
			},
		},
		{
			Description:     "failing policy approved by non owner",
			RepoDir:         "policy-checks-diff-owner",
			ModifiedFiles:   []string{"main.tf"},
			PolicyCheck:     true,
			ExpAutoplan:     true,
			ExpPolicyChecks: true,
			Comments: []string{
				"atlantis approve_policies",
				"atlantis apply",
			},
			ExpReplies: [][]string{
				{"exp-output-autoplan.txt"},
				{"exp-output-auto-policy-check.txt"},
				{"exp-output-approve-policies.txt"},
				{"exp-output-apply-failed.txt"},
				{"exp-output-merge.txt"},
			},
		},
		{
			Description:          "successful policy checks with quiet flag enabled",
			RepoDir:              "policy-checks-success-silent",
			ModifiedFiles:        []string{"main.tf"},
			PolicyCheck:          true,
			ExpAutoplan:          true,
			ExpPolicyChecks:      true,
			ExpQuietPolicyChecks: true,
			Comments: []string{
				"atlantis apply",
			},
			ExpReplies: [][]string{
				{"exp-output-autoplan.txt"},
				{"exp-output-apply.txt"},
				{"exp-output-merge.txt"},
			},
		},
		{
			Description:                "failing policy checks with quiet flag enabled",
			RepoDir:                    "policy-checks",
			ModifiedFiles:              []string{"main.tf"},
			PolicyCheck:                true,
			ExpAutoplan:                true,
			ExpPolicyChecks:            true,
			ExpQuietPolicyChecks:       true,
			ExpQuietPolicyCheckFailure: true,
			Comments: []string{
				"atlantis apply",
			},
			ExpReplies: [][]string{
				{"exp-output-autoplan.txt"},
				{"exp-output-auto-policy-check.txt"},
				{"exp-output-apply-failed.txt"},
				{"exp-output-merge.txt"},
			},
		},
		{
			Description:     "failing policy with approval and policy approval clear",
			RepoDir:         "policy-checks-clear-approval",
			ModifiedFiles:   []string{"main.tf"},
			PolicyCheck:     true,
			ExpAutoplan:     true,
			ExpPolicyChecks: true,
			Comments: []string{
				"atlantis approve_policies",
				"atlantis approve_policies --clear-policy-approval",
				"atlantis apply",
			},
			ExpReplies: [][]string{
				{"exp-output-autoplan.txt"},
				{"exp-output-auto-policy-check.txt"},
				{"exp-output-approve-policies-success.txt"},
				{"exp-output-approve-policies-clear.txt"},
				{"exp-output-apply-failed.txt"},
				{"exp-output-merge.txt"},
			},
		},
		{
			Description:     "policy checking disabled on specific repo",
			RepoDir:         "policy-checks-disabled-repo",
			ModifiedFiles:   []string{"main.tf"},
			PolicyCheck:     true,
			ExpAutoplan:     true,
			ExpPolicyChecks: false,
			Comments: []string{
				"atlantis apply",
			},
			ExpReplies: [][]string{
				{"exp-output-autoplan.txt"},
				{"exp-output-apply.txt"},
				{"exp-output-merge.txt"},
			},
		},
		{
			Description:     "policy checking disabled on specific repo server side",
			RepoDir:         "policy-checks-disabled-repo-server-side",
			ModifiedFiles:   []string{"main.tf"},
			PolicyCheck:     true,
			ExpAutoplan:     true,
			ExpPolicyChecks: false,
			Comments: []string{
				"atlantis apply",
			},
			ExpReplies: [][]string{
				{"exp-output-autoplan.txt"},
				{"exp-output-apply.txt"},
				{"exp-output-merge.txt"},
			},
		},
		{
			Description:     "policy checking enabled on specific repo but disabled globally",
			RepoDir:         "policy-checks-enabled-repo",
			ModifiedFiles:   []string{"main.tf"},
			PolicyCheck:     false,
			ExpAutoplan:     true,
			ExpPolicyChecks: false,
			Comments: []string{
				"atlantis apply",
			},
			ExpReplies: [][]string{
				{"exp-output-autoplan.txt"},
				{"exp-output-apply.txt"},
				{"exp-output-merge.txt"},
			},
		},
		{
			Description:     "policy checking enabled on specific repo server side but disabled globally",
			RepoDir:         "policy-checks-enabled-repo-server-side",
			ModifiedFiles:   []string{"main.tf"},
			PolicyCheck:     false,
			ExpAutoplan:     true,
			ExpPolicyChecks: false,
			Comments: []string{
				"atlantis apply",
			},
			ExpReplies: [][]string{
				{"exp-output-autoplan.txt"},
				{"exp-output-apply.txt"},
				{"exp-output-merge.txt"},
			},
		},
		{
			Description:     "policy checking disabled on previous regex match but not on repo",
			RepoDir:         "policy-checks-disabled-previous-match",
			ModifiedFiles:   []string{"main.tf"},
			PolicyCheck:     true,
			ExpAutoplan:     true,
			ExpPolicyChecks: false,
			Comments: []string{
				"atlantis apply",
			},
			ExpReplies: [][]string{
				{"exp-output-autoplan.txt"},
				{"exp-output-apply.txt"},
				{"exp-output-merge.txt"},
			},
		},
	}

	for _, c := range cases {
		t.Run(c.Description, func(t *testing.T) {
			RegisterMockTestingT(t)

			// reset userConfig
			userConfig = server.UserConfig{}
			userConfig.EnablePolicyChecksFlag = c.PolicyCheck
			userConfig.QuietPolicyChecks = c.ExpQuietPolicyChecks

			ctrl, vcsClient, githubGetter, atlantisWorkspace := setupE2E(t, c.RepoDir, setupOption{})

			// Set the repo to be cloned through the testing backdoor.
			repoDir, headSHA := initializeRepo(t, c.RepoDir)
			atlantisWorkspace.TestingOverrideHeadCloneURL = fmt.Sprintf("file://%s", repoDir)

			// Setup test dependencies.
			w := httptest.NewRecorder()
			When(vcsClient.PullIsMergeable(Any[models.Repo](), Any[models.PullRequest](), Eq("atlantis-test"))).ThenReturn(true, nil)
			When(vcsClient.PullIsApproved(Any[models.Repo](), Any[models.PullRequest]())).ThenReturn(models.ApprovalStatus{
				IsApproved: true,
			}, nil)
			When(githubGetter.GetPullRequest(Any[models.Repo](), Any[int]())).ThenReturn(GitHubPullRequestParsed(headSHA), nil)
			When(vcsClient.GetModifiedFiles(Any[models.Repo](), Any[models.PullRequest]())).ThenReturn(c.ModifiedFiles, nil)

			// First, send the open pull request event which triggers autoplan.
			pullOpenedReq := GitHubPullRequestOpenedEvent(t, headSHA)
			ctrl.Post(w, pullOpenedReq)
			ResponseContains(t, w, 200, "Processing...")

			// Now send any other comments.
			for _, comment := range c.Comments {
				commentReq := GitHubCommentEvent(t, comment)
				w = httptest.NewRecorder()
				ctrl.Post(w, commentReq)
				ResponseContains(t, w, 200, "Processing...")
			}

			// Send the "pull closed" event which would be triggered by the
			// automerge or a manual merge.
			pullClosedReq := GitHubPullRequestClosedEvent(t)
			w = httptest.NewRecorder()
			ctrl.Post(w, pullClosedReq)
			ResponseContains(t, w, 200, "Pull request cleaned successfully")

			// Now we're ready to verify Atlantis made all the comments back (or
			// replies) that we expect.  We expect each plan to have 2 comments,
			// one for plan one for policy check and apply have 1 for each
			// comment plus one for the locks deleted at the end.
			expNumReplies := len(c.Comments) + 1

			if c.ExpAutoplan {
				expNumReplies++
				expNumReplies++
			}

			var planRegex = regexp.MustCompile("plan")
			for _, comment := range c.Comments {
				if planRegex.MatchString(comment) {
					expNumReplies++
				}
			}

			if c.ExpAutomerge {
				expNumReplies++
			}

			if c.ExpQuietPolicyChecks && !c.ExpQuietPolicyCheckFailure {
				expNumReplies--
			}

			if !c.ExpPolicyChecks {
				expNumReplies--
			}
			_, _, actReplies, _ := vcsClient.VerifyWasCalled(Times(expNumReplies)).CreateComment(Any[models.Repo](), Any[int](), Any[string](), Any[string]()).GetAllCapturedArguments()

			Assert(t, len(c.ExpReplies) == len(actReplies), "missing expected replies, got %d but expected %d", len(actReplies), len(c.ExpReplies))
			for i, expReply := range c.ExpReplies {
				assertCommentEquals(t, expReply, actReplies[i], c.RepoDir, c.ExpParallel)
			}

			if c.ExpAutomerge {
				// Verify that the merge API call was made.
				vcsClient.VerifyWasCalledOnce().MergePull(Any[models.PullRequest](), Any[models.PullRequestOptions]())
			} else {
				vcsClient.VerifyWasCalled(Never()).MergePull(Any[models.PullRequest](), Any[models.PullRequestOptions]())
			}
		})
	}
}

type setupOption struct {
	repoConfigFile          string
	allowCommands           []command.Name
	disableAutoplan         bool
	disablePreWorkflowHooks bool
}

func setupE2E(t *testing.T, repoDir string, opt setupOption) (events_controllers.VCSEventsController, *vcsmocks.MockClient, *mocks.MockGithubPullGetter, *events.FileWorkspace) {
	allowForkPRs := false
	discardApprovalOnPlan := true
	dataDir, binDir, cacheDir := mkSubDirs(t)

	// Mocks.
	e2eVCSClient := vcsmocks.NewMockClient()
	e2eStatusUpdater := &events.DefaultCommitStatusUpdater{Client: e2eVCSClient}
	e2eGithubGetter := mocks.NewMockGithubPullGetter()
	e2eGitlabGetter := mocks.NewMockGitlabMergeRequestGetter()
	projectCmdOutputHandler := jobmocks.NewMockProjectCommandOutputHandler()

	// Real dependencies.
	logging.SuppressDefaultLogging()
	logger := logging.NewNoopLogger(t)

	eventParser := &events.EventParser{
		GithubUser:  "github-user",
		GithubToken: "github-token",
		GitlabUser:  "gitlab-user",
		GitlabToken: "gitlab-token",
	}
	allowCommands := command.AllCommentCommands
	if opt.allowCommands != nil {
		allowCommands = opt.allowCommands
	}
	commentParser := &events.CommentParser{
		GithubUser:     "github-user",
		GitlabUser:     "gitlab-user",
		ExecutableName: "atlantis",
		AllowCommands:  allowCommands,
	}
	terraformClient, err := terraform.NewClient(logger, binDir, cacheDir, "", "", "", "default-tf-version", "https://releases.hashicorp.com", &NoopTFDownloader{}, true, false, projectCmdOutputHandler)
	Ok(t, err)
	boltdb, err := db.New(dataDir)
	Ok(t, err)
	backend := boltdb
	lockingClient := locking.NewClient(boltdb)
	noOpLocker := locking.NewNoOpLocker()
	applyLocker = locking.NewApplyClient(boltdb, userConfig.DisableApply)
	projectLocker := &events.DefaultProjectLocker{
		Locker:     lockingClient,
		NoOpLocker: noOpLocker,
		VCSClient:  e2eVCSClient,
	}
	workingDir := &events.FileWorkspace{
		DataDir:                     dataDir,
		TestingOverrideHeadCloneURL: "override-me",
		Logger:                      logger,
	}
	var preWorkflowHooks []*valid.WorkflowHook
	if !opt.disablePreWorkflowHooks {
		preWorkflowHooks = []*valid.WorkflowHook{
			{
				StepName:   "global_hook",
				RunCommand: "some dummy command",
			},
		}
	}

	defaultTFVersion := terraformClient.DefaultVersion()
	locker := events.NewDefaultWorkingDirLocker()
	parser := &config.ParserValidator{}

	globalCfgArgs := valid.GlobalCfgArgs{
<<<<<<< HEAD
		RepoConfigFile:       opt.repoConfigFile,
		AllowAllRepoSettings: true,
		MergeableReq:         false,
		ApprovedReq:          false,
		PreWorkflowHooks: []*valid.WorkflowHook{
			{
				StepName:   "global_hook",
				RunCommand: "some dummy command",
			},
		},
=======
		RepoConfigFile:   opt.repoConfigFile,
		AllowRepoCfg:     true,
		MergeableReq:     false,
		ApprovedReq:      false,
		PreWorkflowHooks: preWorkflowHooks,
>>>>>>> 242640bb
		PostWorkflowHooks: []*valid.WorkflowHook{
			{
				StepName:   "global_hook",
				RunCommand: "some post dummy command",
			},
		},
		PolicyCheckEnabled: userConfig.EnablePolicyChecksFlag,
	}
	globalCfg := valid.NewGlobalCfgFromArgs(globalCfgArgs)
	expCfgPath := filepath.Join(absRepoPath(t, repoDir), "repos.yaml")
	if _, err := os.Stat(expCfgPath); err == nil {
		globalCfg, err = parser.ParseGlobalCfg(expCfgPath, globalCfg)
		Ok(t, err)
	}
	drainer := &events.Drainer{}

	parallelPoolSize := 1
	silenceNoProjects := false

	disableUnlockLabel := "do-not-unlock"

	statusUpdater := runtimemocks.NewMockStatusUpdater()
	commitStatusUpdater := mocks.NewMockCommitStatusUpdater()
	asyncTfExec := runtimemocks.NewMockAsyncTFExec()

	mockPreWorkflowHookRunner = runtimemocks.NewMockPreWorkflowHookRunner()
	preWorkflowHookURLGenerator := mocks.NewMockPreWorkflowHookURLGenerator()
	preWorkflowHooksCommandRunner := &events.DefaultPreWorkflowHooksCommandRunner{
		VCSClient:             e2eVCSClient,
		GlobalCfg:             globalCfg,
		WorkingDirLocker:      locker,
		WorkingDir:            workingDir,
		PreWorkflowHookRunner: mockPreWorkflowHookRunner,
		CommitStatusUpdater:   commitStatusUpdater,
		Router:                preWorkflowHookURLGenerator,
	}

	mockPostWorkflowHookRunner = runtimemocks.NewMockPostWorkflowHookRunner()
	postWorkflowHookURLGenerator := mocks.NewMockPostWorkflowHookURLGenerator()
	postWorkflowHooksCommandRunner := &events.DefaultPostWorkflowHooksCommandRunner{
		VCSClient:              e2eVCSClient,
		GlobalCfg:              globalCfg,
		WorkingDirLocker:       locker,
		WorkingDir:             workingDir,
		PostWorkflowHookRunner: mockPostWorkflowHookRunner,
		CommitStatusUpdater:    commitStatusUpdater,
		Router:                 postWorkflowHookURLGenerator,
	}
	statsScope, _, _ := metrics.NewLoggingScope(logger, "atlantis")

	projectCommandBuilder := events.NewProjectCommandBuilder(
		userConfig.EnablePolicyChecksFlag,
		parser,
		&events.DefaultProjectFinder{},
		e2eVCSClient,
		workingDir,
		locker,
		globalCfg,
		&events.DefaultPendingPlanFinder{},
		commentParser,
		false,
		false,
		false,
		false,
		false,
		"",
		"**/*.tf,**/*.tfvars,**/*.tfvars.json,**/terragrunt.hcl,**/.terraform.lock.hcl",
		false,
		false,
		false,
		"auto",
		statsScope,
		logger,
		terraformClient,
	)

	showStepRunner, err := runtime.NewShowStepRunner(terraformClient, defaultTFVersion)

	Ok(t, err)

	conftextExec := policy.NewConfTestExecutorWorkflow(logger, binDir, &NoopTFDownloader{})

	// swapping out version cache to something that always returns local conftest
	// binary
	conftextExec.VersionCache = &LocalConftestCache{}

	policyCheckRunner, err := runtime.NewPolicyCheckStepRunner(
		defaultTFVersion,
		conftextExec,
	)

	Ok(t, err)

	projectCommandRunner := &events.DefaultProjectCommandRunner{
		VcsClient:        e2eVCSClient,
		Locker:           projectLocker,
		LockURLGenerator: &mockLockURLGenerator{},
		InitStepRunner: &runtime.InitStepRunner{
			TerraformExecutor: terraformClient,
			DefaultTFVersion:  defaultTFVersion,
		},
		PlanStepRunner: runtime.NewPlanStepRunner(
			terraformClient,
			defaultTFVersion,
			statusUpdater,
			asyncTfExec,
		),
		ShowStepRunner:        showStepRunner,
		PolicyCheckStepRunner: policyCheckRunner,
		ApplyStepRunner: &runtime.ApplyStepRunner{
			TerraformExecutor: terraformClient,
		},
		ImportStepRunner:  runtime.NewImportStepRunner(terraformClient, defaultTFVersion),
		StateRmStepRunner: runtime.NewStateRmStepRunner(terraformClient, defaultTFVersion),
		RunStepRunner: &runtime.RunStepRunner{
			TerraformExecutor:       terraformClient,
			DefaultTFVersion:        defaultTFVersion,
			ProjectCmdOutputHandler: projectCmdOutputHandler,
		},
		WorkingDir:       workingDir,
		Webhooks:         &mockWebhookSender{},
		WorkingDirLocker: locker,
		CommandRequirementHandler: &events.DefaultCommandRequirementHandler{
			WorkingDir: workingDir,
		},
	}

	dbUpdater := &events.DBUpdater{
		Backend: backend,
	}

	pullUpdater := &events.PullUpdater{
		HidePrevPlanComments: false,
		VCSClient:            e2eVCSClient,
		MarkdownRenderer:     events.NewMarkdownRenderer(false, false, false, false, false, false, "", "atlantis", false),
	}

	autoMerger := &events.AutoMerger{
		VCSClient:       e2eVCSClient,
		GlobalAutomerge: false,
	}

	policyCheckCommandRunner := events.NewPolicyCheckCommandRunner(
		dbUpdater,
		pullUpdater,
		e2eStatusUpdater,
		projectCommandRunner,
		parallelPoolSize,
		false,
		userConfig.QuietPolicyChecks,
	)

	e2ePullReqStatusFetcher := vcs.NewPullReqStatusFetcher(e2eVCSClient, "atlantis-test")

	planCommandRunner := events.NewPlanCommandRunner(
		false,
		false,
		e2eVCSClient,
		&events.DefaultPendingPlanFinder{},
		workingDir,
		e2eStatusUpdater,
		projectCommandBuilder,
		projectCommandRunner,
		dbUpdater,
		pullUpdater,
		policyCheckCommandRunner,
		autoMerger,
		parallelPoolSize,
		silenceNoProjects,
		boltdb,
		lockingClient,
		discardApprovalOnPlan,
		e2ePullReqStatusFetcher,
	)

	applyCommandRunner := events.NewApplyCommandRunner(
		e2eVCSClient,
		false,
		applyLocker,
		e2eStatusUpdater,
		projectCommandBuilder,
		projectCommandRunner,
		autoMerger,
		pullUpdater,
		dbUpdater,
		boltdb,
		parallelPoolSize,
		silenceNoProjects,
		false,
		e2ePullReqStatusFetcher,
	)

	approvePoliciesCommandRunner := events.NewApprovePoliciesCommandRunner(
		e2eStatusUpdater,
		projectCommandBuilder,
		projectCommandRunner,
		pullUpdater,
		dbUpdater,
		silenceNoProjects,
		false,
		e2eVCSClient,
	)

	unlockCommandRunner := events.NewUnlockCommandRunner(
		mocks.NewMockDeleteLockCommand(),
		e2eVCSClient,
		silenceNoProjects,
		disableUnlockLabel,
	)

	versionCommandRunner := events.NewVersionCommandRunner(
		pullUpdater,
		projectCommandBuilder,
		projectCommandRunner,
		parallelPoolSize,
		silenceNoProjects,
	)

	importCommandRunner := events.NewImportCommandRunner(
		pullUpdater,
		e2ePullReqStatusFetcher,
		projectCommandBuilder,
		projectCommandRunner,
		silenceNoProjects,
	)

	stateCommandRunner := events.NewStateCommandRunner(
		pullUpdater,
		projectCommandBuilder,
		projectCommandRunner,
	)

	commentCommandRunnerByCmd := map[command.Name]events.CommentCommandRunner{
		command.Plan:            planCommandRunner,
		command.Apply:           applyCommandRunner,
		command.ApprovePolicies: approvePoliciesCommandRunner,
		command.Unlock:          unlockCommandRunner,
		command.Version:         versionCommandRunner,
		command.Import:          importCommandRunner,
		command.State:           stateCommandRunner,
	}

	commandRunner := &events.DefaultCommandRunner{
		EventParser:                    eventParser,
		VCSClient:                      e2eVCSClient,
		GithubPullGetter:               e2eGithubGetter,
		GitlabMergeRequestGetter:       e2eGitlabGetter,
		Logger:                         logger,
		GlobalCfg:                      globalCfg,
		StatsScope:                     statsScope,
		AllowForkPRs:                   allowForkPRs,
		AllowForkPRsFlag:               "allow-fork-prs",
		CommentCommandRunnerByCmd:      commentCommandRunnerByCmd,
		Drainer:                        drainer,
		PreWorkflowHooksCommandRunner:  preWorkflowHooksCommandRunner,
		PostWorkflowHooksCommandRunner: postWorkflowHooksCommandRunner,
		PullStatusFetcher:              backend,
		DisableAutoplan:                opt.disableAutoplan,
	}

	repoAllowlistChecker, err := events.NewRepoAllowlistChecker("*")
	Ok(t, err)

	ctrl := events_controllers.VCSEventsController{
		TestingMode:   true,
		CommandRunner: commandRunner,
		PullCleaner: &events.PullClosedExecutor{
			Locker:                   lockingClient,
			VCSClient:                e2eVCSClient,
			WorkingDir:               workingDir,
			Backend:                  backend,
			PullClosedTemplate:       &events.PullClosedEventTemplate{},
			LogStreamResourceCleaner: projectCmdOutputHandler,
		},
		Logger:                       logger,
		Scope:                        statsScope,
		Parser:                       eventParser,
		CommentParser:                commentParser,
		GithubWebhookSecret:          nil,
		GithubRequestValidator:       &events_controllers.DefaultGithubRequestValidator{},
		GitlabRequestParserValidator: &events_controllers.DefaultGitlabRequestParserValidator{},
		GitlabWebhookSecret:          nil,
		RepoAllowlistChecker:         repoAllowlistChecker,
		SupportedVCSHosts:            []models.VCSHostType{models.Gitlab, models.Github, models.BitbucketCloud},
		VCSClient:                    e2eVCSClient,
	}
	return ctrl, e2eVCSClient, e2eGithubGetter, workingDir
}

type mockLockURLGenerator struct{}

func (m *mockLockURLGenerator) GenerateLockURL(_ string) string {
	return "lock-url"
}

type mockWebhookSender struct{}

func (w *mockWebhookSender) Send(_ logging.SimpleLogging, _ webhooks.ApplyResult) error {
	return nil
}

func GitHubCommentEvent(t *testing.T, comment string) *http.Request {
	requestJSON, err := os.ReadFile(filepath.Join("testdata", "githubIssueCommentEvent.json"))
	Ok(t, err)
	escapedComment, err := json.Marshal(comment)
	Ok(t, err)
	requestJSON = []byte(strings.Replace(string(requestJSON), "\"###comment body###\"", string(escapedComment), 1))
	req, err := http.NewRequest("POST", "/events", bytes.NewBuffer(requestJSON))
	Ok(t, err)
	req.Header.Set("Content-Type", "application/json")
	req.Header.Set(githubHeader, "issue_comment")
	return req
}

func GitHubPullRequestOpenedEvent(t *testing.T, headSHA string) *http.Request {
	requestJSON, err := os.ReadFile(filepath.Join("testdata", "githubPullRequestOpenedEvent.json"))
	Ok(t, err)
	// Replace sha with expected sha.
	requestJSONStr := strings.Replace(string(requestJSON), "c31fd9ea6f557ad2ea659944c3844a059b83bc5d", headSHA, -1)
	req, err := http.NewRequest("POST", "/events", bytes.NewBuffer([]byte(requestJSONStr)))
	Ok(t, err)
	req.Header.Set("Content-Type", "application/json")
	req.Header.Set(githubHeader, "pull_request")
	return req
}

func GitHubPullRequestClosedEvent(t *testing.T) *http.Request {
	requestJSON, err := os.ReadFile(filepath.Join("testdata", "githubPullRequestClosedEvent.json"))
	Ok(t, err)
	req, err := http.NewRequest("POST", "/events", bytes.NewBuffer(requestJSON))
	Ok(t, err)
	req.Header.Set("Content-Type", "application/json")
	req.Header.Set(githubHeader, "pull_request")
	return req
}

func GitHubPullRequestParsed(headSHA string) *github.PullRequest {
	// headSHA can't be empty so default if not set.
	if headSHA == "" {
		headSHA = "13940d121be73f656e2132c6d7b4c8e87878ac8d"
	}
	return &github.PullRequest{
		Number:  github.Int(2),
		State:   github.String("open"),
		HTMLURL: github.String("htmlurl"),
		Head: &github.PullRequestBranch{
			Repo: &github.Repository{
				FullName: github.String("runatlantis/atlantis-tests"),
				CloneURL: github.String("https://github.com/runatlantis/atlantis-tests.git"),
			},
			SHA: github.String(headSHA),
			Ref: github.String("branch"),
		},
		Base: &github.PullRequestBranch{
			Repo: &github.Repository{
				FullName: github.String("runatlantis/atlantis-tests"),
				CloneURL: github.String("https://github.com/runatlantis/atlantis-tests.git"),
			},
			Ref: github.String("main"),
		},
		User: &github.User{
			Login: github.String("atlantisbot"),
		},
	}
}

// absRepoPath returns the absolute path to the test repo under dir repoDir.
func absRepoPath(t *testing.T, repoDir string) string {
	path, err := filepath.Abs(filepath.Join("testdata", "test-repos", repoDir))
	Ok(t, err)
	return path
}

// initializeRepo copies the repo data from testdata and initializes a new
// git repo in a temp directory. It returns that directory and a function
// to run in a defer that will delete the dir.
// The purpose of this function is to create a real git repository with a branch
// called 'branch' from the files under repoDir. This is so we can check in
// those files normally to this repo without needing a .git directory.
func initializeRepo(t *testing.T, repoDir string) (string, string) {
	originRepo := absRepoPath(t, repoDir)

	// Copy the files to the temp dir.
	destDir := t.TempDir()
	runCmd(t, "", "cp", "-r", fmt.Sprintf("%s/.", originRepo), destDir)

	// Initialize the git repo.
	runCmd(t, destDir, "git", "init")
	runCmd(t, destDir, "touch", ".gitkeep")
	runCmd(t, destDir, "git", "add", ".gitkeep")
	runCmd(t, destDir, "git", "config", "--local", "user.email", "atlantisbot@runatlantis.io")
	runCmd(t, destDir, "git", "config", "--local", "user.name", "atlantisbot")
	runCmd(t, destDir, "git", "commit", "-m", "initial commit")
	runCmd(t, destDir, "git", "checkout", "-b", "branch")
	runCmd(t, destDir, "git", "add", ".")
	runCmd(t, destDir, "git", "commit", "-am", "branch commit")
	headSHA := runCmd(t, destDir, "git", "rev-parse", "HEAD")
	headSHA = strings.Trim(headSHA, "\n")

	return destDir, headSHA
}

func runCmd(t *testing.T, dir string, name string, args ...string) string {
	cpCmd := exec.Command(name, args...)
	cpCmd.Dir = dir
	cpOut, err := cpCmd.CombinedOutput()
	Assert(t, err == nil, "err running %q: %s", strings.Join(append([]string{name}, args...), " "), cpOut)
	return string(cpOut)
}

func assertCommentEquals(t *testing.T, expReplies []string, act string, repoDir string, parallel bool) {
	t.Helper()

	// Replace all 'Creation complete after 0s [id=2135833172528078362]' strings with
	// 'Creation complete after *s [id=*******************]' so we can do a comparison.
	idRegex := regexp.MustCompile(`Creation complete after [0-9]+s \[id=[0-9]+]`)
	act = idRegex.ReplaceAllString(act, "Creation complete after *s [id=*******************]")

	// Replace all null_resource.simple{n}: .* with null_resource.simple: because
	// with multiple resources being created the logs are all out of order which
	// makes comparison impossible.
	resourceRegex := regexp.MustCompile(`null_resource\.simple(\[\d])?\d?:.*`)
	act = resourceRegex.ReplaceAllString(act, "null_resource.simple:")

	// For parallel plans and applies, do a substring match since output may be out of order
	var replyMatchesExpected func(string, string) bool
	if parallel {
		replyMatchesExpected = func(act string, expStr string) bool {
			return strings.Contains(act, expStr)
		}
	} else {
		replyMatchesExpected = func(act string, expStr string) bool {
			return expStr == act
		}
	}

	for _, expFile := range expReplies {
		exp, err := os.ReadFile(filepath.Join(absRepoPath(t, repoDir), expFile))
		Ok(t, err)
		expStr := string(exp)
		// My editor adds a newline to all the files, so if the actual comment
		// doesn't end with a newline then strip the last newline from the file's
		// contents.
		if !strings.HasSuffix(act, "\n") {
			expStr = strings.TrimSuffix(expStr, "\n")
		}

		if !replyMatchesExpected(act, expStr) {
			// If in CI, we write the diff to the console. Otherwise we write the diff
			// to file so we can use our local diff viewer.
			if os.Getenv("CI") == "true" {
				t.Logf("exp: %s, got: %s", expStr, act)
				t.FailNow()
			} else {
				actFile := filepath.Join(absRepoPath(t, repoDir), expFile+".act")
				err := os.WriteFile(actFile, []byte(act), 0600)
				Ok(t, err)
				cwd, err := os.Getwd()
				Ok(t, err)
				rel, err := filepath.Rel(cwd, actFile)
				Ok(t, err)
				t.Errorf("%q was different, wrote actual comment to %q", expFile, rel)
			}
		}
	}
}

// returns parent, bindir, cachedir, cleanup func
func mkSubDirs(t *testing.T) (string, string, string) {
	tmp := t.TempDir()
	binDir := filepath.Join(tmp, "bin")
	err := os.MkdirAll(binDir, 0700)
	Ok(t, err)

	cachedir := filepath.Join(tmp, "plugin-cache")
	err = os.MkdirAll(cachedir, 0700)
	Ok(t, err)

	return tmp, binDir, cachedir
}

// Will fail test if conftest isn't in path
func ensureRunningConftest(t *testing.T) {
	// use `conftest` command instead `conftest$version`, so tests may fail on the environment cause the output logs may become change by version.
	t.Logf("conftest check may fail depends on conftest version. please use latest stable conftest.")
	_, err := exec.LookPath(conftestCommand)
	if err != nil {
		t.Logf(`%s must be installed to run this test
- on local, please install conftest command or run 'make docker/test-all'
- on CI, please check testing-env docker image contains conftest command. see testing/Dockerfile
`, conftestCommand)
		t.FailNow()
	}
}

// Will fail test if terraform isn't in path and isn't version >= 0.14
func ensureRunning014(t *testing.T) {
	localPath, err := exec.LookPath("terraform")
	if err != nil {
		t.Log("terraform >= 0.14 must be installed to run this test")
		t.FailNow()
	}
	versionOutBytes, err := exec.Command(localPath, "version").Output() // #nosec
	if err != nil {
		t.Logf("error running terraform version: %s", err)
		t.FailNow()
	}
	versionOutput := string(versionOutBytes)
	match := versionRegex.FindStringSubmatch(versionOutput)
	if len(match) <= 1 {
		t.Logf("could not parse terraform version from %s", versionOutput)
		t.FailNow()
	}
	localVersion, err := version.NewVersion(match[1])
	Ok(t, err)
	minVersion, err := version.NewVersion("0.14.0")
	Ok(t, err)
	if localVersion.LessThan(minVersion) {
		t.Logf("must have terraform version >= %s, you have %s", minVersion, localVersion)
		t.FailNow()
	}
}

// versionRegex extracts the version from `terraform version` output.
//
//	    Terraform v0.12.0-alpha4 (2c36829d3265661d8edbd5014de8090ea7e2a076)
//		   => 0.12.0-alpha4
//
//	    Terraform v0.11.10
//		   => 0.11.10
var versionRegex = regexp.MustCompile("Terraform v(.*?)(\\s.*)?\n")<|MERGE_RESOLUTION|>--- conflicted
+++ resolved
@@ -1334,7 +1334,6 @@
 	parser := &config.ParserValidator{}
 
 	globalCfgArgs := valid.GlobalCfgArgs{
-<<<<<<< HEAD
 		RepoConfigFile:       opt.repoConfigFile,
 		AllowAllRepoSettings: true,
 		MergeableReq:         false,
@@ -1345,13 +1344,6 @@
 				RunCommand: "some dummy command",
 			},
 		},
-=======
-		RepoConfigFile:   opt.repoConfigFile,
-		AllowRepoCfg:     true,
-		MergeableReq:     false,
-		ApprovedReq:      false,
-		PreWorkflowHooks: preWorkflowHooks,
->>>>>>> 242640bb
 		PostWorkflowHooks: []*valid.WorkflowHook{
 			{
 				StepName:   "global_hook",
