--- conflicted
+++ resolved
@@ -959,37 +959,41 @@
 			},
 		},
 		{
-<<<<<<< HEAD
 			Description:   "replan after approving policies with policy approval cached",
 			RepoDir:       "policy-checks-policy-caching",
-=======
-			Description:   "failing policy with approval and policy approval clear",
-			RepoDir:       "policy-checks-clear-approval",
->>>>>>> 434bab5c
 			ModifiedFiles: []string{"main.tf"},
 			ExpAutoplan:   true,
 			Comments: []string{
 				"atlantis approve_policies",
-<<<<<<< HEAD
 				"atlantis plan",
-=======
-				"atlantis approve_policies --clear-policy-approval",
->>>>>>> 434bab5c
 				"atlantis apply",
 			},
 			ExpReplies: [][]string{
 				{"exp-output-autoplan.txt"},
 				{"exp-output-auto-policy-check.txt"},
-<<<<<<< HEAD
 				{"exp-output-approve-policies.txt"},
 				{"exp-output-replan.txt"},
 				{"exp-output-policy-check-2.txt"},
 				{"exp-output-apply-success.txt"},
-=======
+				{"exp-output-merge.txt"},
+			},
+		},
+		{
+			Description:   "failing policy with approval and policy approval clear",
+			RepoDir:       "policy-checks-clear-approval",
+			ModifiedFiles: []string{"main.tf"},
+			ExpAutoplan:   true,
+			Comments: []string{
+				"atlantis approve_policies",
+				"atlantis approve_policies --clear-policy-approval",
+				"atlantis apply",
+			},
+			ExpReplies: [][]string{
+				{"exp-output-autoplan.txt"},
+				{"exp-output-auto-policy-check.txt"},
 				{"exp-output-approve-policies-success.txt"},
 				{"exp-output-approve-policies-clear.txt"},
 				{"exp-output-apply-failed.txt"},
->>>>>>> 434bab5c
 				{"exp-output-merge.txt"},
 			},
 		},
