--- conflicted
+++ resolved
@@ -1059,7 +1059,6 @@
 	}
 
 	commandRunner := &events.DefaultCommandRunner{
-<<<<<<< HEAD
 		EventParser:                   eventParser,
 		VCSClient:                     e2eVCSClient,
 		GithubPullGetter:              e2eGithubGetter,
@@ -1071,21 +1070,8 @@
 		CommentCommandRunnerByCmd:     commentCommandRunnerByCmd,
 		Drainer:                       drainer,
 		PreWorkflowHooksCommandRunner: preWorkflowHooksCommandRunner,
+		PostWorkflowHooksCommandRunner: postWorkflowHooksCommandRunner,
 		PullStatusFetcher:             boltdb,
-=======
-		EventParser:                    eventParser,
-		VCSClient:                      e2eVCSClient,
-		GithubPullGetter:               e2eGithubGetter,
-		GitlabMergeRequestGetter:       e2eGitlabGetter,
-		Logger:                         logger,
-		AllowForkPRs:                   allowForkPRs,
-		AllowForkPRsFlag:               "allow-fork-prs",
-		CommentCommandRunnerByCmd:      commentCommandRunnerByCmd,
-		Drainer:                        drainer,
-		PreWorkflowHooksCommandRunner:  preWorkflowHooksCommandRunner,
-		PostWorkflowHooksCommandRunner: postWorkflowHooksCommandRunner,
-		PullStatusFetcher:              boltdb,
->>>>>>> 113728f7
 	}
 
 	repoAllowlistChecker, err := events.NewRepoAllowlistChecker("*")
