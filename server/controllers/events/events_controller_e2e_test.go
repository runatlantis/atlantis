--- conflicted
+++ resolved
@@ -1430,16 +1430,12 @@
 		CommitStatusUpdater:    commitStatusUpdater,
 		Router:                 postWorkflowHookURLGenerator,
 	}
-<<<<<<< HEAD
 	statsScope, closer, _ := metrics.NewLoggingScope(logger, "atlantis")
 	t.Cleanup(func() {
 		if closer != nil {
 			closer.Close()
 		}
 	})
-=======
-	statsScope := metricstest.NewLoggingScope(t, logger, "atlantis")
->>>>>>> 01ab5b1e
 
 	projectCommandBuilder := events.NewProjectCommandBuilder(
 		userConfig.EnablePolicyChecksFlag,
