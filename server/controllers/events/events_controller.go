--- conflicted
+++ resolved
@@ -627,17 +627,10 @@
 		return
 	}
 
-<<<<<<< HEAD
-	if resource.Comment.IsDeleted != nil {
-		if *resource.Comment.IsDeleted {
-			e.respond(w, logging.Debug, http.StatusOK, "Ignoring comment event since it is linked to deleting a pull request comment; %s", azuredevopsReqID)
-			return
-		}
-=======
+
 	if resource.Comment.GetIsDeleted() {
 		e.respond(w, logging.Debug, http.StatusOK, "Ignoring comment event since it is linked to deleting a pull request comment; %s", azuredevopsReqID)
 		return
->>>>>>> 01ce8cef
 	}
 
 	strippedComment := bluemonday.StrictPolicy().SanitizeBytes([]byte(*resource.Comment.Content))
