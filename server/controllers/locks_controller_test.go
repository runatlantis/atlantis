package controllers_test

import (
	"bytes"
	"errors"
	"fmt"
	"net/http"
	"net/http/httptest"
	"net/url"
	"testing"
	"time"

	"github.com/runatlantis/atlantis/server/controllers"
	"github.com/runatlantis/atlantis/server/controllers/web_templates"
	tMocks "github.com/runatlantis/atlantis/server/controllers/web_templates/mocks"
	"github.com/runatlantis/atlantis/server/core/boltdb"
	"github.com/runatlantis/atlantis/server/core/db"
	"github.com/runatlantis/atlantis/server/core/locking"

	"github.com/gorilla/mux"
	. "github.com/petergtz/pegomock/v4"
	"github.com/runatlantis/atlantis/server/events/workspace"

	"github.com/runatlantis/atlantis/server/core/locking/mocks"
	"github.com/runatlantis/atlantis/server/events/command"
	mocks2 "github.com/runatlantis/atlantis/server/events/mocks"
	"github.com/runatlantis/atlantis/server/events/models"
	vcsmocks "github.com/runatlantis/atlantis/server/events/vcs/mocks"
	workspacemocks "github.com/runatlantis/atlantis/server/events/workspace/mocks"
	"github.com/runatlantis/atlantis/server/logging"
	. "github.com/runatlantis/atlantis/testing"
)

func TestCreateApplyLock(t *testing.T) {
	t.Run("Creates apply lock", func(t *testing.T) {
		req, _ := http.NewRequest("GET", "", bytes.NewBuffer(nil))
		w := httptest.NewRecorder()

		layout := "2006-01-02T15:04:05.000Z"
		strLockTime := "2020-09-01T00:45:26.371Z"
		expLockTime := "2020-09-01 00:45:26"
		lockTime, _ := time.Parse(layout, strLockTime)

		l := mocks.NewMockApplyLocker()
		When(l.LockApply()).ThenReturn(locking.ApplyCommandLock{
			Locked: true,
			Time:   lockTime,
		}, nil)

		lc := controllers.LocksController{
			Logger:      logging.NewNoopLogger(t),
			ApplyLocker: l,
		}
		lc.LockApply(w, req)

		ResponseContains(t, w, http.StatusOK, fmt.Sprintf("Apply Lock is acquired on %s", expLockTime))
	})

	t.Run("Apply lock creation fails", func(t *testing.T) {
		req, _ := http.NewRequest("GET", "", bytes.NewBuffer(nil))
		w := httptest.NewRecorder()

		l := mocks.NewMockApplyLocker()
		When(l.LockApply()).ThenReturn(locking.ApplyCommandLock{
			Locked: false,
		}, errors.New("failed to acquire lock"))

		lc := controllers.LocksController{
			Logger:      logging.NewNoopLogger(t),
			ApplyLocker: l,
		}
		lc.LockApply(w, req)

		ResponseContains(t, w, http.StatusInternalServerError, "creating apply lock failed with: failed to acquire lock")
	})
}

func TestUnlockApply(t *testing.T) {
	t.Run("Apply lock deleted successfully", func(t *testing.T) {
		req, _ := http.NewRequest("GET", "", bytes.NewBuffer(nil))
		w := httptest.NewRecorder()

		l := mocks.NewMockApplyLocker()
		When(l.UnlockApply()).ThenReturn(nil)

		lc := controllers.LocksController{
			Logger:      logging.NewNoopLogger(t),
			ApplyLocker: l,
		}
		lc.UnlockApply(w, req)

		ResponseContains(t, w, http.StatusOK, "Deleted apply lock")
	})

	t.Run("Apply lock deletion failed", func(t *testing.T) {
		req, _ := http.NewRequest("GET", "", bytes.NewBuffer(nil))
		w := httptest.NewRecorder()

		l := mocks.NewMockApplyLocker()
		When(l.UnlockApply()).ThenReturn(errors.New("failed to delete lock"))

		lc := controllers.LocksController{
			Logger:      logging.NewNoopLogger(t),
			ApplyLocker: l,
		}
		lc.UnlockApply(w, req)

		ResponseContains(t, w, http.StatusInternalServerError, "deleting apply lock failed with: failed to delete lock")
	})
}

func TestGetLockRoute_NoLockID(t *testing.T) {
	t.Log("If there is no lock ID in the request then we should get a 400")
	req, _ := http.NewRequest("GET", "", bytes.NewBuffer(nil))
	w := httptest.NewRecorder()
	lc := controllers.LocksController{
		Logger: logging.NewNoopLogger(t),
	}
	lc.GetLock(w, req)
	ResponseContains(t, w, http.StatusBadRequest, "No lock id in request")
}

func TestGetLock_InvalidLockID(t *testing.T) {
	t.Log("If the lock ID is invalid then we should get a 400")
	lc := controllers.LocksController{
		Logger: logging.NewNoopLogger(t),
	}
	req, _ := http.NewRequest("GET", "", bytes.NewBuffer(nil))
	req = mux.SetURLVars(req, map[string]string{"id": "%A@"})
	w := httptest.NewRecorder()
	lc.GetLock(w, req)
	ResponseContains(t, w, http.StatusBadRequest, "Invalid lock id")
}

func TestGetLock_LockerErr(t *testing.T) {
	t.Log("If there is an error retrieving the lock, a 500 is returned")
	RegisterMockTestingT(t)
	l := mocks.NewMockLocker()
	When(l.GetLock("id")).ThenReturn(nil, errors.New("err"))
	lc := controllers.LocksController{
		Logger: logging.NewNoopLogger(t),
		Locker: l,
	}
	req, _ := http.NewRequest("GET", "", bytes.NewBuffer(nil))
	req = mux.SetURLVars(req, map[string]string{"id": "id"})
	w := httptest.NewRecorder()
	lc.GetLock(w, req)
	ResponseContains(t, w, http.StatusInternalServerError, "err")
}

func TestGetLock_None(t *testing.T) {
	t.Log("If there is no lock at that ID we get a 404")
	RegisterMockTestingT(t)
	l := mocks.NewMockLocker()
	When(l.GetLock("id")).ThenReturn(nil, nil)
	lc := controllers.LocksController{
		Logger: logging.NewNoopLogger(t),
		Locker: l,
	}
	req, _ := http.NewRequest("GET", "", bytes.NewBuffer(nil))
	req = mux.SetURLVars(req, map[string]string{"id": "id"})
	w := httptest.NewRecorder()
	lc.GetLock(w, req)
	ResponseContains(t, w, http.StatusNotFound, "No lock found at id 'id'")
}

func TestGetLock_Success(t *testing.T) {
	t.Log("Should be able to render a lock successfully")
	RegisterMockTestingT(t)
	l := mocks.NewMockLocker()
	When(l.GetLock("id")).ThenReturn(&models.ProjectLock{
		Project:   models.Project{RepoFullName: "owner/repo", Path: "path"},
		Pull:      models.PullRequest{URL: "url", Author: "lkysow"},
		Workspace: "workspace",
	}, nil)
	tmpl := tMocks.NewMockTemplateWriter()
	atlantisURL, err := url.Parse("https://example.com/basepath")
	Ok(t, err)
	lc := controllers.LocksController{
		Logger:             logging.NewNoopLogger(t),
		Locker:             l,
		LockDetailTemplate: tmpl,
		AtlantisVersion:    "1300135",
		AtlantisURL:        atlantisURL,
	}
	req, _ := http.NewRequest("GET", "", bytes.NewBuffer(nil))
	req = mux.SetURLVars(req, map[string]string{"id": "id"})
	w := httptest.NewRecorder()
	lc.GetLock(w, req)
	tmpl.VerifyWasCalledOnce().Execute(w, web_templates.LockDetailData{
		LockKeyEncoded:  "id",
		LockKey:         "id",
		RepoOwner:       "owner",
		RepoName:        "repo",
		PullRequestLink: "url",
		LockedBy:        "lkysow",
		Workspace:       "workspace",
		AtlantisVersion: "1300135",
		CleanedBasePath: "/basepath",
	})
	ResponseContains(t, w, http.StatusOK, "")
}

func TestDeleteLock_NoLockID(t *testing.T) {
	t.Log("If there is no lock ID in the request then we should get a 400")
	req, _ := http.NewRequest("GET", "", bytes.NewBuffer(nil))
	w := httptest.NewRecorder()
	lc := controllers.LocksController{Logger: logging.NewNoopLogger(t)}
	lc.DeleteLock(w, req)
	ResponseContains(t, w, http.StatusBadRequest, "No lock id in request")
}

func TestDeleteLock_InvalidLockID(t *testing.T) {
	t.Log("If the lock ID is invalid then we should get a 400")
	lc := controllers.LocksController{Logger: logging.NewNoopLogger(t)}
	req, _ := http.NewRequest("GET", "", bytes.NewBuffer(nil))
	req = mux.SetURLVars(req, map[string]string{"id": "%A@"})
	w := httptest.NewRecorder()
	lc.DeleteLock(w, req)
	ResponseContains(t, w, http.StatusBadRequest, "Invalid lock id '%A@'")
}

func TestDeleteLock_LockerErr(t *testing.T) {
	t.Log("If there is an error retrieving the lock, a 500 is returned")
	RegisterMockTestingT(t)
	dlc := mocks2.NewMockDeleteLockCommand()
	When(dlc.DeleteLock(Any[logging.SimpleLogging](), Eq("id"))).ThenReturn(nil, errors.New("err"))
	lc := controllers.LocksController{
		DeleteLockCommand: dlc,
		Logger:            logging.NewNoopLogger(t),
	}
	req, _ := http.NewRequest("GET", "", bytes.NewBuffer(nil))
	req = mux.SetURLVars(req, map[string]string{"id": "id"})
	w := httptest.NewRecorder()
	lc.DeleteLock(w, req)
	ResponseContains(t, w, http.StatusInternalServerError, "err")
}

func TestDeleteLock_None(t *testing.T) {
	t.Log("If there is no lock at that ID we get a 404")
	RegisterMockTestingT(t)
	dlc := mocks2.NewMockDeleteLockCommand()
	When(dlc.DeleteLock(Any[logging.SimpleLogging](), Eq("id"))).ThenReturn(nil, nil)
	lc := controllers.LocksController{
		DeleteLockCommand: dlc,
		Logger:            logging.NewNoopLogger(t),
	}
	req, _ := http.NewRequest("GET", "", bytes.NewBuffer(nil))
	req = mux.SetURLVars(req, map[string]string{"id": "id"})
	w := httptest.NewRecorder()
	lc.DeleteLock(w, req)
	ResponseContains(t, w, http.StatusNotFound, "No lock found at id 'id'")
}

func TestDeleteLock_OldFormat(t *testing.T) {
	t.Log("If the lock doesn't have BaseRepo set it is deleted successfully")
	RegisterMockTestingT(t)
	cp := vcsmocks.NewMockClient()
	dlc := mocks2.NewMockDeleteLockCommand()
	When(dlc.DeleteLock(Any[logging.SimpleLogging](), Eq("id"))).ThenReturn(&models.ProjectLock{}, nil)
	lc := controllers.LocksController{
		DeleteLockCommand: dlc,
		Logger:            logging.NewNoopLogger(t),
		VCSClient:         cp,
	}
	req, _ := http.NewRequest("GET", "", bytes.NewBuffer(nil))
	req = mux.SetURLVars(req, map[string]string{"id": "id"})
	w := httptest.NewRecorder()
	lc.DeleteLock(w, req)
	ResponseContains(t, w, http.StatusOK, "Deleted lock id 'id'")
	cp.VerifyWasCalled(Never()).CreateComment(Any[logging.SimpleLogging](), Any[models.Repo](), Any[int](), Any[string](), Any[string]())
}

func TestDeleteLock_UpdateProjectStatus(t *testing.T) {
	t.Log("When deleting a lock, pull status has to be updated to reflect discarded plan")
	RegisterMockTestingT(t)

	repoName := "owner/repo"
	projectPath := "path"
	workspaceName := "workspace"

	cp := vcsmocks.NewMockClient()
	l := mocks2.NewMockDeleteLockCommand()
	workingDir := workspacemocks.NewMockWorkingDir()
	workingDirLocker := workspace.NewDefaultWorkingDirLocker()
	pull := models.PullRequest{
		BaseRepo: models.Repo{FullName: repoName},
	}
	When(l.DeleteLock(Any[logging.SimpleLogging](), Eq("id"))).ThenReturn(&models.ProjectLock{
		Pull:      pull,
		Workspace: workspaceName,
		Project: models.Project{
			Path:         projectPath,
			RepoFullName: repoName,
		},
	}, nil)
	var database db.Database
	tmp := t.TempDir()
	database, err := boltdb.New(tmp)
	Ok(t, err)
	// Seed the DB with a successful plan for that project (that is later discarded).
	_, err = database.UpdatePullWithResults(pull, []command.ProjectResult{
		{
			Command:    command.Plan,
			RepoRelDir: projectPath,
			Workspace:  workspaceName,
			PlanSuccess: &models.PlanSuccess{
				TerraformOutput: "tf-output",
				LockURL:         "lock-url",
			},
		},
	})
	Ok(t, err)
	lc := controllers.LocksController{
		DeleteLockCommand: l,
		Logger:            logging.NewNoopLogger(t),
		VCSClient:         cp,
		WorkingDirLocker:  workingDirLocker,
		WorkingDir:        workingDir,
		Database:          database,
	}
	req, _ := http.NewRequest("GET", "", bytes.NewBuffer(nil))
	req = mux.SetURLVars(req, map[string]string{"id": "id"})
	w := httptest.NewRecorder()
	lc.DeleteLock(w, req)
	ResponseContains(t, w, http.StatusOK, "Deleted lock id 'id'")
	status, err := database.GetPullStatus(pull)
	Ok(t, err)
	Assert(t, status.Projects != nil, "status projects was nil")
	Equals(t, []models.ProjectStatus{
		{
			Workspace:  workspaceName,
			RepoRelDir: projectPath,
			Status:     models.DiscardedPlanStatus,
		},
	}, status.Projects)
}

func TestDeleteLock_CommentFailed(t *testing.T) {
	t.Log("If the commenting fails we still return success")
	RegisterMockTestingT(t)
	dlc := mocks2.NewMockDeleteLockCommand()
	When(dlc.DeleteLock(Any[logging.SimpleLogging](), Eq("id"))).ThenReturn(&models.ProjectLock{
		Pull: models.PullRequest{
			BaseRepo: models.Repo{FullName: "owner/repo"},
		},
	}, nil)
	cp := vcsmocks.NewMockClient()
<<<<<<< HEAD
	workingDir := workspacemocks.NewMockWorkingDir()
	workingDirLocker := workspace.NewDefaultWorkingDirLocker()
	var backend locking.Backend
=======
	workingDir := mocks2.NewMockWorkingDir()
	workingDirLocker := events.NewDefaultWorkingDirLocker()
	var database db.Database
>>>>>>> af82e3de
	tmp := t.TempDir()
	database, err := boltdb.New(tmp)
	Ok(t, err)
	When(cp.CreateComment(Any[logging.SimpleLogging](), Any[models.Repo](), Any[int](), Any[string](), Any[string]())).ThenReturn(errors.New("err"))
	lc := controllers.LocksController{
		DeleteLockCommand: dlc,
		Logger:            logging.NewNoopLogger(t),
		VCSClient:         cp,
		WorkingDir:        workingDir,
		WorkingDirLocker:  workingDirLocker,
		Database:          database,
	}
	req, _ := http.NewRequest("GET", "", bytes.NewBuffer(nil))
	req = mux.SetURLVars(req, map[string]string{"id": "id"})
	w := httptest.NewRecorder()
	lc.DeleteLock(w, req)
	ResponseContains(t, w, http.StatusOK, "Deleted lock id 'id'")
}

func TestDeleteLock_CommentSuccess(t *testing.T) {
	t.Log("We should comment back on the pull request if the lock is deleted")
	RegisterMockTestingT(t)
	cp := vcsmocks.NewMockClient()
	dlc := mocks2.NewMockDeleteLockCommand()
<<<<<<< HEAD
	workingDir := workspacemocks.NewMockWorkingDir()
	workingDirLocker := workspace.NewDefaultWorkingDirLocker()
	var backend locking.Backend
=======
	workingDir := mocks2.NewMockWorkingDir()
	workingDirLocker := events.NewDefaultWorkingDirLocker()
	var database db.Database
>>>>>>> af82e3de
	tmp := t.TempDir()
	database, err := boltdb.New(tmp)
	Ok(t, err)
	pull := models.PullRequest{
		BaseRepo: models.Repo{FullName: "owner/repo"},
	}
	When(dlc.DeleteLock(Any[logging.SimpleLogging](), Eq("id"))).ThenReturn(&models.ProjectLock{
		Pull:      pull,
		Workspace: "workspace",
		Project: models.Project{
			Path:         "path",
			RepoFullName: "owner/repo",
		},
	}, nil)
	lc := controllers.LocksController{
		DeleteLockCommand: dlc,
		Logger:            logging.NewNoopLogger(t),
		VCSClient:         cp,
		Database:          database,
		WorkingDir:        workingDir,
		WorkingDirLocker:  workingDirLocker,
	}
	req, _ := http.NewRequest("GET", "", bytes.NewBuffer(nil))
	req = mux.SetURLVars(req, map[string]string{"id": "id"})
	w := httptest.NewRecorder()
	lc.DeleteLock(w, req)
	ResponseContains(t, w, http.StatusOK, "Deleted lock id 'id'")
	cp.VerifyWasCalled(Once()).CreateComment(Any[logging.SimpleLogging](), Eq(pull.BaseRepo), Eq(pull.Num),
		Eq("**Warning**: The plan for dir: `path` workspace: `workspace` was **discarded** via the Atlantis UI.\n\n"+
			"To `apply` this plan you must run `plan` again."), Eq(""))
}<|MERGE_RESOLUTION|>--- conflicted
+++ resolved
@@ -346,15 +346,9 @@
 		},
 	}, nil)
 	cp := vcsmocks.NewMockClient()
-<<<<<<< HEAD
 	workingDir := workspacemocks.NewMockWorkingDir()
 	workingDirLocker := workspace.NewDefaultWorkingDirLocker()
-	var backend locking.Backend
-=======
-	workingDir := mocks2.NewMockWorkingDir()
-	workingDirLocker := events.NewDefaultWorkingDirLocker()
 	var database db.Database
->>>>>>> af82e3de
 	tmp := t.TempDir()
 	database, err := boltdb.New(tmp)
 	Ok(t, err)
@@ -379,15 +373,9 @@
 	RegisterMockTestingT(t)
 	cp := vcsmocks.NewMockClient()
 	dlc := mocks2.NewMockDeleteLockCommand()
-<<<<<<< HEAD
 	workingDir := workspacemocks.NewMockWorkingDir()
 	workingDirLocker := workspace.NewDefaultWorkingDirLocker()
-	var backend locking.Backend
-=======
-	workingDir := mocks2.NewMockWorkingDir()
-	workingDirLocker := events.NewDefaultWorkingDirLocker()
 	var database db.Database
->>>>>>> af82e3de
 	tmp := t.TempDir()
 	database, err := boltdb.New(tmp)
 	Ok(t, err)
