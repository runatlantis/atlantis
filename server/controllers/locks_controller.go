--- conflicted
+++ resolved
@@ -26,15 +26,9 @@
 	ApplyLocker        locking.ApplyLocker          `validate:"required"`
 	VCSClient          vcs.Client                   `validate:"required"`
 	LockDetailTemplate web_templates.TemplateWriter `validate:"required"`
-<<<<<<< HEAD
 	WorkingDir         workspace.WorkingDir         `validate:"required"`
 	WorkingDirLocker   workspace.WorkingDirLocker   `validate:"required"`
-	Backend            locking.Backend              `validate:"required"`
-=======
-	WorkingDir         events.WorkingDir            `validate:"required"`
-	WorkingDirLocker   events.WorkingDirLocker      `validate:"required"`
 	Database           db.Database                  `validate:"required"`
->>>>>>> af82e3de
 	DeleteLockCommand  events.DeleteLockCommand     `validate:"required"`
 }
 
