--- conflicted
+++ resolved
@@ -33,12 +33,9 @@
 	RepoAllowlistChecker           *events.RepoAllowlistChecker
 	Scope                          tally.Scope
 	VCSClient                      vcs.Client
-<<<<<<< HEAD
 	WorkingDir                     events.WorkingDir
 	WorkingDirLocker               events.WorkingDirLocker
-=======
 	CommitStatusUpdater            events.CommitStatusUpdater
->>>>>>> 38ba3869
 }
 
 type APIRequest struct {
