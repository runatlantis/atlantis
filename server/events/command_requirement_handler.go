package events

import (
	"fmt"

	"github.com/runatlantis/atlantis/server/core/config/raw"
	"github.com/runatlantis/atlantis/server/core/config/valid"
	"github.com/runatlantis/atlantis/server/events/command"
	"github.com/runatlantis/atlantis/server/events/models"
)

//go:generate pegomock generate --package mocks -o mocks/mock_command_requirement_handler.go CommandRequirementHandler
type CommandRequirementHandler interface {
	ValidateProjectDependencies(ctx command.ProjectContext) (string, error)
	ValidatePlanProject(repoDir string, ctx command.ProjectContext) (string, error)
	ValidateApplyProject(repoDir string, ctx command.ProjectContext) (string, error)
	ValidateImportProject(repoDir string, ctx command.ProjectContext) (string, error)
}

type DefaultCommandRequirementHandler struct {
	WorkingDir WorkingDir
}

func (a *DefaultCommandRequirementHandler) ValidatePlanProject(repoDir string, ctx command.ProjectContext) (failure string, err error) {
	for _, req := range ctx.PlanRequirements {
		switch req {
		case raw.ApprovedRequirement:
			if !ctx.PullReqStatus.ApprovalStatus.IsApproved {
				return "Pull request must be approved according to the project's approval rules before running plan.", nil
			}
		case raw.MergeableRequirement:
			if !ctx.PullReqStatus.Mergeable {
				return "Pull request must be mergeable before running plan.", nil
			}
		case raw.UnDivergedRequirement:
			if a.WorkingDir.HasDiverged(repoDir) {
				return "Default branch must be rebased onto pull request before running plan.", nil
			}
		}
	}
	// Passed all plan requirements configured.
	return "", nil
}

func (a *DefaultCommandRequirementHandler) ValidateApplyProject(repoDir string, ctx command.ProjectContext) (failure string, err error) {
	for _, req := range ctx.ApplyRequirements {
		switch req {
		case raw.ApprovedRequirement:
			if !ctx.PullReqStatus.ApprovalStatus.IsApproved {
				return "Pull request must be approved according to the project's approval rules before running apply.", nil
			}
		// this should come before mergeability check since mergeability is a superset of this check.
		case valid.PoliciesPassedCommandReq:
			// We should rely on this function instead of plan status, since plan status after a failed apply will not carry the policy error over.
			if !ctx.PolicyCleared() {
				return "All policies must pass for project before running apply.", nil
			}
		case raw.MergeableRequirement:
			if !ctx.PullReqStatus.Mergeable {
				return "Pull request must be mergeable before running apply.", nil
			}
		case raw.UnDivergedRequirement:
			if a.WorkingDir.HasDiverged(repoDir) {
				return "Default branch must be rebased onto pull request before running apply.", nil
			}
		}
	}
	// Passed all apply requirements configured.
	return "", nil
}

func (a *DefaultCommandRequirementHandler) ValidateProjectDependencies(ctx command.ProjectContext) (failure string, err error) {
	for _, dependOnProject := range ctx.DependsOn {

		for _, project := range ctx.PullStatus.Projects {

<<<<<<< HEAD
			if project.ProjectName == dependOnProject && project.Status != models.AppliedPlanStatus {
=======
			if project.ProjectName == dependOnProject && project.Status != models.AppliedPlanStatus && project.Status != models.PlannedNoChangesPlanStatus {
>>>>>>> 26e88d03
				return fmt.Sprintf("Can't apply your project unless you apply its dependencies: [%s]", project.ProjectName), nil
			}
		}
	}

	return "", nil
}

func (a *DefaultCommandRequirementHandler) ValidateImportProject(repoDir string, ctx command.ProjectContext) (failure string, err error) {
	for _, req := range ctx.ImportRequirements {
		switch req {
		case raw.ApprovedRequirement:
			if !ctx.PullReqStatus.ApprovalStatus.IsApproved {
				return "Pull request must be approved according to the project's approval rules before running import.", nil
			}
		case raw.MergeableRequirement:
			if !ctx.PullReqStatus.Mergeable {
				return "Pull request must be mergeable before running import.", nil
			}
		case raw.UnDivergedRequirement:
			if a.WorkingDir.HasDiverged(repoDir) {
				return "Default branch must be rebased onto pull request before running import.", nil
			}
		}
	}
	// Passed all import requirements configured.
	return "", nil
}<|MERGE_RESOLUTION|>--- conflicted
+++ resolved
@@ -74,11 +74,7 @@
 
 		for _, project := range ctx.PullStatus.Projects {
 
-<<<<<<< HEAD
-			if project.ProjectName == dependOnProject && project.Status != models.AppliedPlanStatus {
-=======
 			if project.ProjectName == dependOnProject && project.Status != models.AppliedPlanStatus && project.Status != models.PlannedNoChangesPlanStatus {
->>>>>>> 26e88d03
 				return fmt.Sprintf("Can't apply your project unless you apply its dependencies: [%s]", project.ProjectName), nil
 			}
 		}
