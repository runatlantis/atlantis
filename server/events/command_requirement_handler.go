--- conflicted
+++ resolved
@@ -21,57 +21,6 @@
 	WorkingDir WorkingDir
 }
 
-<<<<<<< HEAD
-func (a *DefaultCommandRequirementHandler) ValidatePlanProject(repoDir string, ctx command.ProjectContext) (failure string, err error) {
-	for _, req := range ctx.PlanRequirements {
-		switch req {
-		case raw.ApprovedRequirement:
-			if !ctx.PullReqStatus.ApprovalStatus.IsApproved {
-				return "Pull request must be approved by at least one person other than the author before running plan.", nil
-			}
-		case raw.MergeableRequirement:
-			if !ctx.PullReqStatus.Mergeable {
-				return "Pull request must be mergeable before running plan.", nil
-			}
-		case raw.UnDivergedRequirement:
-			if a.WorkingDir.HasDiverged(ctx.Log, repoDir) {
-				return "Default branch must be rebased onto pull request before running plan.", nil
-			}
-		}
-	}
-	// Passed all plan requirements configured.
-	return "", nil
-}
-
-func (a *DefaultCommandRequirementHandler) ValidateApplyProject(repoDir string, ctx command.ProjectContext) (failure string, err error) {
-	for _, req := range ctx.ApplyRequirements {
-		switch req {
-		case raw.ApprovedRequirement:
-			if !ctx.PullReqStatus.ApprovalStatus.IsApproved {
-				return "Pull request must be approved by at least one person other than the author before running apply.", nil
-			}
-		// this should come before mergeability check since mergeability is a superset of this check.
-		case valid.PoliciesPassedCommandReq:
-			// We should rely on this function instead of plan status, since plan status after a failed apply will not carry the policy error over.
-			if !ctx.PolicyCleared() {
-				return "All policies must pass for project before running apply.", nil
-			}
-		case raw.MergeableRequirement:
-			if !ctx.PullReqStatus.Mergeable {
-				return "Pull request must be mergeable before running apply.", nil
-			}
-		case raw.UnDivergedRequirement:
-			if a.WorkingDir.HasDiverged(ctx.Log, repoDir) {
-				return "Default branch must be rebased onto pull request before running apply.", nil
-			}
-		}
-	}
-	// Passed all apply requirements configured.
-	return "", nil
-}
-
-=======
->>>>>>> c24a0c4b
 func (a *DefaultCommandRequirementHandler) ValidateProjectDependencies(ctx command.ProjectContext) (failure string, err error) {
 	for _, dependOnProject := range ctx.DependsOn {
 
@@ -103,17 +52,13 @@
 		switch req {
 		case raw.ApprovedRequirement:
 			if !ctx.PullReqStatus.ApprovalStatus.IsApproved {
-<<<<<<< HEAD
-				return "Pull request must be approved by at least one person other than the author before running import.", nil
-=======
-				return fmt.Sprintf("Pull request must be approved according to the project's approval rules before running %s.", cmd), nil
+				return fmt.Sprintf("Pull request must be approved by at least one person other than the author before running %s.", cmd), nil
 			}
 		// this should come before mergeability check since mergeability is a superset of this check.
 		case valid.PoliciesPassedCommandReq:
 			// We should rely on this function instead of plan status, since plan status after a failed apply will not carry the policy error over.
 			if !ctx.PolicyCleared() {
 				return fmt.Sprintf("All policies must pass for project before running %s.", cmd), nil
->>>>>>> c24a0c4b
 			}
 		case raw.MergeableRequirement:
 			if !ctx.PullReqStatus.MergeableStatus.IsMergeable {
