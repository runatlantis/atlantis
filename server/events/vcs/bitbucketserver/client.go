package bitbucketserver

import (
	"bytes"
	"encoding/json"
	"fmt"
	"io"
	"net/http"
	"net/url"
	"regexp"
	"strings"

	"github.com/runatlantis/atlantis/server/events/vcs/common"

	"github.com/pkg/errors"
	"github.com/runatlantis/atlantis/server/events/models"
	validator "gopkg.in/go-playground/validator.v9"
)

// maxCommentLength is the maximum number of chars allowed by Bitbucket in a
// single comment.
const maxCommentLength = 32768

type Client struct {
	HTTPClient  *http.Client
	Username    string
	Password    string
	BaseURL     string
	AtlantisURL string
}

type DeleteSourceBranch struct {
	Name   string `json:"name"`
	DryRun bool   `json:"dryRun"`
}

// NewClient builds a bitbucket cloud client. Returns an error if the baseURL is
// malformed. httpClient is the client to use to make the requests, username
// and password are used as basic auth in the requests, baseURL is the API's
// baseURL, ex. https://corp.com:7990. Don't include the API version, ex.
// '/1.0' since that changes based on the API call. atlantisURL is the
// URL for Atlantis that will be linked to from the build status icons. This
// linking is annoying because we don't have anywhere good to link but a URL is
// required.
func NewClient(httpClient *http.Client, username string, password string, baseURL string, atlantisURL string) (*Client, error) {
	if httpClient == nil {
		httpClient = http.DefaultClient
	}
	parsedURL, err := url.Parse(baseURL)
	if err != nil {
		return nil, errors.Wrapf(err, "parsing %s", baseURL)
	}
	if parsedURL.Scheme == "" {
		return nil, fmt.Errorf("must have 'http://' or 'https://' in base url %q", baseURL)
	}
	return &Client{
		HTTPClient:  httpClient,
		Username:    username,
		Password:    password,
		BaseURL:     strings.TrimRight(parsedURL.String(), "/"),
		AtlantisURL: atlantisURL,
	}, nil
}

// GetModifiedFiles returns the names of files that were modified in the merge request
// relative to the repo root, e.g. parent/child/file.txt.
func (b *Client) GetModifiedFiles(repo models.Repo, pull models.PullRequest) ([]string, error) {
	var files []string

	projectKey, err := b.GetProjectKey(repo.Name, repo.SanitizedCloneURL)
	if err != nil {
		return nil, err
	}
	nextPageStart := 0
	baseURL := fmt.Sprintf("%s/rest/api/1.0/projects/%s/repos/%s/pull-requests/%d/changes",
		b.BaseURL, projectKey, repo.Name, pull.Num)
	// We'll only loop 1000 times as a safety measure.
	maxLoops := 1000
	for i := 0; i < maxLoops; i++ {
		resp, err := b.makeRequest("GET", fmt.Sprintf("%s?start=%d", baseURL, nextPageStart), nil)
		if err != nil {
			return nil, err
		}
		var changes Changes
		if err := json.Unmarshal(resp, &changes); err != nil {
			return nil, errors.Wrapf(err, "Could not parse response %q", string(resp))
		}
		if err := validator.New().Struct(changes); err != nil {
			return nil, errors.Wrapf(err, "API response %q was missing fields", string(resp))
		}
		for _, v := range changes.Values {
			files = append(files, *v.Path.ToString)

			// If the file was renamed, we'll want to run plan in the directory
			// it was moved from as well.
			if v.SrcPath != nil {
				files = append(files, *v.SrcPath.ToString)
			}
		}
		if *changes.IsLastPage {
			break
		}
		nextPageStart = *changes.NextPageStart
	}

	// Now ensure all files are unique.
	hash := make(map[string]bool)
	var unique []string
	for _, f := range files {
		if !hash[f] {
			unique = append(unique, f)
			hash[f] = true
		}
	}
	return unique, nil
}

func (b *Client) GetProjectKey(repoName string, cloneURL string) (string, error) {
	// Get the project key out of the repo clone URL.
	// Given http://bitbucket.corp:7990/scm/at/atlantis-example.git
	// we want to get 'at'.
	expr := fmt.Sprintf(".*/(.*?)/%s\\.git", repoName)
	capture, err := regexp.Compile(expr)
	if err != nil {
		return "", errors.Wrapf(err, "constructing regex from %q", expr)
	}
	matches := capture.FindStringSubmatch(cloneURL)
	if len(matches) != 2 {
		return "", fmt.Errorf("could not extract project key from %q, regex returned %q", cloneURL, strings.Join(matches, ","))
	}
	return matches[1], nil
}

// CreateComment creates a comment on the merge request. It will write multiple
// comments if a single comment is too long.
func (b *Client) CreateComment(repo models.Repo, pullNum int, comment string, command string) error {
	sepEnd := "\n```\n**Warning**: Output length greater than max comment size. Continued in next comment."
	sepStart := "Continued from previous comment.\n```diff\n"
	comments := common.SplitComment(comment, maxCommentLength, sepEnd, sepStart)
	for _, c := range comments {
		if err := b.postComment(repo, pullNum, c); err != nil {
			return err
		}
	}
	return nil
}

func (b *Client) HidePrevCommandComments(repo models.Repo, pullNum int, command string) error {
	return nil
}

// postComment actually posts the comment. It's a helper for CreateComment().
func (b *Client) postComment(repo models.Repo, pullNum int, comment string) error {
	bodyBytes, err := json.Marshal(map[string]string{"text": comment})
	if err != nil {
		return errors.Wrap(err, "json encoding")
	}
	projectKey, err := b.GetProjectKey(repo.Name, repo.SanitizedCloneURL)
	if err != nil {
		return err
	}
	path := fmt.Sprintf("%s/rest/api/1.0/projects/%s/repos/%s/pull-requests/%d/comments", b.BaseURL, projectKey, repo.Name, pullNum)
	_, err = b.makeRequest("POST", path, bytes.NewBuffer(bodyBytes))
	return err
}

// PullIsApproved returns true if the merge request was approved.
func (b *Client) PullIsApproved(repo models.Repo, pull models.PullRequest) (approvalStatus models.ApprovalStatus, err error) {
	projectKey, err := b.GetProjectKey(repo.Name, repo.SanitizedCloneURL)
	if err != nil {
		return approvalStatus, err
	}
	path := fmt.Sprintf("%s/rest/api/1.0/projects/%s/repos/%s/pull-requests/%d", b.BaseURL, projectKey, repo.Name, pull.Num)
	resp, err := b.makeRequest("GET", path, nil)
	if err != nil {
		return approvalStatus, err
	}
	var pullResp PullRequest
	if err := json.Unmarshal(resp, &pullResp); err != nil {
		return approvalStatus, errors.Wrapf(err, "Could not parse response %q", string(resp))
	}
	if err := validator.New().Struct(pullResp); err != nil {
		return approvalStatus, errors.Wrapf(err, "API response %q was missing fields", string(resp))
	}
	for _, reviewer := range pullResp.Reviewers {
		if *reviewer.Approved {
			return models.ApprovalStatus{
				IsApproved: true,
			}, nil
		}
	}
	return approvalStatus, nil
}

// PullIsMergeable returns true if the merge request has no conflicts and can be merged.
func (b *Client) PullIsMergeable(repo models.Repo, pull models.PullRequest, vcsstatusname string) (bool, error) {
	projectKey, err := b.GetProjectKey(repo.Name, repo.SanitizedCloneURL)
	if err != nil {
		return false, err
	}
	path := fmt.Sprintf("%s/rest/api/1.0/projects/%s/repos/%s/pull-requests/%d/merge", b.BaseURL, projectKey, repo.Name, pull.Num)
	resp, err := b.makeRequest("GET", path, nil)
	if err != nil {
		return false, err
	}
	var mergeStatus MergeStatus
	if err := json.Unmarshal(resp, &mergeStatus); err != nil {
		return false, errors.Wrapf(err, "Could not parse response %q", string(resp))
	}
	if err := validator.New().Struct(mergeStatus); err != nil {
		return false, errors.Wrapf(err, "API response %q was missing fields", string(resp))
	}
	if *mergeStatus.CanMerge && !*mergeStatus.Conflicted {
		return true, nil
	}
	return false, nil
}

// UpdateStatus updates the status of a commit.
func (b *Client) UpdateStatus(repo models.Repo, pull models.PullRequest, status models.CommitStatus, src string, description string, url string) error {
	bbState := "FAILED"
	switch status {
	case models.PendingCommitStatus:
		bbState = "INPROGRESS"
	case models.SuccessCommitStatus:
		bbState = "SUCCESSFUL"
	case models.FailedCommitStatus:
		bbState = "FAILED"
	}

	// URL is a required field for bitbucket statuses. We default to the
	// Atlantis server's URL.
	if url == "" {
		url = b.AtlantisURL
	}

	bodyBytes, err := json.Marshal(map[string]string{
		"key":         src,
		"url":         url,
		"state":       bbState,
		"description": description,
	})

	path := fmt.Sprintf("%s/rest/build-status/1.0/commits/%s", b.BaseURL, pull.HeadCommit)
	if err != nil {
		return errors.Wrap(err, "json encoding")
	}
	_, err = b.makeRequest("POST", path, bytes.NewBuffer(bodyBytes))
	return err
}

// MergePull merges the pull request.
func (b *Client) MergePull(pull models.PullRequest, pullOptions models.PullRequestOptions) error {
	projectKey, err := b.GetProjectKey(pull.BaseRepo.Name, pull.BaseRepo.SanitizedCloneURL)
	if err != nil {
		return err
	}

	// We need to make a get pull request API call to get the correct "version".
	path := fmt.Sprintf("%s/rest/api/1.0/projects/%s/repos/%s/pull-requests/%d", b.BaseURL, projectKey, pull.BaseRepo.Name, pull.Num)
	resp, err := b.makeRequest("GET", path, nil)
	if err != nil {
		return err
	}
	var pullResp PullRequest
	if err := json.Unmarshal(resp, &pullResp); err != nil {
		return errors.Wrapf(err, "Could not parse response %q", string(resp))
	}
	if err := validator.New().Struct(pullResp); err != nil {
		return errors.Wrapf(err, "API response %q was missing fields", string(resp))
	}
	path = fmt.Sprintf("%s/rest/api/1.0/projects/%s/repos/%s/pull-requests/%d/merge?version=%d", b.BaseURL, projectKey, pull.BaseRepo.Name, pull.Num, *pullResp.Version)
	_, err = b.makeRequest("POST", path, nil)
	if err != nil {
		return err
	}
	if pullOptions.DeleteSourceBranchOnMerge {
		bodyBytes, err := json.Marshal(DeleteSourceBranch{Name: "refs/heads/" + pull.HeadBranch, DryRun: false})
		if err != nil {
			return errors.Wrap(err, "json encoding")
		}

		path = fmt.Sprintf("%s/rest/branch-utils/1.0/projects/%s/repos/%s/branches", b.BaseURL, projectKey, pull.BaseRepo.Name)
		_, err = b.makeRequest("DELETE", path, bytes.NewBuffer(bodyBytes))
		if err != nil {
			return err
		}
	}
	return err
}

// MarkdownPullLink specifies the character used in a pull request comment.
func (b *Client) MarkdownPullLink(pull models.PullRequest) (string, error) {
	return fmt.Sprintf("#%d", pull.Num), nil
}

// prepRequest adds auth and necessary headers.
func (b *Client) prepRequest(method string, path string, body io.Reader) (*http.Request, error) {
	req, err := http.NewRequest(method, path, body)
	if err != nil {
		return nil, err
	}
	req.SetBasicAuth(b.Username, b.Password)
	if body != nil {
		req.Header.Add("Content-Type", "application/json")
	}
	// Add this header to disable CSRF checks.
	// See https://confluence.atlassian.com/cloudkb/xsrf-check-failed-when-calling-cloud-apis-826874382.html
	req.Header.Add("X-Atlassian-Token", "no-check")
	return req, nil
}

func (b *Client) makeRequest(method string, path string, reqBody io.Reader) ([]byte, error) {
	req, err := b.prepRequest(method, path, reqBody)
	if err != nil {
		return nil, errors.Wrap(err, "constructing request")
	}
	resp, err := b.HTTPClient.Do(req)
	if err != nil {
		return nil, err
	}
	defer resp.Body.Close() // nolint: errcheck
	requestStr := fmt.Sprintf("%s %s", method, path)

	if resp.StatusCode != http.StatusOK && resp.StatusCode != http.StatusCreated && resp.StatusCode != 204 {
		respBody, _ := io.ReadAll(resp.Body)
		return nil, fmt.Errorf("making request %q unexpected status code: %d, body: %s", requestStr, resp.StatusCode, string(respBody))
	}
	respBody, err := io.ReadAll(resp.Body)
	if err != nil {
		return nil, errors.Wrapf(err, "reading response from request %q", requestStr)
	}
	return respBody, nil
}

<<<<<<< HEAD
func (b *Client) GetCloneURL(VCSHostType models.VCSHostType, repo string) (string, error) {
	return "", fmt.Errorf("not yet implemented")
=======
// GetTeamNamesForUser returns the names of the teams or groups that the user belongs to (in the organization the repository belongs to).
func (b *Client) GetTeamNamesForUser(repo models.Repo, user models.User) ([]string, error) {
	return nil, nil
}

func (b *Client) SupportsSingleFileDownload(repo models.Repo) bool {
	return false
}

// DownloadRepoConfigFile return `atlantis.yaml` content from VCS (which support fetch a single file from repository)
// The first return value indicate that repo contain atlantis.yaml or not
// if BaseRepo had one repo config file, its content will placed on the second return value
func (b *Client) DownloadRepoConfigFile(pull models.PullRequest) (bool, []byte, error) {
	return false, []byte{}, fmt.Errorf("not implemented")
>>>>>>> d4f9c87f
}<|MERGE_RESOLUTION|>--- conflicted
+++ resolved
@@ -333,10 +333,6 @@
 	return respBody, nil
 }
 
-<<<<<<< HEAD
-func (b *Client) GetCloneURL(VCSHostType models.VCSHostType, repo string) (string, error) {
-	return "", fmt.Errorf("not yet implemented")
-=======
 // GetTeamNamesForUser returns the names of the teams or groups that the user belongs to (in the organization the repository belongs to).
 func (b *Client) GetTeamNamesForUser(repo models.Repo, user models.User) ([]string, error) {
 	return nil, nil
@@ -351,5 +347,8 @@
 // if BaseRepo had one repo config file, its content will placed on the second return value
 func (b *Client) DownloadRepoConfigFile(pull models.PullRequest) (bool, []byte, error) {
 	return false, []byte{}, fmt.Errorf("not implemented")
->>>>>>> d4f9c87f
+}
+
+func (b *Client) GetCloneURL(VCSHostType models.VCSHostType, repo string) (string, error) {
+	return "", fmt.Errorf("not yet implemented")
 }