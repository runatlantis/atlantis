// Copyright 2017 HootSuite Media Inc.
//
// Licensed under the Apache License, Version 2.0 (the License);
// you may not use this file except in compliance with the License.
// You may obtain a copy of the License at
//    http://www.apache.org/licenses/LICENSE-2.0
// Unless required by applicable law or agreed to in writing, software
// distributed under the License is distributed on an AS IS BASIS,
// WITHOUT WARRANTIES OR CONDITIONS OF ANY KIND, either express or implied.
// See the License for the specific language governing permissions and
// limitations under the License.
// Modified hereafter by contributors to runatlantis/atlantis.

package vcs

import (
	"context"
	"encoding/base64"
	"fmt"
	"maps"
	"net/http"
<<<<<<< HEAD

	"slices"
=======
	"slices"
	"sort"
>>>>>>> e4dea031
	"strconv"
	"strings"
	"time"

	"github.com/google/go-github/v65/github"
	"github.com/pkg/errors"
	"github.com/runatlantis/atlantis/server/events/command"
	"github.com/runatlantis/atlantis/server/events/models"
	"github.com/runatlantis/atlantis/server/events/vcs/common"
	"github.com/runatlantis/atlantis/server/logging"
	"github.com/shurcooL/githubv4"
)

// maxCommentLength is the maximum number of chars allowed in a single comment
// by GitHub.
const maxCommentLength = 65536

var (
	clientMutationID            = githubv4.NewString("atlantis")
	pullRequestDismissalMessage = *githubv4.NewString("Dismissing reviews because of plan changes")
)

type GithubRepoIdCacheEntry struct {
	RepoId     githubv4.Int
	LookupTime time.Time
}

type GitHubRepoIdCache struct {
	cache map[githubv4.String]GithubRepoIdCacheEntry
}

func NewGitHubRepoIdCache() GitHubRepoIdCache {
	return GitHubRepoIdCache{
		cache: make(map[githubv4.String]GithubRepoIdCacheEntry),
	}
}

func (c *GitHubRepoIdCache) Get(key githubv4.String) (githubv4.Int, bool) {
	entry, ok := c.cache[key]
	if !ok {
		return githubv4.Int(0), false
	}
	if time.Since(entry.LookupTime) > time.Hour {
		delete(c.cache, key)
		return githubv4.Int(0), false
	}
	return entry.RepoId, true
}

func (c *GitHubRepoIdCache) Set(key githubv4.String, value githubv4.Int) {
	c.cache[key] = GithubRepoIdCacheEntry{
		RepoId:     value,
		LookupTime: time.Now(),
	}
}

// GithubClient is used to perform GitHub actions.
type GithubClient struct {
	user                  string
	client                *github.Client
	v4Client              *githubv4.Client
	ctx                   context.Context
	config                GithubConfig
	maxCommentsPerCommand int
	repoIdCache           GitHubRepoIdCache
}

// GithubAppTemporarySecrets holds app credentials obtained from github after creation.
type GithubAppTemporarySecrets struct {
	// ID is the app id.
	ID int64
	// Key is the app's PEM-encoded key.
	Key string
	// Name is the app name.
	Name string
	// WebhookSecret is the generated webhook secret for this app.
	WebhookSecret string
	// URL is a link to the app, like https://github.com/apps/octoapp.
	URL string
}

type GithubReview struct {
	ID          githubv4.ID
	SubmittedAt githubv4.DateTime
	Author      struct {
		Login githubv4.String
	}
}

type GithubPRReviewSummary struct {
	ReviewDecision githubv4.String
	Reviews        []GithubReview
}

// NewGithubClient returns a valid GitHub client.

func NewGithubClient(hostname string, credentials GithubCredentials, config GithubConfig, maxCommentsPerCommand int, logger logging.SimpleLogging) (*GithubClient, error) {
	logger.Debug("Creating new GitHub client for host: %s", hostname)
	transport, err := credentials.Client()
	if err != nil {
		return nil, errors.Wrap(err, "error initializing github authentication transport")
	}

	var graphqlURL string
	var client *github.Client
	if hostname == "github.com" {
		client = github.NewClient(transport)
		graphqlURL = "https://api.github.com/graphql"
	} else {
		apiURL := resolveGithubAPIURL(hostname)
		// TODO: Deprecated: Use NewClient(httpClient).WithEnterpriseURLs(baseURL, uploadURL) instead
		client, err = github.NewEnterpriseClient(apiURL.String(), apiURL.String(), transport) //nolint:staticcheck
		if err != nil {
			return nil, err
		}
		graphqlURL = fmt.Sprintf("https://%s/api/graphql", apiURL.Host)
	}

	// Use the client from shurcooL's githubv4 library for queries.
	v4Client := githubv4.NewEnterpriseClient(graphqlURL, transport)

	user, err := credentials.GetUser()
	logger.Debug("GH User: %s", user)

	if err != nil {
		return nil, errors.Wrap(err, "getting user")
	}

	return &GithubClient{
		user:                  user,
		client:                client,
		v4Client:              v4Client,
		ctx:                   context.Background(),
		config:                config,
		maxCommentsPerCommand: maxCommentsPerCommand,
		repoIdCache:           NewGitHubRepoIdCache(),
	}, nil
}

// GetModifiedFiles returns the names of files that were modified in the pull request
// relative to the repo root, e.g. parent/child/file.txt.
func (g *GithubClient) GetModifiedFiles(logger logging.SimpleLogging, repo models.Repo, pull models.PullRequest) ([]string, error) {
	logger.Debug("Getting modified files for GitHub pull request %d", pull.Num)
	var files []string
	nextPage := 0

listloop:
	for {
		opts := github.ListOptions{
			PerPage: 300,
		}
		if nextPage != 0 {
			opts.Page = nextPage
		}
		// GitHub has started to return 404's sometimes. They've got some
		// eventual consistency issues going on so we're just going to attempt
		// up to 5 times for each page with exponential backoff.
		maxAttempts := 5
		attemptDelay := 0 * time.Second
		for i := 0; i < maxAttempts; i++ {
			// First don't sleep, then sleep 1, 3, 7, etc.
			time.Sleep(attemptDelay)
			attemptDelay = 2*attemptDelay + 1*time.Second

			pageFiles, resp, err := g.client.PullRequests.ListFiles(g.ctx, repo.Owner, repo.Name, pull.Num, &opts)
			if resp != nil {
				logger.Debug("[attempt %d] GET /repos/%v/%v/pulls/%d/files returned: %v", i+1, repo.Owner, repo.Name, pull.Num, resp.StatusCode)
			}
			if err != nil {
				ghErr, ok := err.(*github.ErrorResponse)
				if ok && ghErr.Response.StatusCode == 404 {
					// (hopefully) transient 404, retry after backoff
					continue
				}
				// something else, give up
				return files, err
			}
			for _, f := range pageFiles {
				files = append(files, f.GetFilename())

				// If the file was renamed, we'll want to run plan in the directory
				// it was moved from as well.
				if f.GetStatus() == "renamed" {
					files = append(files, f.GetPreviousFilename())
				}
			}
			if resp.NextPage == 0 {
				break listloop
			}
			nextPage = resp.NextPage
			break
		}
	}
	return files, nil
}

// CreateComment creates a comment on the pull request.
// If comment length is greater than the max comment length we split into
// multiple comments.
func (g *GithubClient) CreateComment(logger logging.SimpleLogging, repo models.Repo, pullNum int, comment string, command string) error {
	logger.Debug("Creating comment on GitHub pull request %d", pullNum)
	var sepStart string

	sepEnd := "\n```\n</details>" +
		"\n<br>\n\n**Warning**: Output length greater than max comment size. Continued in next comment."

	if command != "" {
		sepStart = fmt.Sprintf("Continued %s output from previous comment.\n<details><summary>Show Output</summary>\n\n", command) +
			"```diff\n"
	} else {
		sepStart = "Continued from previous comment.\n<details><summary>Show Output</summary>\n\n" +
			"```diff\n"
	}

	truncationHeader := "> [!WARNING]\n" +
		"> **Warning**: Command output is larger than the maximum number of comments per command. Output truncated.\n<details><summary>Show Output</summary>\n\n" +
		"```diff\n"

	comments := common.SplitComment(comment, maxCommentLength, sepEnd, sepStart, g.maxCommentsPerCommand, truncationHeader)
	for i := range comments {
		_, resp, err := g.client.Issues.CreateComment(g.ctx, repo.Owner, repo.Name, pullNum, &github.IssueComment{Body: &comments[i]})
		if resp != nil {
			logger.Debug("POST /repos/%v/%v/issues/%d/comments returned: %v", repo.Owner, repo.Name, pullNum, resp.StatusCode)
		}
		if err != nil {
			return err
		}
	}
	return nil
}

// ReactToComment adds a reaction to a comment.
func (g *GithubClient) ReactToComment(logger logging.SimpleLogging, repo models.Repo, _ int, commentID int64, reaction string) error {
	logger.Debug("Adding reaction to GitHub pull request comment %d", commentID)
	_, resp, err := g.client.Reactions.CreateIssueCommentReaction(g.ctx, repo.Owner, repo.Name, commentID, reaction)
	if resp != nil {
		logger.Debug("POST /repos/%v/%v/issues/comments/%d/reactions returned: %v", repo.Owner, repo.Name, commentID, resp.StatusCode)
	}
	return err
}

func (g *GithubClient) HidePrevCommandComments(logger logging.SimpleLogging, repo models.Repo, pullNum int, command string, dir string) error {
	logger.Debug("Hiding previous command comments on GitHub pull request %d", pullNum)
	var allComments []*github.IssueComment
	nextPage := 0
	for {
		comments, resp, err := g.client.Issues.ListComments(g.ctx, repo.Owner, repo.Name, pullNum, &github.IssueListCommentsOptions{
			Sort:        github.String("created"),
			Direction:   github.String("asc"),
			ListOptions: github.ListOptions{Page: nextPage},
		})
		if resp != nil {
			logger.Debug("GET /repos/%v/%v/issues/%d/comments returned: %v", repo.Owner, repo.Name, pullNum, resp.StatusCode)
		}
		if err != nil {
			return errors.Wrap(err, "listing comments")
		}
		allComments = append(allComments, comments...)
		if resp.NextPage == 0 {
			break
		}
		nextPage = resp.NextPage
	}

	for _, comment := range allComments {
		// Using a case insensitive compare here because usernames aren't case
		// sensitive and users may enter their atlantis users with different
		// cases.
		if comment.User != nil && !strings.EqualFold(comment.User.GetLogin(), g.user) {
			continue
		}
		// Crude filtering: The comment templates typically include the command name
		// somewhere in the first line. It's a bit of an assumption, but seems like
		// a reasonable one, given we've already filtered the comments by the
		// configured Atlantis user.
		body := strings.Split(comment.GetBody(), "\n")
		if len(body) == 0 {
			continue
		}
		firstLine := strings.ToLower(body[0])
		if !strings.Contains(firstLine, strings.ToLower(command)) {
			continue
		}

		// If dir was specified, skip processing comments that don't contain the dir in the first line
		if dir != "" && !strings.Contains(firstLine, strings.ToLower(dir)) {
			continue
		}

		var m struct {
			MinimizeComment struct {
				MinimizedComment struct {
					IsMinimized       githubv4.Boolean
					MinimizedReason   githubv4.String
					ViewerCanMinimize githubv4.Boolean
				}
			} `graphql:"minimizeComment(input:$input)"`
		}
		input := githubv4.MinimizeCommentInput{
			Classifier: githubv4.ReportedContentClassifiersOutdated,
			SubjectID:  comment.GetNodeID(),
		}
		logger.Debug("Hiding comment %s", comment.GetNodeID())
		if err := g.v4Client.Mutate(g.ctx, &m, input, nil); err != nil {
			return errors.Wrapf(err, "minimize comment %s", comment.GetNodeID())
		}
	}

	return nil
}

// getPRReviews Retrieves PR reviews for a pull request on a specific repository.
// The reviews are being retrieved using pages with the size of 10 reviews.
func (g *GithubClient) getPRReviews(repo models.Repo, pull models.PullRequest) (GithubPRReviewSummary, error) {
	var query struct {
		Repository struct {
			PullRequest struct {
				ReviewDecision githubv4.String
				Reviews        struct {
					Nodes []GithubReview
					// contains pagination information
					PageInfo struct {
						EndCursor   githubv4.String
						HasNextPage githubv4.Boolean
					}
				} `graphql:"reviews(first: $entries, after: $reviewCursor, states: $reviewState)"`
			} `graphql:"pullRequest(number: $number)"`
		} `graphql:"repository(owner: $owner, name: $name)"`
	}

	variables := map[string]interface{}{
		"owner":        githubv4.String(repo.Owner),
		"name":         githubv4.String(repo.Name),
		"number":       githubv4.Int(pull.Num),
		"entries":      githubv4.Int(10),
		"reviewState":  []githubv4.PullRequestReviewState{githubv4.PullRequestReviewStateApproved},
		"reviewCursor": (*githubv4.String)(nil), // initialize the reviewCursor with null
	}

	var allReviews []GithubReview
	for {
		err := g.v4Client.Query(g.ctx, &query, variables)
		if err != nil {
			return GithubPRReviewSummary{
				query.Repository.PullRequest.ReviewDecision,
				allReviews,
			}, errors.Wrap(err, "getting reviewDecision")
		}

		allReviews = append(allReviews, query.Repository.PullRequest.Reviews.Nodes...)
		// if we don't have a NextPage pointer, we have requested all pages
		if !query.Repository.PullRequest.Reviews.PageInfo.HasNextPage {
			break
		}
		// set the end cursor, so the next batch of reviews is going to be requested and not the same again
		variables["reviewCursor"] = githubv4.NewString(query.Repository.PullRequest.Reviews.PageInfo.EndCursor)
	}
	return GithubPRReviewSummary{
		query.Repository.PullRequest.ReviewDecision,
		allReviews,
	}, nil
}

// PullIsApproved returns true if the pull request was approved.
func (g *GithubClient) PullIsApproved(logger logging.SimpleLogging, repo models.Repo, pull models.PullRequest) (approvalStatus models.ApprovalStatus, err error) {
	logger.Debug("Checking if GitHub pull request %d is approved", pull.Num)
	nextPage := 0
	for {
		opts := github.ListOptions{
			PerPage: 300,
		}
		if nextPage != 0 {
			opts.Page = nextPage
		}
		pageReviews, resp, err := g.client.PullRequests.ListReviews(g.ctx, repo.Owner, repo.Name, pull.Num, &opts)
		if resp != nil {
			logger.Debug("GET /repos/%v/%v/pulls/%d/reviews returned: %v", repo.Owner, repo.Name, pull.Num, resp.StatusCode)
		}
		if err != nil {
			return approvalStatus, errors.Wrap(err, "getting reviews")
		}
		for _, review := range pageReviews {
			if review != nil && review.GetState() == "APPROVED" {
				return models.ApprovalStatus{
					IsApproved: true,
					ApprovedBy: *review.User.Login,
					Date:       review.SubmittedAt.Time,
				}, nil
			}
		}
		if resp.NextPage == 0 {
			break
		}
		nextPage = resp.NextPage
	}
	return approvalStatus, nil
}

// DiscardReviews dismisses all reviews on a pull request
func (g *GithubClient) DiscardReviews(repo models.Repo, pull models.PullRequest) error {
	reviewStatus, err := g.getPRReviews(repo, pull)
	if err != nil {
		return err
	}

	// https://docs.github.com/en/graphql/reference/input-objects#dismisspullrequestreviewinput
	var mutation struct {
		DismissPullRequestReview struct {
			PullRequestReview struct {
				ID githubv4.ID
			}
		} `graphql:"dismissPullRequestReview(input: $input)"`
	}

	// dismiss every review one by one.
	// currently there is no way to dismiss them in one mutation.
	for _, review := range reviewStatus.Reviews {
		input := githubv4.DismissPullRequestReviewInput{
			PullRequestReviewID: review.ID,
			Message:             pullRequestDismissalMessage,
			ClientMutationID:    clientMutationID,
		}
		mutationResult := &mutation
		err := g.v4Client.Mutate(g.ctx, mutationResult, input, nil)
		if err != nil {
			return errors.Wrap(err, "dismissing reviewDecision")
		}
	}
	return nil
}

type PageInfo struct {
	EndCursor   *githubv4.String
	HasNextPage githubv4.Boolean
}

type WorkflowFileReference struct {
	Path         githubv4.String
	RepositoryId githubv4.Int
	Sha          *githubv4.String
}

func (original WorkflowFileReference) Copy() WorkflowFileReference {
	copy := WorkflowFileReference{
		Path:         original.Path,
		RepositoryId: original.RepositoryId,
		Sha:          new(githubv4.String),
	}
	if original.Sha != nil {
		*copy.Sha = *original.Sha
	}
	return copy
}

type WorkflowRun struct {
	File struct {
		Path              githubv4.String
		RepositoryFileUrl githubv4.String
		RepositoryName    githubv4.String
	}
}

type CheckRun struct {
	Name       githubv4.String
	Conclusion githubv4.String
	// Not currently used: GitHub API classifies as required if coming from ruleset, even when the ruleset is not enforced!
	IsRequired githubv4.Boolean `graphql:"isRequired(pullRequestNumber: $number)"`
	CheckSuite struct {
		WorkflowRun *WorkflowRun
	}
}

func (original CheckRun) Copy() CheckRun {
	copy := CheckRun{
		Name:       original.Name,
		Conclusion: original.Conclusion,
		IsRequired: original.IsRequired,
		CheckSuite: original.CheckSuite,
	}
	if original.CheckSuite.WorkflowRun != nil {
		copy.CheckSuite.WorkflowRun = new(WorkflowRun)
		*copy.CheckSuite.WorkflowRun = *original.CheckSuite.WorkflowRun
	}
	return copy
}

type StatusContext struct {
	Context githubv4.String
	State   githubv4.String
	// Not currently used: GitHub API classifies as required if coming from ruleset, even when the ruleset is not enforced!
	IsRequired githubv4.Boolean `graphql:"isRequired(pullRequestNumber: $number)"`
}

func (g *GithubClient) LookupRepoId(repo githubv4.String) (githubv4.Int, error) {
	// This function may get many calls for the same repo, and repo names are not often changed
	// Utilize caching to reduce the number of API calls to GitHub
	if repoId, ok := g.repoIdCache.Get(repo); ok {
		return repoId, nil
	}

	repoSplit := strings.Split(string(repo), "/")
	if len(repoSplit) != 2 {
		return githubv4.Int(0), fmt.Errorf("invalid repository name: %s", repo)
	}

	var query struct {
		Repository struct {
			DatabaseId githubv4.Int
		} `graphql:"repository(owner: $owner, name: $name)"`
	}
	variables := map[string]interface{}{
		"owner": githubv4.String(repoSplit[0]),
		"name":  githubv4.String(repoSplit[1]),
	}

	err := g.v4Client.Query(g.ctx, &query, variables)

	if err != nil {
		return githubv4.Int(0), errors.Wrap(err, "getting repository id from GraphQL")
	}

	g.repoIdCache.Set(repo, query.Repository.DatabaseId)

	return query.Repository.DatabaseId, nil
}

func (g *GithubClient) WorkflowRunMatchesWorkflowFileReference(workflowRun WorkflowRun, workflowFileReference WorkflowFileReference) (bool, error) {
	// Unfortunately, the GitHub API doesn't expose the repositoryId for the WorkflowRunFile from the statusCheckRollup.
	// Conversely, it doesn't expose the repository name for the WorkflowFileReference from the RepositoryRuleConnection.
	// Therefore, a second query is required to lookup the association between repositoryId and repositoryName.
	repoId, err := g.LookupRepoId(workflowRun.File.RepositoryName)
	if err != nil {
		return false, err
	}

	if !(repoId == workflowFileReference.RepositoryId && workflowRun.File.Path == workflowFileReference.Path) {
		return false, nil
	} else if workflowFileReference.Sha != nil {
		return strings.Contains(string(workflowRun.File.RepositoryFileUrl), string(*workflowFileReference.Sha)), nil
	} else {
		return true, nil
	}
}

func (g *GithubClient) GetPullRequestMergeabilityInfo(
	repo models.Repo,
	pull *github.PullRequest,
) (
	reviewDecision githubv4.String,
	requiredChecks []githubv4.String,
	requiredWorkflows []WorkflowFileReference,
	checkRuns []CheckRun,
	statusContexts []StatusContext,
	err error,
) {
	var query struct {
		Repository struct {
			PullRequest struct {
				ReviewDecision githubv4.String
				BaseRef        struct {
					BranchProtectionRule struct {
						RequiredStatusChecks []struct {
							Context githubv4.String
						}
					}
					Rules struct {
						PageInfo PageInfo
						Nodes    []struct {
							Type              githubv4.String
							RepositoryRuleset struct {
								Enforcement githubv4.String
							}
							Parameters struct {
								RequiredStatusChecksParameters struct {
									RequiredStatusChecks []struct {
										Context githubv4.String
									}
								} `graphql:"... on RequiredStatusChecksParameters"`
								WorkflowsParameters struct {
									Workflows []WorkflowFileReference
								} `graphql:"... on WorkflowsParameters"`
							}
						}
					} `graphql:"rules(first: 100, after: $ruleCursor)"`
				}
				Commits struct {
					Nodes []struct {
						Commit struct {
							StatusCheckRollup struct {
								Contexts struct {
									PageInfo PageInfo
									Nodes    []struct {
										Typename      githubv4.String `graphql:"__typename"`
										CheckRun      CheckRun        `graphql:"... on CheckRun"`
										StatusContext StatusContext   `graphql:"... on StatusContext"`
									}
								} `graphql:"contexts(first: 100, after: $contextCursor)"`
							}
						}
					}
				} `graphql:"commits(last: 1)"`
			} `graphql:"pullRequest(number: $number)"`
		} `graphql:"repository(owner: $owner, name: $name)"`
	}

	variables := map[string]interface{}{
		"owner":         githubv4.String(repo.Owner),
		"name":          githubv4.String(repo.Name),
		"number":        githubv4.Int(*pull.Number),
		"ruleCursor":    (*githubv4.String)(nil),
		"contextCursor": (*githubv4.String)(nil),
	}

	requiredChecksSet := make(map[githubv4.String]any)

pagination:
	for {
		err = g.v4Client.Query(g.ctx, &query, variables)

		if err != nil {
			break pagination
		}

		reviewDecision = query.Repository.PullRequest.ReviewDecision

		for _, rule := range query.Repository.PullRequest.BaseRef.BranchProtectionRule.RequiredStatusChecks {
			requiredChecksSet[rule.Context] = struct{}{}
		}

		for _, rule := range query.Repository.PullRequest.BaseRef.Rules.Nodes {
			if rule.RepositoryRuleset.Enforcement != "ACTIVE" {
				continue
			}
			switch rule.Type {
			case "REQUIRED_STATUS_CHECKS":
				for _, context := range rule.Parameters.RequiredStatusChecksParameters.RequiredStatusChecks {
					requiredChecksSet[context.Context] = struct{}{}
				}
			case "WORKFLOWS":
				for _, workflow := range rule.Parameters.WorkflowsParameters.Workflows {
					requiredWorkflows = append(requiredWorkflows, workflow.Copy())
				}
			default:
				continue
			}
		}

		if len(query.Repository.PullRequest.Commits.Nodes) == 0 {
			err = errors.New("no commits found on PR")
			break pagination
		}

		for _, context := range query.Repository.PullRequest.Commits.Nodes[0].Commit.StatusCheckRollup.Contexts.Nodes {
			switch context.Typename {
			case "CheckRun":
				checkRuns = append(checkRuns, context.CheckRun.Copy())
			case "StatusContext":
				statusContexts = append(statusContexts, context.StatusContext)
			default:
				err = fmt.Errorf("unknown type of status check, %q", context.Typename)
				break pagination
			}
		}

		if !query.Repository.PullRequest.BaseRef.Rules.PageInfo.HasNextPage &&
			!query.Repository.PullRequest.Commits.Nodes[0].Commit.StatusCheckRollup.Contexts.PageInfo.HasNextPage {
			break pagination
		}

		if query.Repository.PullRequest.BaseRef.Rules.PageInfo.EndCursor != nil {
			variables["ruleCursor"] = query.Repository.PullRequest.BaseRef.Rules.PageInfo.EndCursor
		}
		if query.Repository.PullRequest.Commits.Nodes[0].Commit.StatusCheckRollup.Contexts.PageInfo.EndCursor != nil {
			variables["contextCursor"] = query.Repository.PullRequest.Commits.Nodes[0].Commit.StatusCheckRollup.Contexts.PageInfo.EndCursor
		}
	}

	if err != nil {
		return "", nil, nil, nil, nil, errors.Wrap(err, "fetching rulesets, branch protections and status checks from GraphQL")
	}

	for context := range requiredChecksSet {
		requiredChecks = append(requiredChecks, context)
	}

	return reviewDecision, requiredChecks, requiredWorkflows, checkRuns, statusContexts, nil
}

func CheckRunPassed(checkRun CheckRun) bool {
	return checkRun.Conclusion == "SUCCESS" || checkRun.Conclusion == "SKIPPED" || checkRun.Conclusion == "NEUTRAL"
}

func StatusContextPassed(statusContext StatusContext, vcsstatusname string) bool {
	return statusContext.State == "SUCCESS"
}

func ExpectedCheckPassed(expectedContext githubv4.String, checkRuns []CheckRun, statusContexts []StatusContext, vcsstatusname string) bool {
	for _, checkRun := range checkRuns {
		if checkRun.Name == expectedContext {
			return CheckRunPassed(checkRun)
		}
	}

	for _, statusContext := range statusContexts {
		if statusContext.Context == expectedContext {
			return StatusContextPassed(statusContext, vcsstatusname)
		}
	}

	return false
}

func (g *GithubClient) ExpectedWorkflowPassed(expectedWorkflow WorkflowFileReference, checkRuns []CheckRun) (bool, error) {
	for _, checkRun := range checkRuns {
		if checkRun.CheckSuite.WorkflowRun == nil {
			continue
		}
		match, err := g.WorkflowRunMatchesWorkflowFileReference(*checkRun.CheckSuite.WorkflowRun, expectedWorkflow)
		if err != nil {
			return false, err
		}
		if match {
			return CheckRunPassed(checkRun), nil
		}
	}

	return false, nil
}

// IsMergeableMinusApply checks review decision (which takes into account CODEOWNERS) and required checks for PR (excluding the atlantis apply check).
func (g *GithubClient) IsMergeableMinusApply(logger logging.SimpleLogging, repo models.Repo, pull *github.PullRequest, vcsstatusname string, ignoreVCSStatusNames []string) (bool, error) {
	if pull.Number == nil {
		return false, errors.New("pull request number is nil")
	}
	reviewDecision, requiredChecks, requiredWorkflows, checkRuns, statusContexts, err := g.GetPullRequestMergeabilityInfo(repo, pull)
	if err != nil {
		return false, err
	}

	notMergeablePrefix := fmt.Sprintf("Pull Request %s/%s:%s is not mergeable", repo.Owner, repo.Name, strconv.Itoa(*pull.Number))

	// Review decision takes CODEOWNERS into account
	// Empty review decision means review is not required
	if reviewDecision != "APPROVED" && len(reviewDecision) != 0 {
		logger.Debug("%s: Review Decision: %s", notMergeablePrefix, reviewDecision)
		return false, nil
	}

	// The statusCheckRollup does not always contain all required checks
	// For example, if a check was made required after the pull request was opened, it would be missing
	// Go through all checks and workflows required by branch protection or rulesets
	// Make sure that they can all be found in the statusCheckRollup and that they all pass
	for _, requiredCheck := range requiredChecks {
<<<<<<< HEAD
		if !slices.Contains(ignoreVCSStatusNames, GetVCSStatusNameFromRequiredCheck(requiredCheck)) && !ExpectedCheckPassed(requiredCheck, checkRuns, statusContexts, vcsstatusname) {
			logger.Debug("%s: Expected Required Check: %s VCS Status Name: %s Ignore VCS Status Names: %s", notMergeablePrefix, requiredCheck, vcsstatusname, ignoreVCSStatusNames)
=======
		if strings.HasPrefix(string(requiredCheck), fmt.Sprintf("%s/%s", vcsstatusname, command.Apply.String())) {
			// Ignore atlantis apply check(s)
			continue
		}
		if !ExpectedCheckPassed(requiredCheck, checkRuns, statusContexts, vcsstatusname) {
			logger.Debug("%s: Expected Required Check: %s", notMergeablePrefix, requiredCheck)
>>>>>>> e4dea031
			return false, nil
		}
	}
	for _, requiredWorkflow := range requiredWorkflows {
		passed, err := g.ExpectedWorkflowPassed(requiredWorkflow, checkRuns)
		if err != nil {
			return false, err
		}
		if !passed {
			logger.Debug("%s: Expected Required Workflow: RepositoryId: %d Path: %s", notMergeablePrefix, requiredWorkflow.RepositoryId, requiredWorkflow.Path)
			return false, nil
		}
	}

	return true, nil
}

func GetVCSStatusNameFromRequiredCheck(requiredCheck githubv4.String) string {
	return strings.Split(string(requiredCheck), "/")[0]
}

// PullIsMergeable returns true if the pull request is mergeable.
func (g *GithubClient) PullIsMergeable(logger logging.SimpleLogging, repo models.Repo, pull models.PullRequest, vcsstatusname string, ignoreVCSStatusNames []string) (bool, error) {
	logger.Debug("Checking if GitHub pull request %d is mergeable", pull.Num)
	githubPR, err := g.GetPullRequest(logger, repo, pull.Num)
	if err != nil {
		return false, errors.Wrap(err, "getting pull request")
	}

	// We map our mergeable check to when the GitHub merge button is clickable.
	// This corresponds to the following states:
	// clean: No conflicts, all requirements satisfied.
	//        Merging is allowed (green box).
	// unstable: Failing/pending commit status that is not part of the required
	//           status checks. Merging is allowed (yellow box).
	// has_hooks: GitHub Enterprise only, if a repo has custom pre-receive
	//            hooks. Merging is allowed (green box).
	// See: https://github.com/octokit/octokit.net/issues/1763
	switch githubPR.GetMergeableState() {
	case "clean", "unstable", "has_hooks":
		return true, nil
	case "blocked":
		if g.config.AllowMergeableBypassApply {
			logger.Debug("AllowMergeableBypassApply feature flag is enabled - attempting to bypass apply from mergeable requirements")
			isMergeableMinusApply, err := g.IsMergeableMinusApply(logger, repo, githubPR, vcsstatusname, ignoreVCSStatusNames)
			if err != nil {
				return false, errors.Wrap(err, "getting pull request status")
			}
			return isMergeableMinusApply, nil
		}
		return false, nil
	default:
		return false, nil
	}
}

// GetPullRequest returns the pull request.
func (g *GithubClient) GetPullRequest(logger logging.SimpleLogging, repo models.Repo, num int) (*github.PullRequest, error) {
	logger.Debug("Getting GitHub pull request %d", num)
	var err error
	var pull *github.PullRequest

	// GitHub has started to return 404's here (#1019) even after they send the webhook.
	// They've got some eventual consistency issues going on so we're just going
	// to attempt up to 5 times with exponential backoff.
	maxAttempts := 5
	attemptDelay := 0 * time.Second
	for i := 0; i < maxAttempts; i++ {
		// First don't sleep, then sleep 1, 3, 7, etc.
		time.Sleep(attemptDelay)
		attemptDelay = 2*attemptDelay + 1*time.Second

		pull, resp, err := g.client.PullRequests.Get(g.ctx, repo.Owner, repo.Name, num)
		if resp != nil {
			logger.Debug("GET /repos/%v/%v/pulls/%d returned: %v", repo.Owner, repo.Name, num, resp.StatusCode)
		}
		if err == nil {
			return pull, nil
		}
		ghErr, ok := err.(*github.ErrorResponse)
		if !ok || ghErr.Response.StatusCode != 404 {
			return pull, err
		}
	}
	return pull, err
}

// UpdateStatus updates the status badge on the pull request.
// See https://github.com/blog/1227-commit-status-api.
func (g *GithubClient) UpdateStatus(logger logging.SimpleLogging, repo models.Repo, pull models.PullRequest, state models.CommitStatus, src string, description string, url string) error {
	ghState := "error"
	switch state {
	case models.PendingCommitStatus:
		ghState = "pending"
	case models.SuccessCommitStatus:
		ghState = "success"
	case models.FailedCommitStatus:
		ghState = "failure"
	}
	logger.Debug("Updating status on GitHub pull request %d for '%s' to '%s'", pull.Num, description, ghState)

	status := &github.RepoStatus{
		State:       github.String(ghState),
		Description: github.String(description),
		Context:     github.String(src),
		TargetURL:   &url,
	}
	_, resp, err := g.client.Repositories.CreateStatus(g.ctx, repo.Owner, repo.Name, pull.HeadCommit, status)
	if resp != nil {
		logger.Debug("POST /repos/%v/%v/statuses/%s returned: %v", repo.Owner, repo.Name, pull.HeadCommit, resp.StatusCode)
	}
	return err
}

// MergePull merges the pull request.
func (g *GithubClient) MergePull(logger logging.SimpleLogging, pull models.PullRequest, pullOptions models.PullRequestOptions) error {
	logger.Debug("Merging GitHub pull request %d", pull.Num)
	// Users can set their repo to disallow certain types of merging.
	// We detect which types aren't allowed and use the type that is.
	repo, resp, err := g.client.Repositories.Get(g.ctx, pull.BaseRepo.Owner, pull.BaseRepo.Name)
	if resp != nil {
		logger.Debug("GET /repos/%v/%v returned: %v", pull.BaseRepo.Owner, pull.BaseRepo.Name, resp.StatusCode)
	}
	if err != nil {
		return errors.Wrap(err, "fetching repo info")
	}

	const (
		defaultMergeMethod = "merge"
		rebaseMergeMethod  = "rebase"
		squashMergeMethod  = "squash"
	)

	mergeMethodsAllow := map[string]func() bool{
		defaultMergeMethod: repo.GetAllowMergeCommit,
		rebaseMergeMethod:  repo.GetAllowRebaseMerge,
		squashMergeMethod:  repo.GetAllowSquashMerge,
	}

	mergeMethodsName := slices.Collect(maps.Keys(mergeMethodsAllow))
	sort.Strings(mergeMethodsName)

	var method string
	if pullOptions.MergeMethod != "" {
		method = pullOptions.MergeMethod

		isMethodAllowed, isMethodExist := mergeMethodsAllow[method]
		if !isMethodExist {
			return fmt.Errorf("Merge method '%s' is unknown. Specify one of the valid values: '%s'", method, strings.Join(mergeMethodsName, ", "))
		}

		if !isMethodAllowed() {
			return fmt.Errorf("Merge method '%s' is not allowed by the repository Pull Request settings", method)
		}
	} else {
		method = defaultMergeMethod
		if !repo.GetAllowMergeCommit() {
			if repo.GetAllowRebaseMerge() {
				method = rebaseMergeMethod
			} else if repo.GetAllowSquashMerge() {
				method = squashMergeMethod
			}
		}
	}

	// Now we're ready to make our API call to merge the pull request.
	options := &github.PullRequestOptions{
		MergeMethod: method,
	}
	logger.Debug("PUT /repos/%v/%v/pulls/%d/merge", repo.Owner, repo.Name, pull.Num)
	mergeResult, resp, err := g.client.PullRequests.Merge(
		g.ctx,
		pull.BaseRepo.Owner,
		pull.BaseRepo.Name,
		pull.Num,
		// NOTE: Using the empty string here causes GitHub to autogenerate
		// the commit message as it normally would.
		"",
		options)
	if resp != nil {
		logger.Debug("POST /repos/%v/%v/pulls/%d/merge returned: %v", repo.Owner, repo.Name, pull.Num, resp.StatusCode)
	}
	if err != nil {
		return errors.Wrap(err, "merging pull request")
	}
	if !mergeResult.GetMerged() {
		return fmt.Errorf("could not merge pull request: %s", mergeResult.GetMessage())
	}
	return nil
}

// MarkdownPullLink specifies the string used in a pull request comment to reference another pull request.
func (g *GithubClient) MarkdownPullLink(pull models.PullRequest) (string, error) {
	return fmt.Sprintf("#%d", pull.Num), nil
}

// GetTeamNamesForUser returns the names of the teams or groups that the user belongs to (in the organization the repository belongs to).
// https://docs.github.com/en/graphql/reference/objects#organization
func (g *GithubClient) GetTeamNamesForUser(repo models.Repo, user models.User) ([]string, error) {
	orgName := repo.Owner
	variables := map[string]interface{}{
		"orgName":    githubv4.String(orgName),
		"userLogins": []githubv4.String{githubv4.String(user.Username)},
		"teamCursor": (*githubv4.String)(nil),
	}
	var q struct {
		Organization struct {
			Teams struct {
				Edges []struct {
					Node struct {
						Name string
						Slug string
					}
				}
				PageInfo struct {
					EndCursor   githubv4.String
					HasNextPage bool
				}
			} `graphql:"teams(first:100, after: $teamCursor, userLogins: $userLogins)"`
		} `graphql:"organization(login: $orgName)"`
	}
	var teamNames []string
	ctx := context.Background()
	for {
		err := g.v4Client.Query(ctx, &q, variables)
		if err != nil {
			return nil, err
		}
		for _, edge := range q.Organization.Teams.Edges {
			teamNames = append(teamNames, edge.Node.Name, edge.Node.Slug)
		}
		if !q.Organization.Teams.PageInfo.HasNextPage {
			break
		}
		variables["teamCursor"] = githubv4.NewString(q.Organization.Teams.PageInfo.EndCursor)
	}
	return teamNames, nil
}

// ExchangeCode returns a newly created app's info
func (g *GithubClient) ExchangeCode(logger logging.SimpleLogging, code string) (*GithubAppTemporarySecrets, error) {
	logger.Debug("Exchanging code for app secrets")
	ctx := context.Background()
	cfg, resp, err := g.client.Apps.CompleteAppManifest(ctx, code)
	if resp != nil {
		logger.Debug("POST /app-manifests/%s/conversions returned: %v", code, resp.StatusCode)
	}
	data := &GithubAppTemporarySecrets{
		ID:            cfg.GetID(),
		Key:           cfg.GetPEM(),
		WebhookSecret: cfg.GetWebhookSecret(),
		Name:          cfg.GetName(),
		URL:           cfg.GetHTMLURL(),
	}

	return data, err
}

// GetFileContent a repository file content from VCS (which support fetch a single file from repository)
// The first return value indicates whether the repo contains a file or not
// if BaseRepo had a file, its content will placed on the second return value
func (g *GithubClient) GetFileContent(logger logging.SimpleLogging, pull models.PullRequest, fileName string) (bool, []byte, error) {
	logger.Debug("Getting file content for %s in GitHub pull request %d", fileName, pull.Num)
	opt := github.RepositoryContentGetOptions{Ref: pull.HeadBranch}
	fileContent, _, resp, err := g.client.Repositories.GetContents(g.ctx, pull.BaseRepo.Owner, pull.BaseRepo.Name, fileName, &opt)
	if resp != nil {
		logger.Debug("GET /repos/%v/%v/contents/%s returned: %v", pull.BaseRepo.Owner, pull.BaseRepo.Name, fileName, resp.StatusCode)
	}

	if resp.StatusCode == http.StatusNotFound {
		return false, []byte{}, nil
	}
	if err != nil {
		return true, []byte{}, err
	}

	decodedData, err := base64.StdEncoding.DecodeString(*fileContent.Content)
	if err != nil {
		return true, []byte{}, err
	}

	return true, decodedData, nil
}

func (g *GithubClient) SupportsSingleFileDownload(_ models.Repo) bool {
	return true
}

func (g *GithubClient) GetCloneURL(logger logging.SimpleLogging, _ models.VCSHostType, repo string) (string, error) {
	logger.Debug("Getting clone URL for %s", repo)
	parts := strings.Split(repo, "/")
	repository, resp, err := g.client.Repositories.Get(g.ctx, parts[0], parts[1])
	if resp != nil {
		logger.Debug("GET /repos/%v/%v returned: %v", parts[0], parts[1], resp.StatusCode)
	}
	if err != nil {
		return "", err
	}
	return repository.GetCloneURL(), nil
}

func (g *GithubClient) GetPullLabels(logger logging.SimpleLogging, repo models.Repo, pull models.PullRequest) ([]string, error) {
	logger.Debug("Getting labels for GitHub pull request %d", pull.Num)
	pullDetails, resp, err := g.client.PullRequests.Get(g.ctx, repo.Owner, repo.Name, pull.Num)
	if resp != nil {
		logger.Debug("GET /repos/%v/%v/pulls/%d returned: %v", repo.Owner, repo.Name, pull.Num, resp.StatusCode)
	}
	if err != nil {
		return nil, err
	}

	var labels []string

	for _, label := range pullDetails.Labels {
		labels = append(labels, *label.Name)
	}

	return labels, nil
}<|MERGE_RESOLUTION|>--- conflicted
+++ resolved
@@ -19,13 +19,8 @@
 	"fmt"
 	"maps"
 	"net/http"
-<<<<<<< HEAD
-
-	"slices"
-=======
 	"slices"
 	"sort"
->>>>>>> e4dea031
 	"strconv"
 	"strings"
 	"time"
@@ -779,17 +774,12 @@
 	// Go through all checks and workflows required by branch protection or rulesets
 	// Make sure that they can all be found in the statusCheckRollup and that they all pass
 	for _, requiredCheck := range requiredChecks {
-<<<<<<< HEAD
-		if !slices.Contains(ignoreVCSStatusNames, GetVCSStatusNameFromRequiredCheck(requiredCheck)) && !ExpectedCheckPassed(requiredCheck, checkRuns, statusContexts, vcsstatusname) {
-			logger.Debug("%s: Expected Required Check: %s VCS Status Name: %s Ignore VCS Status Names: %s", notMergeablePrefix, requiredCheck, vcsstatusname, ignoreVCSStatusNames)
-=======
 		if strings.HasPrefix(string(requiredCheck), fmt.Sprintf("%s/%s", vcsstatusname, command.Apply.String())) {
 			// Ignore atlantis apply check(s)
 			continue
 		}
-		if !ExpectedCheckPassed(requiredCheck, checkRuns, statusContexts, vcsstatusname) {
-			logger.Debug("%s: Expected Required Check: %s", notMergeablePrefix, requiredCheck)
->>>>>>> e4dea031
+		if !slices.Contains(ignoreVCSStatusNames, GetVCSStatusNameFromRequiredCheck(requiredCheck)) && !ExpectedCheckPassed(requiredCheck, checkRuns, statusContexts, vcsstatusname) {
+			logger.Debug("%s: Expected Required Check: %s VCS Status Name: %s Ignore VCS Status Names: %s", notMergeablePrefix, requiredCheck, vcsstatusname, ignoreVCSStatusNames)
 			return false, nil
 		}
 	}
