// Copyright 2017 HootSuite Media Inc.
//
// Licensed under the Apache License, Version 2.0 (the License);
// you may not use this file except in compliance with the License.
// You may obtain a copy of the License at
//    http://www.apache.org/licenses/LICENSE-2.0
// Unless required by applicable law or agreed to in writing, software
// distributed under the License is distributed on an AS IS BASIS,
// WITHOUT WARRANTIES OR CONDITIONS OF ANY KIND, either express or implied.
// See the License for the specific language governing permissions and
// limitations under the License.
// Modified hereafter by contributors to runatlantis/atlantis.

package vcs

import (
	"context"
	"encoding/base64"
	"fmt"
	"net/http"
	"strconv"
	"strings"
	"time"

	"github.com/google/go-github/v59/github"
	"github.com/pkg/errors"
	"github.com/runatlantis/atlantis/server/events/command"
	"github.com/runatlantis/atlantis/server/events/models"
	"github.com/runatlantis/atlantis/server/events/vcs/common"
	"github.com/runatlantis/atlantis/server/logging"
	"github.com/shurcooL/githubv4"
)

// maxCommentLength is the maximum number of chars allowed in a single comment
// by GitHub.
const maxCommentLength = 65536

var (
	clientMutationID            = githubv4.NewString("atlantis")
	pullRequestDismissalMessage = *githubv4.NewString("Dismissing reviews because of plan changes")
)

type GithubRepoIdCacheEntry struct {
	RepoId     githubv4.Int
	LookupTime time.Time
}

type GitHubRepoIdCache struct {
	cache map[githubv4.String]GithubRepoIdCacheEntry
}

func NewGitHubRepoIdCache() GitHubRepoIdCache {
	return GitHubRepoIdCache{
		cache: make(map[githubv4.String]GithubRepoIdCacheEntry),
	}
}

func (c *GitHubRepoIdCache) Get(key githubv4.String) (githubv4.Int, bool) {
	entry, ok := c.cache[key]
	if !ok {
		return githubv4.Int(0), false
	}
	if time.Since(entry.LookupTime) > time.Hour {
		delete(c.cache, key)
		return githubv4.Int(0), false
	}
	return entry.RepoId, true
}

func (c *GitHubRepoIdCache) Set(key githubv4.String, value githubv4.Int) {
	c.cache[key] = GithubRepoIdCacheEntry{
		RepoId:     value,
		LookupTime: time.Now(),
	}
}

// GithubClient is used to perform GitHub actions.
type GithubClient struct {
<<<<<<< HEAD
	user        string
	client      *github.Client
	v4Client    *githubv4.Client
	ctx         context.Context
	logger      logging.SimpleLogging
	config      GithubConfig
	repoIdCache GitHubRepoIdCache
=======
	user     string
	client   *github.Client
	v4Client *githubv4.Client
	ctx      context.Context
	config   GithubConfig
>>>>>>> 7ff50e51
}

// GithubAppTemporarySecrets holds app credentials obtained from github after creation.
type GithubAppTemporarySecrets struct {
	// ID is the app id.
	ID int64
	// Key is the app's PEM-encoded key.
	Key string
	// Name is the app name.
	Name string
	// WebhookSecret is the generated webhook secret for this app.
	WebhookSecret string
	// URL is a link to the app, like https://github.com/apps/octoapp.
	URL string
}

type GithubReview struct {
	ID          githubv4.ID
	SubmittedAt githubv4.DateTime
	Author      struct {
		Login githubv4.String
	}
}

type GithubPRReviewSummary struct {
	ReviewDecision githubv4.String
	Reviews        []GithubReview
}

// NewGithubClient returns a valid GitHub client.
func NewGithubClient(hostname string, credentials GithubCredentials, config GithubConfig, logger logging.SimpleLogging) (*GithubClient, error) { //nolint:staticcheck
	logger.Debug("Creating new GitHub client for host: %s", hostname)
	transport, err := credentials.Client()
	if err != nil {
		return nil, errors.Wrap(err, "error initializing github authentication transport")
	}

	var graphqlURL string
	var client *github.Client
	if hostname == "github.com" {
		client = github.NewClient(transport)
		graphqlURL = "https://api.github.com/graphql"
	} else {
		apiURL := resolveGithubAPIURL(hostname)
		client, err = github.NewEnterpriseClient(apiURL.String(), apiURL.String(), transport)
		if err != nil {
			return nil, err
		}
		graphqlURL = fmt.Sprintf("https://%s/api/graphql", apiURL.Host)
	}

	// Use the client from shurcooL's githubv4 library for queries.
	v4Client := githubv4.NewEnterpriseClient(graphqlURL, transport)

	user, err := credentials.GetUser()
	logger.Debug("GH User: %s", user)

	if err != nil {
		return nil, errors.Wrap(err, "getting user")
	}

	return &GithubClient{
<<<<<<< HEAD
		user:        user,
		client:      client,
		v4Client:    v4Client,
		ctx:         context.Background(),
		logger:      logger,
		config:      config,
		repoIdCache: NewGitHubRepoIdCache(),
=======
		user:     user,
		client:   client,
		v4Client: v4Client,
		ctx:      context.Background(),
		config:   config,
>>>>>>> 7ff50e51
	}, nil
}

// GetModifiedFiles returns the names of files that were modified in the pull request
// relative to the repo root, e.g. parent/child/file.txt.
func (g *GithubClient) GetModifiedFiles(logger logging.SimpleLogging, repo models.Repo, pull models.PullRequest) ([]string, error) {
	logger.Debug("Getting modified files for GitHub pull request %d", pull.Num)
	var files []string
	nextPage := 0

listloop:
	for {
		opts := github.ListOptions{
			PerPage: 300,
		}
		if nextPage != 0 {
			opts.Page = nextPage
		}
		// GitHub has started to return 404's sometimes. They've got some
		// eventual consistency issues going on so we're just going to attempt
		// up to 5 times for each page with exponential backoff.
		maxAttempts := 5
		attemptDelay := 0 * time.Second
		for i := 0; i < maxAttempts; i++ {
			// First don't sleep, then sleep 1, 3, 7, etc.
			time.Sleep(attemptDelay)
			attemptDelay = 2*attemptDelay + 1*time.Second

			pageFiles, resp, err := g.client.PullRequests.ListFiles(g.ctx, repo.Owner, repo.Name, pull.Num, &opts)
			if resp != nil {
				logger.Debug("[attempt %d] GET /repos/%v/%v/pulls/%d/files returned: %v", i+1, repo.Owner, repo.Name, pull.Num, resp.StatusCode)
			}
			if err != nil {
				ghErr, ok := err.(*github.ErrorResponse)
				if ok && ghErr.Response.StatusCode == 404 {
					// (hopefully) transient 404, retry after backoff
					continue
				}
				// something else, give up
				return files, err
			}
			for _, f := range pageFiles {
				files = append(files, f.GetFilename())

				// If the file was renamed, we'll want to run plan in the directory
				// it was moved from as well.
				if f.GetStatus() == "renamed" {
					files = append(files, f.GetPreviousFilename())
				}
			}
			if resp.NextPage == 0 {
				break listloop
			}
			nextPage = resp.NextPage
			break
		}
	}
	return files, nil
}

// CreateComment creates a comment on the pull request.
// If comment length is greater than the max comment length we split into
// multiple comments.
func (g *GithubClient) CreateComment(logger logging.SimpleLogging, repo models.Repo, pullNum int, comment string, command string) error {
	logger.Debug("Creating comment on GitHub pull request %d", pullNum)
	var sepStart string

	sepEnd := "\n```\n</details>" +
		"\n<br>\n\n**Warning**: Output length greater than max comment size. Continued in next comment."

	if command != "" {
		sepStart = fmt.Sprintf("Continued %s output from previous comment.\n<details><summary>Show Output</summary>\n\n", command) +
			"```diff\n"
	} else {
		sepStart = "Continued from previous comment.\n<details><summary>Show Output</summary>\n\n" +
			"```diff\n"
	}

	comments := common.SplitComment(comment, maxCommentLength, sepEnd, sepStart)
	for i := range comments {
		_, resp, err := g.client.Issues.CreateComment(g.ctx, repo.Owner, repo.Name, pullNum, &github.IssueComment{Body: &comments[i]})
		if resp != nil {
			logger.Debug("POST /repos/%v/%v/issues/%d/comments returned: %v", repo.Owner, repo.Name, pullNum, resp.StatusCode)
		}
		if err != nil {
			return err
		}
	}
	return nil
}

// ReactToComment adds a reaction to a comment.
func (g *GithubClient) ReactToComment(logger logging.SimpleLogging, repo models.Repo, _ int, commentID int64, reaction string) error {
	logger.Debug("Adding reaction to GitHub pull request comment %d", commentID)
	_, resp, err := g.client.Reactions.CreateIssueCommentReaction(g.ctx, repo.Owner, repo.Name, commentID, reaction)
	if resp != nil {
		logger.Debug("POST /repos/%v/%v/issues/comments/%d/reactions returned: %v", repo.Owner, repo.Name, commentID, resp.StatusCode)
	}
	return err
}

func (g *GithubClient) HidePrevCommandComments(logger logging.SimpleLogging, repo models.Repo, pullNum int, command string, dir string) error {
	logger.Debug("Hiding previous command comments on GitHub pull request %d", pullNum)
	var allComments []*github.IssueComment
	nextPage := 0
	for {
		comments, resp, err := g.client.Issues.ListComments(g.ctx, repo.Owner, repo.Name, pullNum, &github.IssueListCommentsOptions{
			Sort:        github.String("created"),
			Direction:   github.String("asc"),
			ListOptions: github.ListOptions{Page: nextPage},
		})
		if resp != nil {
			logger.Debug("GET /repos/%v/%v/issues/%d/comments returned: %v", repo.Owner, repo.Name, pullNum, resp.StatusCode)
		}
		if err != nil {
			return errors.Wrap(err, "listing comments")
		}
		allComments = append(allComments, comments...)
		if resp.NextPage == 0 {
			break
		}
		nextPage = resp.NextPage
	}

	for _, comment := range allComments {
		// Using a case insensitive compare here because usernames aren't case
		// sensitive and users may enter their atlantis users with different
		// cases.
		if comment.User != nil && !strings.EqualFold(comment.User.GetLogin(), g.user) {
			continue
		}
		// Crude filtering: The comment templates typically include the command name
		// somewhere in the first line. It's a bit of an assumption, but seems like
		// a reasonable one, given we've already filtered the comments by the
		// configured Atlantis user.
		body := strings.Split(comment.GetBody(), "\n")
		if len(body) == 0 {
			continue
		}
		firstLine := strings.ToLower(body[0])
		if !strings.Contains(firstLine, strings.ToLower(command)) {
			continue
		}

		// If dir was specified, skip processing comments that don't contain the dir in the first line
		if dir != "" && !strings.Contains(firstLine, strings.ToLower(dir)) {
			continue
		}

		var m struct {
			MinimizeComment struct {
				MinimizedComment struct {
					IsMinimized       githubv4.Boolean
					MinimizedReason   githubv4.String
					ViewerCanMinimize githubv4.Boolean
				}
			} `graphql:"minimizeComment(input:$input)"`
		}
		input := githubv4.MinimizeCommentInput{
			Classifier: githubv4.ReportedContentClassifiersOutdated,
			SubjectID:  comment.GetNodeID(),
		}
		logger.Debug("Hiding comment %s", comment.GetNodeID())
		if err := g.v4Client.Mutate(g.ctx, &m, input, nil); err != nil {
			return errors.Wrapf(err, "minimize comment %s", comment.GetNodeID())
		}
	}

	return nil
}

// getPRReviews Retrieves PR reviews for a pull request on a specific repository.
// The reviews are being retrieved using pages with the size of 10 reviews.
func (g *GithubClient) getPRReviews(repo models.Repo, pull models.PullRequest) (GithubPRReviewSummary, error) {
	var query struct {
		Repository struct {
			PullRequest struct {
				ReviewDecision githubv4.String
				Reviews        struct {
					Nodes []GithubReview
					// contains pagination information
					PageInfo struct {
						EndCursor   githubv4.String
						HasNextPage githubv4.Boolean
					}
				} `graphql:"reviews(first: $entries, after: $reviewCursor, states: $reviewState)"`
			} `graphql:"pullRequest(number: $number)"`
		} `graphql:"repository(owner: $owner, name: $name)"`
	}

	variables := map[string]interface{}{
		"owner":        githubv4.String(repo.Owner),
		"name":         githubv4.String(repo.Name),
		"number":       githubv4.Int(pull.Num),
		"entries":      githubv4.Int(10),
		"reviewState":  []githubv4.PullRequestReviewState{githubv4.PullRequestReviewStateApproved},
		"reviewCursor": (*githubv4.String)(nil), // initialize the reviewCursor with null
	}

	var allReviews []GithubReview
	for {
		err := g.v4Client.Query(g.ctx, &query, variables)
		if err != nil {
			return GithubPRReviewSummary{
				query.Repository.PullRequest.ReviewDecision,
				allReviews,
			}, errors.Wrap(err, "getting reviewDecision")
		}

		allReviews = append(allReviews, query.Repository.PullRequest.Reviews.Nodes...)
		// if we don't have a NextPage pointer, we have requested all pages
		if !query.Repository.PullRequest.Reviews.PageInfo.HasNextPage {
			break
		}
		// set the end cursor, so the next batch of reviews is going to be requested and not the same again
		variables["reviewCursor"] = githubv4.NewString(query.Repository.PullRequest.Reviews.PageInfo.EndCursor)
	}
	return GithubPRReviewSummary{
		query.Repository.PullRequest.ReviewDecision,
		allReviews,
	}, nil
}

// PullIsApproved returns true if the pull request was approved.
func (g *GithubClient) PullIsApproved(logger logging.SimpleLogging, repo models.Repo, pull models.PullRequest) (approvalStatus models.ApprovalStatus, err error) {
	logger.Debug("Checking if GitHub pull request %d is approved", pull.Num)
	nextPage := 0
	for {
		opts := github.ListOptions{
			PerPage: 300,
		}
		if nextPage != 0 {
			opts.Page = nextPage
		}
		pageReviews, resp, err := g.client.PullRequests.ListReviews(g.ctx, repo.Owner, repo.Name, pull.Num, &opts)
		if resp != nil {
			logger.Debug("GET /repos/%v/%v/pulls/%d/reviews returned: %v", repo.Owner, repo.Name, pull.Num, resp.StatusCode)
		}
		if err != nil {
			return approvalStatus, errors.Wrap(err, "getting reviews")
		}
		for _, review := range pageReviews {
			if review != nil && review.GetState() == "APPROVED" {
				return models.ApprovalStatus{
					IsApproved: true,
					ApprovedBy: *review.User.Login,
					Date:       review.SubmittedAt.Time,
				}, nil
			}
		}
		if resp.NextPage == 0 {
			break
		}
		nextPage = resp.NextPage
	}
	return approvalStatus, nil
}

// DiscardReviews dismisses all reviews on a pull request
func (g *GithubClient) DiscardReviews(repo models.Repo, pull models.PullRequest) error {
	reviewStatus, err := g.getPRReviews(repo, pull)
	if err != nil {
		return err
	}

	// https://docs.github.com/en/graphql/reference/input-objects#dismisspullrequestreviewinput
	var mutation struct {
		DismissPullRequestReview struct {
			PullRequestReview struct {
				ID githubv4.ID
			}
		} `graphql:"dismissPullRequestReview(input: $input)"`
	}

	// dismiss every review one by one.
	// currently there is no way to dismiss them in one mutation.
	for _, review := range reviewStatus.Reviews {
		input := githubv4.DismissPullRequestReviewInput{
			PullRequestReviewID: review.ID,
			Message:             pullRequestDismissalMessage,
			ClientMutationID:    clientMutationID,
		}
		mutationResult := &mutation
		err := g.v4Client.Mutate(g.ctx, mutationResult, input, nil)
		if err != nil {
			return errors.Wrap(err, "dismissing reviewDecision")
		}
	}
	return nil
}

type PageInfo struct {
	EndCursor   *githubv4.String
	HasNextPage githubv4.Boolean
}

type WorkflowFileReference struct {
	Path         githubv4.String
	RepositoryId githubv4.Int
	Sha          *githubv4.String
}

<<<<<<< HEAD
func (original WorkflowFileReference) Copy() WorkflowFileReference {
	copy := WorkflowFileReference{
		Path:         original.Path,
		RepositoryId: original.RepositoryId,
		Sha:          new(githubv4.String),
=======
// GetCombinedStatusMinusApply checks Statuses for PR, excluding atlantis apply. Returns true if all other statuses are not in failure.
func (g *GithubClient) GetCombinedStatusMinusApply(logger logging.SimpleLogging, repo models.Repo, pull *github.PullRequest, vcstatusname string) (bool, error) {
	logger.Debug("Checking if GitHub pull request %d has successful status checks", pull.GetNumber())
	//check combined status api
	status, resp, err := g.client.Repositories.GetCombinedStatus(g.ctx, *pull.Head.Repo.Owner.Login, repo.Name, *pull.Head.Ref, nil)
	if resp != nil {
		logger.Debug("GET /repos/%v/%v/commits/%s/status returned: %v", *pull.Head.Repo.Owner.Login, repo.Name, *pull.Head.Ref, resp.StatusCode)
>>>>>>> 7ff50e51
	}
	if original.Sha != nil {
		*copy.Sha = *original.Sha
	}
	return copy
}

type WorkflowRun struct {
	File struct {
		Path              githubv4.String
		RepositoryFileUrl githubv4.String
		RepositoryName    githubv4.String
	}
}

<<<<<<< HEAD
type CheckRun struct {
	Name       githubv4.String
	Conclusion githubv4.String
	IsRequired githubv4.Boolean `graphql:"isRequired(pullRequestNumber: $number)"`
	CheckSuite struct {
		WorkflowRun *WorkflowRun
=======
	//get required status checks
	required, resp, err := g.client.Repositories.GetBranchProtection(context.Background(), repo.Owner, repo.Name, *pull.Base.Ref)
	if resp != nil {
		logger.Debug("GET /repos/%v/%v/branches/%s/protection returned: %v", repo.Owner, repo.Name, *pull.Base.Ref, resp.StatusCode)
>>>>>>> 7ff50e51
	}
}

func (original CheckRun) Copy() CheckRun {
	copy := CheckRun{
		Name:       original.Name,
		Conclusion: original.Conclusion,
		IsRequired: original.IsRequired,
		CheckSuite: original.CheckSuite,
	}
	if original.CheckSuite.WorkflowRun != nil {
		copy.CheckSuite.WorkflowRun = new(WorkflowRun)
		*copy.CheckSuite.WorkflowRun = *original.CheckSuite.WorkflowRun
	}
	return copy
}

type StatusContext struct {
	Context    githubv4.String
	State      githubv4.String
	IsRequired githubv4.Boolean `graphql:"isRequired(pullRequestNumber: $number)"`
}

func (g *GithubClient) LookupRepoId(repo githubv4.String) (githubv4.Int, error) {
	// This function may get many calls for the same repo, and repo names are not often changed
	// Utilize caching to reduce the number of API calls to GitHub
	if repoId, ok := g.repoIdCache.Get(repo); ok {
		return repoId, nil
	}

<<<<<<< HEAD
	repoSplit := strings.Split(string(repo), "/")
	if len(repoSplit) != 2 {
		return githubv4.Int(0), fmt.Errorf("invalid repository name: %s", repo)
=======
	//check check suite/check run api
	checksuites, resp, err := g.client.Checks.ListCheckSuitesForRef(context.Background(), *pull.Head.Repo.Owner.Login, repo.Name, *pull.Head.Ref, nil)
	if resp != nil {
		logger.Debug("GET /repos/%v/%v/commits/%s/check-suites returned: %v", *pull.Head.Repo.Owner.Login, repo.Name, *pull.Head.Ref, resp.StatusCode)
>>>>>>> 7ff50e51
	}

	var query struct {
		Repository struct {
			DatabaseId githubv4.Int
		} `graphql:"repository(owner: $owner, name: $name)"`
	}
	variables := map[string]interface{}{
		"owner": githubv4.String(repoSplit[0]),
		"name":  githubv4.String(repoSplit[1]),
	}

	err := g.v4Client.Query(g.ctx, &query, variables)

	if err != nil {
		return githubv4.Int(0), errors.Wrap(err, "getting repository id from GraphQL")
	}

<<<<<<< HEAD
	g.repoIdCache.Set(repo, query.Repository.DatabaseId)
=======
	//iterate over check completed check suites - return false if we find one that doesnt have conclusion = "success"
	for _, c := range checksuites.CheckSuites {
		if *c.Status == "completed" {
			//iterate over the runs inside the suite
			suite, resp, err := g.client.Checks.ListCheckRunsCheckSuite(context.Background(), *pull.Head.Repo.Owner.Login, repo.Name, *c.ID, nil)
			if resp != nil {
				logger.Debug("GET /repos/%v/%v/check-suites/%d/check-runs returned: %v", *pull.Head.Repo.Owner.Login, repo.Name, *c.ID, resp.StatusCode)
			}
			if err != nil {
				return false, errors.Wrap(err, "getting check runs for check suite")
			}
>>>>>>> 7ff50e51

	return query.Repository.DatabaseId, nil
}

func (g *GithubClient) WorkflowRunMatchesWorkflowFileReference(workflowRun WorkflowRun, workflowFileReference WorkflowFileReference) (bool, error) {
	// Unfortunately, the GitHub API doesn't expose the repositoryId for the WorkflowRunFile from the statusCheckRollup.
	// Conversely, it doesn't expose the repository name for the WorkflowFileReference from the RepositoryRuleConnection.
	// Therefore, a second query is required to lookup the association between repositoryId and repositoryName.
	repoId, err := g.LookupRepoId(workflowRun.File.RepositoryName)
	if err != nil {
		return false, err
	}

	if !(repoId == workflowFileReference.RepositoryId && workflowRun.File.Path == workflowFileReference.Path) {
		return false, nil
	} else if workflowFileReference.Sha != nil {
		return strings.Contains(string(workflowRun.File.RepositoryFileUrl), string(*workflowFileReference.Sha)), nil
	} else {
		return true, nil
	}
}

func (g *GithubClient) GetPullRequestMergeabilityInfo(
	repo models.Repo,
	pull *github.PullRequest,
) (
	reviewDecision githubv4.String,
	requiredChecks []githubv4.String,
	requiredWorkflows []WorkflowFileReference,
	checkRuns []CheckRun,
	statusContexts []StatusContext,
	err error,
) {
	var query struct {
		Repository struct {
			PullRequest struct {
				ReviewDecision githubv4.String
				BaseRef        struct {
					BranchProtectionRule struct {
						RequiredStatusChecks []struct {
							Context githubv4.String
						}
					}
					Rules struct {
						PageInfo PageInfo
						Nodes    []struct {
							Type       githubv4.String
							Parameters struct {
								RequiredStatusChecksParameters struct {
									RequiredStatusChecks []struct {
										Context githubv4.String
									}
								} `graphql:"... on RequiredStatusChecksParameters"`
								WorkflowsParameters struct {
									Workflows []WorkflowFileReference
								} `graphql:"... on WorkflowsParameters"`
							}
						}
					} `graphql:"rules(first: 100, after: $ruleCursor)"`
				}
				Commits struct {
					Nodes []struct {
						Commit struct {
							StatusCheckRollup struct {
								Contexts struct {
									PageInfo PageInfo
									Nodes    []struct {
										Typename      githubv4.String `graphql:"__typename"`
										CheckRun      CheckRun        `graphql:"... on CheckRun"`
										StatusContext StatusContext   `graphql:"... on StatusContext"`
									}
								} `graphql:"contexts(first: 100, after: $contextCursor)"`
							}
						}
					}
				} `graphql:"commits(last: 1)"`
			} `graphql:"pullRequest(number: $number)"`
		} `graphql:"repository(owner: $owner, name: $name)"`
	}

	variables := map[string]interface{}{
		"owner":         githubv4.String(repo.Owner),
		"name":          githubv4.String(repo.Name),
		"number":        githubv4.Int(*pull.Number),
		"ruleCursor":    (*githubv4.String)(nil),
		"contextCursor": (*githubv4.String)(nil),
	}

	requiredChecksSet := make(map[githubv4.String]any)

pagination:
	for {
		err = g.v4Client.Query(g.ctx, &query, variables)

		if err != nil {
			break pagination
		}

		reviewDecision = query.Repository.PullRequest.ReviewDecision

		for _, rule := range query.Repository.PullRequest.BaseRef.BranchProtectionRule.RequiredStatusChecks {
			requiredChecksSet[rule.Context] = struct{}{}
		}

		for _, rule := range query.Repository.PullRequest.BaseRef.Rules.Nodes {
			switch rule.Type {
			case "REQUIRED_STATUS_CHECKS":
				for _, context := range rule.Parameters.RequiredStatusChecksParameters.RequiredStatusChecks {
					requiredChecksSet[context.Context] = struct{}{}
				}
			case "WORKFLOWS":
				for _, workflow := range rule.Parameters.WorkflowsParameters.Workflows {
					requiredWorkflows = append(requiredWorkflows, workflow.Copy())
				}
			default:
				continue
			}
		}

		if len(query.Repository.PullRequest.Commits.Nodes) == 0 {
			err = errors.New("no commits found on PR")
			break pagination
		}

		for _, context := range query.Repository.PullRequest.Commits.Nodes[0].Commit.StatusCheckRollup.Contexts.Nodes {
			switch context.Typename {
			case "CheckRun":
				checkRuns = append(checkRuns, context.CheckRun.Copy())
			case "StatusContext":
				statusContexts = append(statusContexts, context.StatusContext)
			default:
				err = fmt.Errorf("unknown type of status check, %q", context.Typename)
				break pagination
			}
		}

		if !query.Repository.PullRequest.BaseRef.Rules.PageInfo.HasNextPage &&
			!query.Repository.PullRequest.Commits.Nodes[0].Commit.StatusCheckRollup.Contexts.PageInfo.HasNextPage {
			break pagination
		}

		if query.Repository.PullRequest.BaseRef.Rules.PageInfo.EndCursor != nil {
			variables["ruleCursor"] = query.Repository.PullRequest.BaseRef.Rules.PageInfo.EndCursor
		}
		if query.Repository.PullRequest.Commits.Nodes[0].Commit.StatusCheckRollup.Contexts.PageInfo.EndCursor != nil {
			variables["contextCursor"] = query.Repository.PullRequest.Commits.Nodes[0].Commit.StatusCheckRollup.Contexts.PageInfo.EndCursor
		}
	}

	if err != nil {
		return "", nil, nil, nil, nil, errors.Wrap(err, "fetching rulesets, branch protections and status checks from GraphQL")
	}

	for context := range requiredChecksSet {
		requiredChecks = append(requiredChecks, context)
	}

	return reviewDecision, requiredChecks, requiredWorkflows, checkRuns, statusContexts, nil
}

func CheckRunPassed(checkRun CheckRun) bool {
	return checkRun.Conclusion == "SUCCESS" || checkRun.Conclusion == "SKIPPED"
}

func StatusContextPassed(statusContext StatusContext, vcsstatusname string) bool {
	return strings.HasPrefix(string(statusContext.Context), fmt.Sprintf("%s/%s", vcsstatusname, command.Apply.String())) ||
		statusContext.State == "SUCCESS"
}

func ExpectedCheckPassed(expectedContext githubv4.String, checkRuns []CheckRun, statusContexts []StatusContext, vcsstatusname string) bool {
	for _, checkRun := range checkRuns {
		if checkRun.Name == expectedContext {
			return CheckRunPassed(checkRun)
		}
	}

	for _, statusContext := range statusContexts {
		if statusContext.Context == expectedContext {
			return StatusContextPassed(statusContext, vcsstatusname)
		}
	}

	return false
}

func (g *GithubClient) ExpectedWorkflowPassed(expectedWorkflow WorkflowFileReference, checkRuns []CheckRun) (bool, error) {
	for _, checkRun := range checkRuns {
		if checkRun.CheckSuite.WorkflowRun == nil {
			continue
		}
		match, err := g.WorkflowRunMatchesWorkflowFileReference(*checkRun.CheckSuite.WorkflowRun, expectedWorkflow)
		if err != nil {
			return false, err
		}
		if match {
			return CheckRunPassed(checkRun), nil
		}
	}

	return false, nil
}

// IsMergeableMinusApply checks review decision (which takes into account CODEOWNERS) and required checks for PR (excluding the atlantis apply check).
func (g *GithubClient) IsMergeableMinusApply(repo models.Repo, pull *github.PullRequest, vcsstatusname string) (bool, error) {
	if pull.Number == nil {
		return false, errors.New("pull request number is nil")
	}
	reviewDecision, requiredChecks, requiredWorkflows, checkRuns, statusContexts, err := g.GetPullRequestMergeabilityInfo(repo, pull)
	if err != nil {
		return false, err
	}

	notMergeablePrefix := fmt.Sprintf("Pull Request %s/%s:%s is not mergeable", repo.Owner, repo.Name, strconv.Itoa(*pull.Number))

	// Review decision takes CODEOWNERS into account
	// Empty review decision means review is not required
	if reviewDecision != "APPROVED" && len(reviewDecision) != 0 {
		g.logger.Info("%s: Review Decision: %s", notMergeablePrefix, reviewDecision)
		return false, nil
	}

	// Safeguard in case the complete set of required checks is not exposed by branch protection or rulesets
	// Go through every check found in the statusCheckRollup for the pull request
	// Make sure every required check is passing, ignore the atlantis apply check
	for _, checkRun := range checkRuns {
		if bool(checkRun.IsRequired) && !CheckRunPassed(checkRun) {
			g.logger.Info("%s: Required CheckRun: %s Conclusion: %s", notMergeablePrefix, checkRun.Name, checkRun.Conclusion)
			return false, nil
		}
	}
	for _, statusContext := range statusContexts {
		if bool(statusContext.IsRequired) && !StatusContextPassed(statusContext, vcsstatusname) {
			g.logger.Info("%s: Required StatusContext: %s State: %s", notMergeablePrefix, statusContext.Context, statusContext.State)
			return false, nil
		}
	}

	// The statusCheckRollup does not always contain all required checks
	// For example, if a check was made required after the pull request was opened, it would be missing
	// Go through all checks and workflows required by branch protection or rulesets
	// Make sure that they can all be found in the statusCheckRollup and that they all pass
	for _, requiredCheck := range requiredChecks {
		if !ExpectedCheckPassed(requiredCheck, checkRuns, statusContexts, vcsstatusname) {
			g.logger.Info("%s: Expected Required Check: %s", notMergeablePrefix, requiredCheck)
			return false, nil
		}
	}
	for _, requiredWorkflow := range requiredWorkflows {
		passed, err := g.ExpectedWorkflowPassed(requiredWorkflow, checkRuns)
		if err != nil {
			return false, err
		}
		if !passed {
			g.logger.Info("%s: Expected Required Workflow: RepositoryId: %s Path: %s", notMergeablePrefix, requiredWorkflow.RepositoryId, requiredWorkflow.Path)
			return false, nil
		}
	}

	return true, nil
}

// PullIsMergeable returns true if the pull request is mergeable.
func (g *GithubClient) PullIsMergeable(logger logging.SimpleLogging, repo models.Repo, pull models.PullRequest, vcsstatusname string) (bool, error) {
	logger.Debug("Checking if GitHub pull request %d is mergeable", pull.Num)
	githubPR, err := g.GetPullRequest(logger, repo, pull.Num)
	if err != nil {
		return false, errors.Wrap(err, "getting pull request")
	}

	// We map our mergeable check to when the GitHub merge button is clickable.
	// This corresponds to the following states:
	// clean: No conflicts, all requirements satisfied.
	//        Merging is allowed (green box).
	// unstable: Failing/pending commit status that is not part of the required
	//           status checks. Merging is allowed (yellow box).
	// has_hooks: GitHub Enterprise only, if a repo has custom pre-receive
	//            hooks. Merging is allowed (green box).
	// See: https://github.com/octokit/octokit.net/issues/1763
	switch githubPR.GetMergeableState() {
	case "clean", "unstable", "has_hooks":
		return true, nil
	case "blocked":
		if g.config.AllowMergeableBypassApply {
<<<<<<< HEAD
			g.logger.Debug("AllowMergeableBypassApply feature flag is enabled - attempting to bypass apply from mergeable requirements")
			isMergeableMinusApply, err := g.IsMergeableMinusApply(repo, githubPR, vcsstatusname)
			if err != nil {
				return false, errors.Wrap(err, "getting pull request status")
=======
			logger.Debug("AllowMergeableBypassApply feature flag is enabled - attempting to bypass apply from mergeable requirements")
			if state == "blocked" {
				//check status excluding atlantis apply
				status, err := g.GetCombinedStatusMinusApply(logger, repo, githubPR, vcsstatusname)
				if err != nil {
					return false, errors.Wrap(err, "getting pull request status")
				}

				//check to see if pr is approved using reviewDecision
				approved, err := g.GetPullReviewDecision(repo, pull)
				if err != nil {
					return false, errors.Wrap(err, "getting pull request reviewDecision")
				}

				//if all other status checks EXCEPT atlantis/apply are successful, and the PR is approved based on reviewDecision, let it proceed
				if status && approved {
					return true, nil
				}
>>>>>>> 7ff50e51
			}
			return isMergeableMinusApply, nil
		}
		return false, nil
	default:
		return false, nil
	}
}

// GetPullRequest returns the pull request.
func (g *GithubClient) GetPullRequest(logger logging.SimpleLogging, repo models.Repo, num int) (*github.PullRequest, error) {
	logger.Debug("Getting GitHub pull request %d", num)
	var err error
	var pull *github.PullRequest

	// GitHub has started to return 404's here (#1019) even after they send the webhook.
	// They've got some eventual consistency issues going on so we're just going
	// to attempt up to 5 times with exponential backoff.
	maxAttempts := 5
	attemptDelay := 0 * time.Second
	for i := 0; i < maxAttempts; i++ {
		// First don't sleep, then sleep 1, 3, 7, etc.
		time.Sleep(attemptDelay)
		attemptDelay = 2*attemptDelay + 1*time.Second

		pull, resp, err := g.client.PullRequests.Get(g.ctx, repo.Owner, repo.Name, num)
		if resp != nil {
			logger.Debug("GET /repos/%v/%v/pulls/%d returned: %v", repo.Owner, repo.Name, num, resp.StatusCode)
		}
		if err == nil {
			return pull, nil
		}
		ghErr, ok := err.(*github.ErrorResponse)
		if !ok || ghErr.Response.StatusCode != 404 {
			return pull, err
		}
	}
	return pull, err
}

// UpdateStatus updates the status badge on the pull request.
// See https://github.com/blog/1227-commit-status-api.
func (g *GithubClient) UpdateStatus(logger logging.SimpleLogging, repo models.Repo, pull models.PullRequest, state models.CommitStatus, src string, description string, url string) error {
	ghState := "error"
	switch state {
	case models.PendingCommitStatus:
		ghState = "pending"
	case models.SuccessCommitStatus:
		ghState = "success"
	case models.FailedCommitStatus:
		ghState = "failure"
	}
	logger.Debug("Updating status on GitHub pull request %d for '%s' to '%s'", pull.Num, description, ghState)

	status := &github.RepoStatus{
		State:       github.String(ghState),
		Description: github.String(description),
		Context:     github.String(src),
		TargetURL:   &url,
	}
	_, resp, err := g.client.Repositories.CreateStatus(g.ctx, repo.Owner, repo.Name, pull.HeadCommit, status)
	if resp != nil {
		logger.Debug("POST /repos/%v/%v/statuses/%s returned: %v", repo.Owner, repo.Name, pull.HeadCommit, resp.StatusCode)
	}
	return err
}

// MergePull merges the pull request.
func (g *GithubClient) MergePull(logger logging.SimpleLogging, pull models.PullRequest, _ models.PullRequestOptions) error {
	logger.Debug("Merging GitHub pull request %d", pull.Num)
	// Users can set their repo to disallow certain types of merging.
	// We detect which types aren't allowed and use the type that is.
	repo, resp, err := g.client.Repositories.Get(g.ctx, pull.BaseRepo.Owner, pull.BaseRepo.Name)
	if resp != nil {
		logger.Debug("GET /repos/%v/%v returned: %v", pull.BaseRepo.Owner, pull.BaseRepo.Name, resp.StatusCode)
	}
	if err != nil {
		return errors.Wrap(err, "fetching repo info")
	}
	const (
		defaultMergeMethod = "merge"
		rebaseMergeMethod  = "rebase"
		squashMergeMethod  = "squash"
	)
	method := defaultMergeMethod
	if !repo.GetAllowMergeCommit() {
		if repo.GetAllowRebaseMerge() {
			method = rebaseMergeMethod
		} else if repo.GetAllowSquashMerge() {
			method = squashMergeMethod
		}
	}

	// Now we're ready to make our API call to merge the pull request.
	options := &github.PullRequestOptions{
		MergeMethod: method,
	}
	logger.Debug("PUT /repos/%v/%v/pulls/%d/merge", repo.Owner, repo.Name, pull.Num)
	mergeResult, resp, err := g.client.PullRequests.Merge(
		g.ctx,
		pull.BaseRepo.Owner,
		pull.BaseRepo.Name,
		pull.Num,
		// NOTE: Using the empty string here causes GitHub to autogenerate
		// the commit message as it normally would.
		"",
		options)
	if resp != nil {
		logger.Debug("POST /repos/%v/%v/pulls/%d/merge returned: %v", repo.Owner, repo.Name, pull.Num, resp.StatusCode)
	}
	if err != nil {
		return errors.Wrap(err, "merging pull request")
	}
	if !mergeResult.GetMerged() {
		return fmt.Errorf("could not merge pull request: %s", mergeResult.GetMessage())
	}
	return nil
}

// MarkdownPullLink specifies the string used in a pull request comment to reference another pull request.
func (g *GithubClient) MarkdownPullLink(pull models.PullRequest) (string, error) {
	return fmt.Sprintf("#%d", pull.Num), nil
}

// GetTeamNamesForUser returns the names of the teams or groups that the user belongs to (in the organization the repository belongs to).
// https://docs.github.com/en/graphql/reference/objects#organization
func (g *GithubClient) GetTeamNamesForUser(repo models.Repo, user models.User) ([]string, error) {
	orgName := repo.Owner
	variables := map[string]interface{}{
		"orgName":    githubv4.String(orgName),
		"userLogins": []githubv4.String{githubv4.String(user.Username)},
		"teamCursor": (*githubv4.String)(nil),
	}
	var q struct {
		Organization struct {
			Teams struct {
				Edges []struct {
					Node struct {
						Name string
						Slug string
					}
				}
				PageInfo struct {
					EndCursor   githubv4.String
					HasNextPage bool
				}
			} `graphql:"teams(first:100, after: $teamCursor, userLogins: $userLogins)"`
		} `graphql:"organization(login: $orgName)"`
	}
	var teamNames []string
	ctx := context.Background()
	for {
		err := g.v4Client.Query(ctx, &q, variables)
		if err != nil {
			return nil, err
		}
		for _, edge := range q.Organization.Teams.Edges {
			teamNames = append(teamNames, edge.Node.Name, edge.Node.Slug)
		}
		if !q.Organization.Teams.PageInfo.HasNextPage {
			break
		}
		variables["teamCursor"] = githubv4.NewString(q.Organization.Teams.PageInfo.EndCursor)
	}
	return teamNames, nil
}

// ExchangeCode returns a newly created app's info
func (g *GithubClient) ExchangeCode(logger logging.SimpleLogging, code string) (*GithubAppTemporarySecrets, error) {
	logger.Debug("Exchanging code for app secrets")
	ctx := context.Background()
	cfg, resp, err := g.client.Apps.CompleteAppManifest(ctx, code)
	if resp != nil {
		logger.Debug("POST /app-manifests/%s/conversions returned: %v", code, resp.StatusCode)
	}
	data := &GithubAppTemporarySecrets{
		ID:            cfg.GetID(),
		Key:           cfg.GetPEM(),
		WebhookSecret: cfg.GetWebhookSecret(),
		Name:          cfg.GetName(),
		URL:           cfg.GetHTMLURL(),
	}

	return data, err
}

// GetFileContent a repository file content from VCS (which support fetch a single file from repository)
// The first return value indicates whether the repo contains a file or not
// if BaseRepo had a file, its content will placed on the second return value
func (g *GithubClient) GetFileContent(logger logging.SimpleLogging, pull models.PullRequest, fileName string) (bool, []byte, error) {
	logger.Debug("Getting file content for %s in GitHub pull request %d", fileName, pull.Num)
	opt := github.RepositoryContentGetOptions{Ref: pull.HeadBranch}
	fileContent, _, resp, err := g.client.Repositories.GetContents(g.ctx, pull.BaseRepo.Owner, pull.BaseRepo.Name, fileName, &opt)
	if resp != nil {
		logger.Debug("GET /repos/%v/%v/contents/%s returned: %v", pull.BaseRepo.Owner, pull.BaseRepo.Name, fileName, resp.StatusCode)
	}

	if resp.StatusCode == http.StatusNotFound {
		return false, []byte{}, nil
	}
	if err != nil {
		return true, []byte{}, err
	}

	decodedData, err := base64.StdEncoding.DecodeString(*fileContent.Content)
	if err != nil {
		return true, []byte{}, err
	}

	return true, decodedData, nil
}

func (g *GithubClient) SupportsSingleFileDownload(_ models.Repo) bool {
	return true
}

func (g *GithubClient) GetCloneURL(logger logging.SimpleLogging, _ models.VCSHostType, repo string) (string, error) {
	logger.Debug("Getting clone URL for %s", repo)
	parts := strings.Split(repo, "/")
	repository, resp, err := g.client.Repositories.Get(g.ctx, parts[0], parts[1])
	if resp != nil {
		logger.Debug("GET /repos/%v/%v returned: %v", parts[0], parts[1], resp.StatusCode)
	}
	if err != nil {
		return "", err
	}
	return repository.GetCloneURL(), nil
}

func (g *GithubClient) GetPullLabels(logger logging.SimpleLogging, repo models.Repo, pull models.PullRequest) ([]string, error) {
	logger.Debug("Getting labels for GitHub pull request %d", pull.Num)
	pullDetails, resp, err := g.client.PullRequests.Get(g.ctx, repo.Owner, repo.Name, pull.Num)
	if resp != nil {
		logger.Debug("GET /repos/%v/%v/pulls/%d returned: %v", repo.Owner, repo.Name, pull.Num, resp.StatusCode)
	}
	if err != nil {
		return nil, err
	}

	var labels []string

	for _, label := range pullDetails.Labels {
		labels = append(labels, *label.Name)
	}

	return labels, nil
}<|MERGE_RESOLUTION|>--- conflicted
+++ resolved
@@ -76,21 +76,12 @@
 
 // GithubClient is used to perform GitHub actions.
 type GithubClient struct {
-<<<<<<< HEAD
 	user        string
 	client      *github.Client
 	v4Client    *githubv4.Client
 	ctx         context.Context
-	logger      logging.SimpleLogging
 	config      GithubConfig
 	repoIdCache GitHubRepoIdCache
-=======
-	user     string
-	client   *github.Client
-	v4Client *githubv4.Client
-	ctx      context.Context
-	config   GithubConfig
->>>>>>> 7ff50e51
 }
 
 // GithubAppTemporarySecrets holds app credentials obtained from github after creation.
@@ -153,21 +144,12 @@
 	}
 
 	return &GithubClient{
-<<<<<<< HEAD
 		user:        user,
 		client:      client,
 		v4Client:    v4Client,
 		ctx:         context.Background(),
-		logger:      logger,
 		config:      config,
 		repoIdCache: NewGitHubRepoIdCache(),
-=======
-		user:     user,
-		client:   client,
-		v4Client: v4Client,
-		ctx:      context.Background(),
-		config:   config,
->>>>>>> 7ff50e51
 	}, nil
 }
 
@@ -470,21 +452,11 @@
 	Sha          *githubv4.String
 }
 
-<<<<<<< HEAD
 func (original WorkflowFileReference) Copy() WorkflowFileReference {
 	copy := WorkflowFileReference{
 		Path:         original.Path,
 		RepositoryId: original.RepositoryId,
 		Sha:          new(githubv4.String),
-=======
-// GetCombinedStatusMinusApply checks Statuses for PR, excluding atlantis apply. Returns true if all other statuses are not in failure.
-func (g *GithubClient) GetCombinedStatusMinusApply(logger logging.SimpleLogging, repo models.Repo, pull *github.PullRequest, vcstatusname string) (bool, error) {
-	logger.Debug("Checking if GitHub pull request %d has successful status checks", pull.GetNumber())
-	//check combined status api
-	status, resp, err := g.client.Repositories.GetCombinedStatus(g.ctx, *pull.Head.Repo.Owner.Login, repo.Name, *pull.Head.Ref, nil)
-	if resp != nil {
-		logger.Debug("GET /repos/%v/%v/commits/%s/status returned: %v", *pull.Head.Repo.Owner.Login, repo.Name, *pull.Head.Ref, resp.StatusCode)
->>>>>>> 7ff50e51
 	}
 	if original.Sha != nil {
 		*copy.Sha = *original.Sha
@@ -500,19 +472,12 @@
 	}
 }
 
-<<<<<<< HEAD
 type CheckRun struct {
 	Name       githubv4.String
 	Conclusion githubv4.String
 	IsRequired githubv4.Boolean `graphql:"isRequired(pullRequestNumber: $number)"`
 	CheckSuite struct {
 		WorkflowRun *WorkflowRun
-=======
-	//get required status checks
-	required, resp, err := g.client.Repositories.GetBranchProtection(context.Background(), repo.Owner, repo.Name, *pull.Base.Ref)
-	if resp != nil {
-		logger.Debug("GET /repos/%v/%v/branches/%s/protection returned: %v", repo.Owner, repo.Name, *pull.Base.Ref, resp.StatusCode)
->>>>>>> 7ff50e51
 	}
 }
 
@@ -543,16 +508,9 @@
 		return repoId, nil
 	}
 
-<<<<<<< HEAD
 	repoSplit := strings.Split(string(repo), "/")
 	if len(repoSplit) != 2 {
 		return githubv4.Int(0), fmt.Errorf("invalid repository name: %s", repo)
-=======
-	//check check suite/check run api
-	checksuites, resp, err := g.client.Checks.ListCheckSuitesForRef(context.Background(), *pull.Head.Repo.Owner.Login, repo.Name, *pull.Head.Ref, nil)
-	if resp != nil {
-		logger.Debug("GET /repos/%v/%v/commits/%s/check-suites returned: %v", *pull.Head.Repo.Owner.Login, repo.Name, *pull.Head.Ref, resp.StatusCode)
->>>>>>> 7ff50e51
 	}
 
 	var query struct {
@@ -571,21 +529,7 @@
 		return githubv4.Int(0), errors.Wrap(err, "getting repository id from GraphQL")
 	}
 
-<<<<<<< HEAD
 	g.repoIdCache.Set(repo, query.Repository.DatabaseId)
-=======
-	//iterate over check completed check suites - return false if we find one that doesnt have conclusion = "success"
-	for _, c := range checksuites.CheckSuites {
-		if *c.Status == "completed" {
-			//iterate over the runs inside the suite
-			suite, resp, err := g.client.Checks.ListCheckRunsCheckSuite(context.Background(), *pull.Head.Repo.Owner.Login, repo.Name, *c.ID, nil)
-			if resp != nil {
-				logger.Debug("GET /repos/%v/%v/check-suites/%d/check-runs returned: %v", *pull.Head.Repo.Owner.Login, repo.Name, *c.ID, resp.StatusCode)
-			}
-			if err != nil {
-				return false, errors.Wrap(err, "getting check runs for check suite")
-			}
->>>>>>> 7ff50e51
 
 	return query.Repository.DatabaseId, nil
 }
@@ -789,7 +733,7 @@
 }
 
 // IsMergeableMinusApply checks review decision (which takes into account CODEOWNERS) and required checks for PR (excluding the atlantis apply check).
-func (g *GithubClient) IsMergeableMinusApply(repo models.Repo, pull *github.PullRequest, vcsstatusname string) (bool, error) {
+func (g *GithubClient) IsMergeableMinusApply(logger logging.SimpleLogging, repo models.Repo, pull *github.PullRequest, vcsstatusname string) (bool, error) {
 	if pull.Number == nil {
 		return false, errors.New("pull request number is nil")
 	}
@@ -803,7 +747,7 @@
 	// Review decision takes CODEOWNERS into account
 	// Empty review decision means review is not required
 	if reviewDecision != "APPROVED" && len(reviewDecision) != 0 {
-		g.logger.Info("%s: Review Decision: %s", notMergeablePrefix, reviewDecision)
+		logger.Debug("%s: Review Decision: %s", notMergeablePrefix, reviewDecision)
 		return false, nil
 	}
 
@@ -812,13 +756,13 @@
 	// Make sure every required check is passing, ignore the atlantis apply check
 	for _, checkRun := range checkRuns {
 		if bool(checkRun.IsRequired) && !CheckRunPassed(checkRun) {
-			g.logger.Info("%s: Required CheckRun: %s Conclusion: %s", notMergeablePrefix, checkRun.Name, checkRun.Conclusion)
+			logger.Debug("%s: Required CheckRun: %s Conclusion: %s", notMergeablePrefix, checkRun.Name, checkRun.Conclusion)
 			return false, nil
 		}
 	}
 	for _, statusContext := range statusContexts {
 		if bool(statusContext.IsRequired) && !StatusContextPassed(statusContext, vcsstatusname) {
-			g.logger.Info("%s: Required StatusContext: %s State: %s", notMergeablePrefix, statusContext.Context, statusContext.State)
+			logger.Debug("%s: Required StatusContext: %s State: %s", notMergeablePrefix, statusContext.Context, statusContext.State)
 			return false, nil
 		}
 	}
@@ -829,7 +773,7 @@
 	// Make sure that they can all be found in the statusCheckRollup and that they all pass
 	for _, requiredCheck := range requiredChecks {
 		if !ExpectedCheckPassed(requiredCheck, checkRuns, statusContexts, vcsstatusname) {
-			g.logger.Info("%s: Expected Required Check: %s", notMergeablePrefix, requiredCheck)
+			logger.Debug("%s: Expected Required Check: %s", notMergeablePrefix, requiredCheck)
 			return false, nil
 		}
 	}
@@ -839,7 +783,7 @@
 			return false, err
 		}
 		if !passed {
-			g.logger.Info("%s: Expected Required Workflow: RepositoryId: %s Path: %s", notMergeablePrefix, requiredWorkflow.RepositoryId, requiredWorkflow.Path)
+			logger.Debug("%s: Expected Required Workflow: RepositoryId: %s Path: %s", notMergeablePrefix, requiredWorkflow.RepositoryId, requiredWorkflow.Path)
 			return false, nil
 		}
 	}
@@ -869,31 +813,10 @@
 		return true, nil
 	case "blocked":
 		if g.config.AllowMergeableBypassApply {
-<<<<<<< HEAD
-			g.logger.Debug("AllowMergeableBypassApply feature flag is enabled - attempting to bypass apply from mergeable requirements")
-			isMergeableMinusApply, err := g.IsMergeableMinusApply(repo, githubPR, vcsstatusname)
+			logger.Debug("AllowMergeableBypassApply feature flag is enabled - attempting to bypass apply from mergeable requirements")
+			isMergeableMinusApply, err := g.IsMergeableMinusApply(logger, repo, githubPR, vcsstatusname)
 			if err != nil {
 				return false, errors.Wrap(err, "getting pull request status")
-=======
-			logger.Debug("AllowMergeableBypassApply feature flag is enabled - attempting to bypass apply from mergeable requirements")
-			if state == "blocked" {
-				//check status excluding atlantis apply
-				status, err := g.GetCombinedStatusMinusApply(logger, repo, githubPR, vcsstatusname)
-				if err != nil {
-					return false, errors.Wrap(err, "getting pull request status")
-				}
-
-				//check to see if pr is approved using reviewDecision
-				approved, err := g.GetPullReviewDecision(repo, pull)
-				if err != nil {
-					return false, errors.Wrap(err, "getting pull request reviewDecision")
-				}
-
-				//if all other status checks EXCEPT atlantis/apply are successful, and the PR is approved based on reviewDecision, let it proceed
-				if status && approved {
-					return true, nil
-				}
->>>>>>> 7ff50e51
 			}
 			return isMergeableMinusApply, nil
 		}
