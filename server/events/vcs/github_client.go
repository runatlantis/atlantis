--- conflicted
+++ resolved
@@ -372,7 +372,6 @@
 	return fmt.Sprintf("#%d", pull.Num), nil
 }
 
-<<<<<<< HEAD
 // GetTeamNamesForUser returns the names of the teams or groups that the user belongs to (in the organization the repository belongs to).
 // https://developer.github.com/v3/teams/members/#get-team-membership
 func (g *GithubClient) GetTeamNamesForUser(repo models.Repo, user models.User) ([]string, error) {
@@ -398,7 +397,8 @@
 		opts.Page = resp.NextPage
 	}
 	return teamNames, nil
-=======
+}
+
 // ExchangeCode returns a newly created app's info
 func (g *GithubClient) ExchangeCode(code string) (*GithubAppTemporarySecrets, error) {
 	ctx := context.Background()
@@ -438,5 +438,4 @@
 
 func (g *GithubClient) SupportsSingleFileDownload(repo models.Repo) bool {
 	return true
->>>>>>> ec48f547
 }