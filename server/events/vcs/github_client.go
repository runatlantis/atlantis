--- conflicted
+++ resolved
@@ -41,21 +41,12 @@
 
 // GithubClient is used to perform GitHub actions.
 type GithubClient struct {
-<<<<<<< HEAD
 	user                  string
 	client                *github.Client
 	v4Client              *githubv4.Client
 	ctx                   context.Context
-	logger                logging.SimpleLogging
 	config                GithubConfig
 	maxCommentsPerCommand int
-=======
-	user     string
-	client   *github.Client
-	v4Client *githubv4.Client
-	ctx      context.Context
-	config   GithubConfig
->>>>>>> f9be0714
 }
 
 // GithubAppTemporarySecrets holds app credentials obtained from github after creation.
@@ -86,12 +77,9 @@
 }
 
 // NewGithubClient returns a valid GitHub client.
-<<<<<<< HEAD
+
 func NewGithubClient(hostname string, credentials GithubCredentials, config GithubConfig, maxCommentsPerCommand int, logger logging.SimpleLogging) (*GithubClient, error) {
-=======
-func NewGithubClient(hostname string, credentials GithubCredentials, config GithubConfig, logger logging.SimpleLogging) (*GithubClient, error) {
 	logger.Debug("Creating new GitHub client for host: %s", hostname)
->>>>>>> f9be0714
 	transport, err := credentials.Client()
 	if err != nil {
 		return nil, errors.Wrap(err, "error initializing github authentication transport")
@@ -122,21 +110,12 @@
 		return nil, errors.Wrap(err, "getting user")
 	}
 	return &GithubClient{
-<<<<<<< HEAD
 		user:                  user,
 		client:                client,
 		v4Client:              v4Client,
 		ctx:                   context.Background(),
-		logger:                logger,
 		config:                config,
 		maxCommentsPerCommand: maxCommentsPerCommand,
-=======
-		user:     user,
-		client:   client,
-		v4Client: v4Client,
-		ctx:      context.Background(),
-		config:   config,
->>>>>>> f9be0714
 	}, nil
 }
 
