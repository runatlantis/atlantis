package vcs_test

import (
	"crypto/tls"
	"encoding/json"
	"fmt"
	"io"
	"net/http"
	"net/http/httptest"
	"net/url"
	"os"
	"strings"
	"testing"

	"github.com/runatlantis/atlantis/server/events/command"
	"github.com/runatlantis/atlantis/server/events/models"
	"github.com/runatlantis/atlantis/server/events/vcs"
	"github.com/runatlantis/atlantis/server/logging"
	. "github.com/runatlantis/atlantis/testing"

	"github.com/shurcooL/githubv4"
)

// GetModifiedFiles should make multiple requests if more than one page
// and concat results.
func TestGithubClient_GetModifiedFiles(t *testing.T) {
	logger := logging.NewNoopLogger(t)
	respTemplate := `[
  {
    "sha": "bbcd538c8e72b8c175046e27cc8f907076331401",
    "filename": "%s",
    "status": "added",
    "additions": 103,
    "deletions": 21,
    "changes": 124,
    "blob_url": "https://github.com/octocat/Hello-World/blob/6dcb09b5b57875f334f61aebed695e2e4193db5e/file1.txt",
    "raw_url": "https://github.com/octocat/Hello-World/raw/6dcb09b5b57875f334f61aebed695e2e4193db5e/file1.txt",
    "contents_url": "https://api.github.com/repos/octocat/Hello-World/contents/file1.txt?ref=6dcb09b5b57875f334f61aebed695e2e4193db5e",
    "patch": "@@ -132,7 +132,7 @@ module Test @@ -1000,7 +1000,7 @@ module Test"
  }
]`
	firstResp := fmt.Sprintf(respTemplate, "file1.txt")
	secondResp := fmt.Sprintf(respTemplate, "file2.txt")
	testServer := httptest.NewTLSServer(
		http.HandlerFunc(func(w http.ResponseWriter, r *http.Request) {
			switch r.RequestURI {
			// The first request should hit this URL.
			case "/api/v3/repos/owner/repo/pulls/1/files?per_page=300":
				// We write a header that means there's an additional page.
				w.Header().Add("Link", `<https://api.github.com/resource?page=2>; rel="next",
      <https://api.github.com/resource?page=2>; rel="last"`)
				w.Write([]byte(firstResp)) // nolint: errcheck
				return
				// The second should hit this URL.
			case "/api/v3/repos/owner/repo/pulls/1/files?page=2&per_page=300":
				w.Write([]byte(secondResp)) // nolint: errcheck
			default:
				t.Errorf("got unexpected request at %q", r.RequestURI)
				http.Error(w, "not found", http.StatusNotFound)
				return
			}
		}))

	testServerURL, err := url.Parse(testServer.URL)
	Ok(t, err)
	client, err := vcs.NewGithubClient(testServerURL.Host, &vcs.GithubUserCredentials{"user", "pass"}, vcs.GithubConfig{}, 0, logger)
	Ok(t, err)
	defer disableSSLVerification()()

	files, err := client.GetModifiedFiles(
		logger,
		models.Repo{
			FullName:          "owner/repo",
			Owner:             "owner",
			Name:              "repo",
			CloneURL:          "",
			SanitizedCloneURL: "",
			VCSHost: models.VCSHost{
				Type:     models.Github,
				Hostname: "github.com",
			},
		}, models.PullRequest{
			Num: 1,
		})
	Ok(t, err)
	Equals(t, []string{"file1.txt", "file2.txt"}, files)
}

// GetModifiedFiles should include the source and destination of a moved
// file.
func TestGithubClient_GetModifiedFilesMovedFile(t *testing.T) {
	logger := logging.NewNoopLogger(t)
	resp := `[
  {
    "sha": "bbcd538c8e72b8c175046e27cc8f907076331401",
    "filename": "new/filename.txt",
    "previous_filename": "previous/filename.txt",
    "status": "renamed",
    "additions": 103,
    "deletions": 21,
    "changes": 124,
    "blob_url": "https://github.com/octocat/Hello-World/blob/6dcb09b5b57875f334f61aebed695e2e4193db5e/file1.txt",
    "raw_url": "https://github.com/octocat/Hello-World/raw/6dcb09b5b57875f334f61aebed695e2e4193db5e/file1.txt",
    "contents_url": "https://api.github.com/repos/octocat/Hello-World/contents/file1.txt?ref=6dcb09b5b57875f334f61aebed695e2e4193db5e",
    "patch": "@@ -132,7 +132,7 @@ module Test @@ -1000,7 +1000,7 @@ module Test"
  }
]`
	testServer := httptest.NewTLSServer(
		http.HandlerFunc(func(w http.ResponseWriter, r *http.Request) {
			switch r.RequestURI {
			// The first request should hit this URL.
			case "/api/v3/repos/owner/repo/pulls/1/files?per_page=300":
				w.Write([]byte(resp)) // nolint: errcheck
				return
			default:
				t.Errorf("got unexpected request at %q", r.RequestURI)
				http.Error(w, "not found", http.StatusNotFound)
				return
			}
		}))

	testServerURL, err := url.Parse(testServer.URL)
	Ok(t, err)
	client, err := vcs.NewGithubClient(testServerURL.Host, &vcs.GithubUserCredentials{"user", "pass"}, vcs.GithubConfig{}, 0, logging.NewNoopLogger(t))
	Ok(t, err)
	defer disableSSLVerification()()

	files, err := client.GetModifiedFiles(
		logger,
		models.Repo{
			FullName:          "owner/repo",
			Owner:             "owner",
			Name:              "repo",
			CloneURL:          "",
			SanitizedCloneURL: "",
			VCSHost: models.VCSHost{
				Type:     models.Github,
				Hostname: "github.com",
			},
		}, models.PullRequest{
			Num: 1,
		})
	Ok(t, err)
	Equals(t, []string{"new/filename.txt", "previous/filename.txt"}, files)
}

func TestGithubClient_PaginatesComments(t *testing.T) {
	logger := logging.NewNoopLogger(t)
	calls := 0
	issueResps := []string{
		`[
	{"node_id": "1", "body": "asd\nplan\nasd", "user": {"login": "someone-else"}},
	{"node_id": "2", "body": "asd plan\nasd", "user": {"login": "user"}}
]`,
		`[
	{"node_id": "3", "body": "asd", "user": {"login": "someone-else"}},
	{"node_id": "4", "body": "asdasd", "user": {"login": "someone-else"}}
]`,
		`[
	{"node_id": "5", "body": "asd plan", "user": {"login": "someone-else"}},
	{"node_id": "6", "body": "asd\nplan", "user": {"login": "user"}}
]`,
		`[
	{"node_id": "7", "body": "asd", "user": {"login": "user"}},
	{"node_id": "8", "body": "asd plan \n asd", "user": {"login": "user"}}
]`,
	}
	minimizeResp := "{}"
	type graphQLCall struct {
		Variables struct {
			Input githubv4.MinimizeCommentInput `json:"input"`
		} `json:"variables"`
	}
	gotMinimizeCalls := make([]graphQLCall, 0, 2)
	testServer := httptest.NewTLSServer(
		http.HandlerFunc(func(w http.ResponseWriter, r *http.Request) {
			switch r.Method + " " + r.RequestURI {
			case "POST /api/graphql":
				defer r.Body.Close() // nolint: errcheck
				body, err := io.ReadAll(r.Body)
				if err != nil {
					t.Errorf("read body error: %v", err)
					http.Error(w, "server error", http.StatusInternalServerError)
					return
				}
				call := graphQLCall{}
				err = json.Unmarshal(body, &call)
				if err != nil {
					t.Errorf("parse body error: %v", err)
					http.Error(w, "server error", http.StatusInternalServerError)
					return
				}
				gotMinimizeCalls = append(gotMinimizeCalls, call)
				w.Write([]byte(minimizeResp)) // nolint: errcheck
				return
			default:
				if r.Method != "GET" || !strings.HasPrefix(r.RequestURI, "/api/v3/repos/owner/repo/issues/123/comments") {
					t.Errorf("got unexpected request at %q", r.RequestURI)
					http.Error(w, "not found", http.StatusNotFound)
					return
				}
				if (calls + 1) < len(issueResps) {
					w.Header().Add(
						"Link",
						fmt.Sprintf(
							`<http://%s/api/v3/repos/owner/repo/issues/123/comments?page=%d&per_page=100>; rel="next"`,
							r.Host,
							calls+1,
						),
					)
				}
				w.Write([]byte(issueResps[calls])) // nolint: errcheck
				calls++
			}
		}),
	)

	testServerURL, err := url.Parse(testServer.URL)
	Ok(t, err)

	client, err := vcs.NewGithubClient(testServerURL.Host, &vcs.GithubUserCredentials{"user", "pass"}, vcs.GithubConfig{}, 0, logging.NewNoopLogger(t))
	Ok(t, err)
	defer disableSSLVerification()()

	err = client.HidePrevCommandComments(
		logger,
		models.Repo{
			FullName:          "owner/repo",
			Owner:             "owner",
			Name:              "repo",
			CloneURL:          "",
			SanitizedCloneURL: "",
			VCSHost: models.VCSHost{
				Hostname: "github.com",
				Type:     models.Github,
			},
		},
		123,
		command.Plan.TitleString(),
		"",
	)
	Ok(t, err)
	Equals(t, 2, len(gotMinimizeCalls))
	Equals(t, "2", gotMinimizeCalls[0].Variables.Input.SubjectID)
	Equals(t, "8", gotMinimizeCalls[1].Variables.Input.SubjectID)
	Equals(t, githubv4.ReportedContentClassifiersOutdated, gotMinimizeCalls[0].Variables.Input.Classifier)
	Equals(t, githubv4.ReportedContentClassifiersOutdated, gotMinimizeCalls[1].Variables.Input.Classifier)
}

func TestGithubClient_HideOldComments(t *testing.T) {
	logger := logging.NewNoopLogger(t)
	atlantisUser := "AtlantisUser"
	pullRequestNum := 123
	issueResp := strings.ReplaceAll(`[
	{"node_id": "1", "body": "asd\nplan\nasd", "user": {"login": "someone-else"}},
	{"node_id": "2", "body": "asd plan\nasd", "user": {"login": "someone-else"}},
	{"node_id": "3", "body": "asdasdasd\nasdasdasd", "user": {"login": "someone-else"}},
	{"node_id": "4", "body": "asdasdasd\nasdasdasd", "user": {"login": "AtlantisUser"}},
	{"node_id": "5", "body": "asd\nplan\nasd", "user": {"login": "AtlantisUser"}},
	{"node_id": "6", "body": "Ran Plan for 2 projects:", "user": {"login": "AtlantisUser"}},
	{"node_id": "7", "body": "Ran Apply for 2 projects:", "user": {"login": "AtlantisUser"}},
	{"node_id": "8", "body": "Ran Plan for dir: 'stack1' workspace: 'default'", "user": {"login": "AtlantisUser"}},
	{"node_id": "9", "body": "Ran Plan for dir: 'stack2' workspace: 'default'", "user": {"login": "AtlantisUser"}},
	{"node_id": "10", "body": "Continued Plan from previous comment\nasd", "user": {"login": "AtlantisUser"}}
]`, "'", "`")
	minimizeResp := "{}"
	type graphQLCall struct {
		Variables struct {
			Input githubv4.MinimizeCommentInput `json:"input"`
		} `json:"variables"`
	}

	cases := []struct {
		dir                 string
		processedComments   int
		processedCommentIds []string
	}{
		{
			// With no dir specified, comments 6, 8, 9 and 10 should be minimized.
			"",
			4,
			[]string{"6", "8", "9", "10"},
		},
		{
			// With a dir of "stack1", comment 8 should be minimized.
			"stack1",
			1,
			[]string{"8"},
		},
		{
			// With a dir of "stack2", comment 9 should be minimized.
			"stack2",
			1,
			[]string{"9"},
		},
	}

<<<<<<< HEAD
	client, err := vcs.NewGithubClient(testServerURL.Host, &vcs.GithubUserCredentials{"user", "pass"}, vcs.GithubConfig{}, 0, logging.NewNoopLogger(t))
	Ok(t, err)
	defer disableSSLVerification()()
=======
	for _, c := range cases {
		t.Run(c.dir, func(t *testing.T) {
			gotMinimizeCalls := make([]graphQLCall, 0, 1)
			testServer := httptest.NewTLSServer(
				http.HandlerFunc(func(w http.ResponseWriter, r *http.Request) {
					switch r.Method + " " + r.RequestURI {
					// This gets the pull request's comments.
					case fmt.Sprintf("GET /api/v3/repos/owner/repo/issues/%v/comments?direction=asc&sort=created", pullRequestNum):
						w.Write([]byte(issueResp)) // nolint: errcheck
						return
					case "POST /api/graphql":
						defer r.Body.Close() // nolint: errcheck
						body, err := io.ReadAll(r.Body)
						if err != nil {
							t.Errorf("read body error: %v", err)
							http.Error(w, "server error", http.StatusInternalServerError)
							return
						}
						call := graphQLCall{}
						err = json.Unmarshal(body, &call)
						if err != nil {
							t.Errorf("parse body error: %v", err)
							http.Error(w, "server error", http.StatusInternalServerError)
							return
						}
						gotMinimizeCalls = append(gotMinimizeCalls, call)
						w.Write([]byte(minimizeResp)) // nolint: errcheck
						return
					default:
						t.Errorf("got unexpected request at %q", r.RequestURI)
						http.Error(w, "not found", http.StatusNotFound)
						return
					}
				}),
			)
>>>>>>> f9be0714

			testServerURL, err := url.Parse(testServer.URL)
			Ok(t, err)

			client, err := vcs.NewGithubClient(testServerURL.Host, &vcs.GithubUserCredentials{atlantisUser, "pass"}, vcs.GithubConfig{},
				logging.NewNoopLogger(t))
			Ok(t, err)
			defer disableSSLVerification()()

			err = client.HidePrevCommandComments(
				logger,
				models.Repo{
					FullName:          "owner/repo",
					Owner:             "owner",
					Name:              "repo",
					CloneURL:          "",
					SanitizedCloneURL: "",
					VCSHost: models.VCSHost{
						Hostname: "github.com",
						Type:     models.Github,
					},
				},
				pullRequestNum,
				command.Plan.TitleString(),
				c.dir,
			)
			Ok(t, err)
			Equals(t, c.processedComments, len(gotMinimizeCalls))
			for i := 0; i < c.processedComments; i++ {
				Equals(t, c.processedCommentIds[i], gotMinimizeCalls[i].Variables.Input.SubjectID)
				Equals(t, githubv4.ReportedContentClassifiersOutdated, gotMinimizeCalls[i].Variables.Input.Classifier)
			}
		})
	}
}

func TestGithubClient_UpdateStatus(t *testing.T) {
	logger := logging.NewNoopLogger(t)
	cases := []struct {
		status   models.CommitStatus
		expState string
	}{
		{
			models.PendingCommitStatus,
			"pending",
		},
		{
			models.SuccessCommitStatus,
			"success",
		},
		{
			models.FailedCommitStatus,
			"failure",
		},
	}

	for _, c := range cases {
		t.Run(c.status.String(), func(t *testing.T) {
			testServer := httptest.NewTLSServer(
				http.HandlerFunc(func(w http.ResponseWriter, r *http.Request) {
					switch r.RequestURI {
					case "/api/v3/repos/owner/repo/statuses/":
						body, err := io.ReadAll(r.Body)
						Ok(t, err)
						exp := fmt.Sprintf(`{"state":"%s","target_url":"https://google.com","description":"description","context":"src"}%s`, c.expState, "\n")
						Equals(t, exp, string(body))
						defer r.Body.Close() // nolint: errcheck
						w.WriteHeader(http.StatusOK)
					default:
						t.Errorf("got unexpected request at %q", r.RequestURI)
						http.Error(w, "not found", http.StatusNotFound)
						return
					}
				}))

			testServerURL, err := url.Parse(testServer.URL)
			Ok(t, err)
			client, err := vcs.NewGithubClient(testServerURL.Host, &vcs.GithubUserCredentials{"user", "pass"}, vcs.GithubConfig{}, 0, logging.NewNoopLogger(t))
			Ok(t, err)
			defer disableSSLVerification()()

			err = client.UpdateStatus(
				logger,
				models.Repo{
					FullName:          "owner/repo",
					Owner:             "owner",
					Name:              "repo",
					CloneURL:          "",
					SanitizedCloneURL: "",
					VCSHost: models.VCSHost{
						Type:     models.Github,
						Hostname: "github.com",
					},
				}, models.PullRequest{
					Num: 1,
				}, c.status, "src", "description", "https://google.com")
			Ok(t, err)
		})
	}
}

func TestGithubClient_PullIsApproved(t *testing.T) {
	logger := logging.NewNoopLogger(t)
	respTemplate := `[
		{
			"id": %d,
			"node_id": "MDE3OlB1bGxSZXF1ZXN0UmV2aWV3ODA=",
			"user": {
			  "login": "octocat",
			  "id": 1,
			  "node_id": "MDQ6VXNlcjE=",
			  "avatar_url": "https://github.com/images/error/octocat_happy.gif",
			  "gravatar_id": "",
			  "url": "https://api.github.com/users/octocat",
			  "html_url": "https://github.com/octocat",
			  "followers_url": "https://api.github.com/users/octocat/followers",
			  "following_url": "https://api.github.com/users/octocat/following{/other_user}",
			  "gists_url": "https://api.github.com/users/octocat/gists{/gist_id}",
			  "starred_url": "https://api.github.com/users/octocat/starred{/owner}{/repo}",
			  "subscriptions_url": "https://api.github.com/users/octocat/subscriptions",
			  "organizations_url": "https://api.github.com/users/octocat/orgs",
			  "repos_url": "https://api.github.com/users/octocat/repos",
			  "events_url": "https://api.github.com/users/octocat/events{/privacy}",
			  "received_events_url": "https://api.github.com/users/octocat/received_events",
			  "type": "User",
			  "site_admin": false
			},
			"body": "Here is the body for the review.",
			"commit_id": "ecdd80bb57125d7ba9641ffaa4d7d2c19d3f3091",
			"state": "CHANGES_REQUESTED",
			"html_url": "https://github.com/octocat/Hello-World/pull/12#pullrequestreview-%d",
			"pull_request_url": "https://api.github.com/repos/octocat/Hello-World/pulls/12",
			"_links": {
			  "html": {
				"href": "https://github.com/octocat/Hello-World/pull/12#pullrequestreview-%d"
			  },
			  "pull_request": {
				"href": "https://api.github.com/repos/octocat/Hello-World/pulls/12"
			  }
			}
		  }
]`
	firstResp := fmt.Sprintf(respTemplate, 80, 80, 80)
	secondResp := fmt.Sprintf(respTemplate, 81, 81, 81)
	testServer := httptest.NewTLSServer(
		http.HandlerFunc(func(w http.ResponseWriter, r *http.Request) {
			switch r.RequestURI {
			// The first request should hit this URL.
			case "/api/v3/repos/owner/repo/pulls/1/reviews?per_page=300":
				// We write a header that means there's an additional page.
				w.Header().Add("Link", `<https://api.github.com/resource?page=2>; rel="next",
      <https://api.github.com/resource?page=2>; rel="last"`)
				w.Write([]byte(firstResp)) // nolint: errcheck
				return
				// The second should hit this URL.
			case "/api/v3/repos/owner/repo/pulls/1/reviews?page=2&per_page=300":
				w.Write([]byte(secondResp)) // nolint: errcheck
			default:
				t.Errorf("got unexpected request at %q", r.RequestURI)
				http.Error(w, "not found", http.StatusNotFound)
				return
			}
		}))

	testServerURL, err := url.Parse(testServer.URL)
	Ok(t, err)
	client, err := vcs.NewGithubClient(testServerURL.Host, &vcs.GithubUserCredentials{"user", "pass"}, vcs.GithubConfig{}, 0, logging.NewNoopLogger(t))
	Ok(t, err)
	defer disableSSLVerification()()

	approvalStatus, err := client.PullIsApproved(
		logger,
		models.Repo{
			FullName:          "owner/repo",
			Owner:             "owner",
			Name:              "repo",
			CloneURL:          "",
			SanitizedCloneURL: "",
			VCSHost: models.VCSHost{
				Type:     models.Github,
				Hostname: "github.com",
			},
		}, models.PullRequest{
			Num: 1,
		})
	Ok(t, err)
	Equals(t, false, approvalStatus.IsApproved)
}

func TestGithubClient_PullIsMergeable(t *testing.T) {
	logger := logging.NewNoopLogger(t)
	vcsStatusName := "atlantis-test"
	cases := []struct {
		state        string
		expMergeable bool
	}{
		{
			"dirty",
			false,
		},
		{
			"unknown",
			false,
		},
		{
			"blocked",
			false,
		},
		{
			"behind",
			false,
		},
		{
			"random",
			false,
		},
		{
			"unstable",
			true,
		},
		{
			"has_hooks",
			true,
		},
		{
			"clean",
			true,
		},
		{
			"",
			false,
		},
	}

	// Use a real GitHub json response and edit the mergeable_state field.
	jsBytes, err := os.ReadFile("testdata/github-pull-request.json")
	Ok(t, err)
	prJSON := string(jsBytes)

	// Status Check Response
	jsBytes, err = os.ReadFile("testdata/github-commit-status-full.json")
	Ok(t, err)
	commitJSON := string(jsBytes)

	//reviewDecision Response
	reviewDecision := `{
		"data": {
			"repository": {
				"pullRequest": {
					"reviewDecision": "REVIEW_REQUIRED"
				}
			}
		}
	}`

	for _, c := range cases {
		t.Run(c.state, func(t *testing.T) {
			response := strings.Replace(prJSON,
				`"mergeable_state": "clean"`,
				fmt.Sprintf(`"mergeable_state": "%s"`, c.state),
				1,
			)

			testServer := httptest.NewTLSServer(
				http.HandlerFunc(func(w http.ResponseWriter, r *http.Request) {
					switch r.RequestURI {
					case "/api/v3/repos/owner/repo/pulls/1":
						w.Write([]byte(response)) // nolint: errcheck
						return
					case "/api/v3/repos/owner/repo/pulls/1/reviews?per_page=300":
						w.Write([]byte("[]")) // nolint: errcheck
						return
					case "/api/v3/repos/owner/repo/commits/new-topic/status":
						w.Write([]byte(commitJSON)) // nolint: errcheck
					case "/api/graphql":
						w.Write([]byte(reviewDecision)) // nolint: errcheck
					default:
						t.Errorf("got unexpected request at %q", r.RequestURI)
						http.Error(w, "not found", http.StatusNotFound)
						return
					}
				}))
			testServerURL, err := url.Parse(testServer.URL)
			Ok(t, err)
			client, err := vcs.NewGithubClient(testServerURL.Host, &vcs.GithubUserCredentials{"user", "pass"}, vcs.GithubConfig{}, 0, logging.NewNoopLogger(t))
			Ok(t, err)
			defer disableSSLVerification()()

			actMergeable, err := client.PullIsMergeable(
				logger,
				models.Repo{
					FullName:          "owner/repo",
					Owner:             "owner",
					Name:              "repo",
					CloneURL:          "",
					SanitizedCloneURL: "",
					VCSHost: models.VCSHost{
						Type:     models.Github,
						Hostname: "github.com",
					},
				}, models.PullRequest{
					Num: 1,
				}, vcsStatusName)
			Ok(t, err)
			Equals(t, c.expMergeable, actMergeable)
		})
	}
}

func TestGithubClient_PullIsMergeableWithAllowMergeableBypassApply(t *testing.T) {
	logger := logging.NewNoopLogger(t)
	vcsStatusName := "atlantis"
	cases := []struct {
		state          string
		reviewDecision string
		expMergeable   bool
	}{
		{
			"dirty",
			`"REVIEW_REQUIRED"`,
			false,
		},
		{
			"unknown",
			`"REVIEW_REQUIRED"`,
			false,
		},
		{
			"blocked",
			`"REVIEW_REQUIRED"`,
			false,
		},
		{
			"blocked",
			`"APPROVED"`,
			true,
		},
		{
			"blocked",
			"null",
			true,
		},
		{
			"behind",
			`"REVIEW_REQUIRED"`,
			false,
		},
		{
			"random",
			`"REVIEW_REQUIRED"`,
			false,
		},
		{
			"unstable",
			`"REVIEW_REQUIRED"`,
			true,
		},
		{
			"has_hooks",
			`"APPROVED"`,
			true,
		},
		{
			"clean",
			`"APPROVED"`,
			true,
		},
		{
			"",
			`"APPROVED"`,
			false,
		},
	}

	// Use a real GitHub json response and edit the mergeable_state field.
	jsBytes, err := os.ReadFile("testdata/github-pull-request.json")
	Ok(t, err)
	prJSON := string(jsBytes)

	// Status Check Response
	jsBytes, err = os.ReadFile("testdata/github-commit-status-full.json")
	Ok(t, err)
	commitJSON := string(jsBytes)

	// Branch protection Response
	jsBytes, err = os.ReadFile("testdata/github-branch-protection-required-checks.json")
	Ok(t, err)
	branchProtectionJSON := string(jsBytes)

	// List check suites Response
	jsBytes, err = os.ReadFile("testdata/github-commit-check-suites.json")
	Ok(t, err)
	checkSuites := string(jsBytes)

	for _, c := range cases {
		t.Run(c.state, func(t *testing.T) {
			response := strings.Replace(prJSON,
				`"mergeable_state": "clean"`,
				fmt.Sprintf(`"mergeable_state": "%s"`, c.state),
				1,
			)

			// reviewDecision Response
			reviewDecision := fmt.Sprintf(`{
				"data": {
					"repository": {
						"pullRequest": {
							"reviewDecision": %s
						}
					}
				}
			}`, c.reviewDecision)

			testServer := httptest.NewTLSServer(
				http.HandlerFunc(func(w http.ResponseWriter, r *http.Request) {
					switch r.RequestURI {
					case "/api/v3/repos/octocat/repo/pulls/1":
						w.Write([]byte(response)) // nolint: errcheck
						return
					case "/api/v3/repos/octocat/repo/pulls/1/reviews?per_page=300":
						w.Write([]byte("[]")) // nolint: errcheck
						return
					case "/api/v3/repos/octocat/repo/commits/new-topic/status":
						w.Write([]byte(commitJSON)) // nolint: errcheck
					case "/api/graphql":
						w.Write([]byte(reviewDecision)) // nolint: errcheck
					case "/api/v3/repos/octocat/repo/branches/main/protection":
						w.Write([]byte(branchProtectionJSON)) // nolint: errcheck
					case "/api/v3/repos/octocat/repo/commits/new-topic/check-suites":
						w.Write([]byte(checkSuites)) // nolint: errcheck
					default:
						t.Errorf("got unexpected request at %q", r.RequestURI)
						http.Error(w, "not found", http.StatusNotFound)
						return
					}
				}))
			testServerURL, err := url.Parse(testServer.URL)
			Ok(t, err)
			client, err := vcs.NewGithubClient(testServerURL.Host, &vcs.GithubUserCredentials{"user", "pass"}, vcs.GithubConfig{AllowMergeableBypassApply: true}, 0, logging.NewNoopLogger(t))
			Ok(t, err)
			defer disableSSLVerification()()

			actMergeable, err := client.PullIsMergeable(
				logger,
				models.Repo{
					FullName:          "octocat/repo",
					Owner:             "octocat",
					Name:              "repo",
					CloneURL:          "",
					SanitizedCloneURL: "",
					VCSHost: models.VCSHost{
						Type:     models.Github,
						Hostname: "github.com",
					},
				}, models.PullRequest{
					Num: 1,
				}, vcsStatusName)
			Ok(t, err)
			Equals(t, c.expMergeable, actMergeable)
		})
	}
}

func TestGithubClient_PullIsMergeableWithAllowMergeableBypassApplyButWithNoBranchProtectionChecks(t *testing.T) {
	logger := logging.NewNoopLogger(t)
	vcsStatusName := "atlantis"
	cases := []struct {
		state          string
		reviewDecision string
		expMergeable   bool
	}{
		{
			"blocked",
			`"REVIEW_REQUIRED"`,
			false,
		},
	}

	// Use a real GitHub json response and edit the mergeable_state field.
	jsBytes, err := os.ReadFile("testdata/github-pull-request.json")
	Ok(t, err)
	prJSON := string(jsBytes)

	// Status Check Response
	jsBytes, err = os.ReadFile("testdata/github-commit-status-full.json")
	Ok(t, err)
	commitJSON := string(jsBytes)

	// Branch protection Response
	jsBytes, err = os.ReadFile("testdata/github-branch-protection-no-required-checks.json")
	Ok(t, err)
	branchProtectionJSON := string(jsBytes)

	// List check suites Response
	jsBytes, err = os.ReadFile("testdata/github-commit-check-suites-completed.json")
	Ok(t, err)
	checkSuites := string(jsBytes)

	// List check runs in a check suite
	jsBytes, err = os.ReadFile("testdata/github-commit-check-suites-check-runs-completed.json")
	Ok(t, err)
	checkRuns := string(jsBytes)

	for _, c := range cases {
		t.Run(c.state, func(t *testing.T) {
			response := strings.Replace(prJSON,
				`"mergeable_state": "clean"`,
				fmt.Sprintf(`"mergeable_state": "%s"`, c.state),
				1,
			)

			// reviewDecision Response
			reviewDecision := fmt.Sprintf(`{
				"data": {
					"repository": {
						"pullRequest": {
							"reviewDecision": %s
						}
					}
				}
			}`, c.reviewDecision)

			testServer := httptest.NewTLSServer(
				http.HandlerFunc(func(w http.ResponseWriter, r *http.Request) {
					switch r.RequestURI {
					case "/api/v3/repos/octocat/Hello-World/pulls/1":
						w.Write([]byte(response)) // nolint: errcheck
						return
					case "/api/v3/repos/octocat/Hello-World/pulls/1/reviews?per_page=300":
						w.Write([]byte("[]")) // nolint: errcheck
						return
					case "/api/v3/repos/octocat/Hello-World/commits/new-topic/status":
						w.Write([]byte(commitJSON)) // nolint: errcheck
					case "/api/graphql":
						w.Write([]byte(reviewDecision)) // nolint: errcheck
					case "/api/v3/repos/octocat/Hello-World/branches/main/protection":
						w.Write([]byte(branchProtectionJSON)) // nolint: errcheck
					case "/api/v3/repos/octocat/Hello-World/commits/new-topic/check-suites":
						w.Write([]byte(checkSuites)) // nolint: errcheck
					case "/api/v3/repos/octocat/Hello-World/check-suites/1234567890/check-runs":
						w.Write([]byte(checkRuns)) // nolint: errcheck
					default:
						t.Errorf("got unexpected request at %q", r.RequestURI)
						http.Error(w, "not found", http.StatusNotFound)
						return
					}
				}))
			testServerURL, err := url.Parse(testServer.URL)
			Ok(t, err)
			client, err := vcs.NewGithubClient(testServerURL.Host, &vcs.GithubUserCredentials{"user", "pass"}, vcs.GithubConfig{AllowMergeableBypassApply: true}, 0, logging.NewNoopLogger(t))
			Ok(t, err)
			defer disableSSLVerification()()

			actMergeable, err := client.PullIsMergeable(
				logger,
				models.Repo{
					FullName:          "octocat/Hello-World",
					Owner:             "octocat",
					Name:              "Hello-World",
					CloneURL:          "",
					SanitizedCloneURL: "",
					VCSHost: models.VCSHost{
						Type:     models.Github,
						Hostname: "github.com",
					},
				}, models.PullRequest{
					Num: 1,
				}, vcsStatusName)
			Ok(t, err)
			Equals(t, c.expMergeable, actMergeable)
		})
	}
}

func TestGithubClient_MergePullHandlesError(t *testing.T) {
	logger := logging.NewNoopLogger(t)
	cases := []struct {
		code    int
		message string
		merged  string
		expErr  string
	}{
		{
			code:    200,
			message: "Pull Request successfully merged",
			merged:  "true",
			expErr:  "",
		},
		{
			code:    405,
			message: "Pull Request is not mergeable",
			expErr:  "405 Pull Request is not mergeable []",
		},
		{
			code:    409,
			message: "Head branch was modified. Review and try the merge again.",
			expErr:  "409 Head branch was modified. Review and try the merge again. []",
		},
	}

	jsBytes, err := os.ReadFile("testdata/github-repo.json")
	Ok(t, err)

	for _, c := range cases {
		t.Run(c.message, func(t *testing.T) {
			testServer := httptest.NewTLSServer(
				http.HandlerFunc(func(w http.ResponseWriter, r *http.Request) {
					switch r.RequestURI {
					case "/api/v3/repos/owner/repo":
						w.Write(jsBytes) // nolint: errcheck
						return
					case "/api/v3/repos/owner/repo/pulls/1/merge":
						body, err := io.ReadAll(r.Body)
						Ok(t, err)
						exp := "{\"merge_method\":\"merge\"}\n"
						Equals(t, exp, string(body))
						var resp string
						if c.code == 200 {
							resp = fmt.Sprintf(`{"message":"%s","merged":%s}%s`, c.message, c.merged, "\n")
						} else {
							resp = fmt.Sprintf(`{"message":"%s"}%s`, c.message, "\n")
						}
						defer r.Body.Close() // nolint: errcheck
						w.WriteHeader(c.code)
						w.Write([]byte(resp)) // nolint: errcheck
					default:
						t.Errorf("got unexpected request at %q", r.RequestURI)
						http.Error(w, "not found", http.StatusNotFound)
						return
					}
				}))

			testServerURL, err := url.Parse(testServer.URL)
			Ok(t, err)
			client, err := vcs.NewGithubClient(testServerURL.Host, &vcs.GithubUserCredentials{"user", "pass"}, vcs.GithubConfig{}, 0, logging.NewNoopLogger(t))
			Ok(t, err)
			defer disableSSLVerification()()

			err = client.MergePull(
				logger,
				models.PullRequest{
					BaseRepo: models.Repo{
						FullName:          "owner/repo",
						Owner:             "owner",
						Name:              "repo",
						CloneURL:          "",
						SanitizedCloneURL: "",
						VCSHost: models.VCSHost{
							Type:     models.Github,
							Hostname: "github.com",
						},
					},
					Num: 1,
				}, models.PullRequestOptions{
					DeleteSourceBranchOnMerge: false,
				})

			if c.expErr == "" {
				Ok(t, err)
			} else {
				ErrContains(t, c.expErr, err)
			}
		})
	}
}

// Test that if the pull request only allows a certain merge method that we
// use that method
func TestGithubClient_MergePullCorrectMethod(t *testing.T) {
	logger := logging.NewNoopLogger(t)
	cases := map[string]struct {
		allowMerge  bool
		allowRebase bool
		allowSquash bool
		expMethod   string
	}{
		"all true": {
			allowMerge:  true,
			allowRebase: true,
			allowSquash: true,
			expMethod:   "merge",
		},
		"all false (edge case)": {
			allowMerge:  false,
			allowRebase: false,
			allowSquash: false,
			expMethod:   "merge",
		},
		"merge: false rebase: true squash: true": {
			allowMerge:  false,
			allowRebase: true,
			allowSquash: true,
			expMethod:   "rebase",
		},
		"merge: false rebase: false squash: true": {
			allowMerge:  false,
			allowRebase: false,
			allowSquash: true,
			expMethod:   "squash",
		},
		"merge: false rebase: true squash: false": {
			allowMerge:  false,
			allowRebase: true,
			allowSquash: false,
			expMethod:   "rebase",
		},
	}

	for name, c := range cases {
		t.Run(name, func(t *testing.T) {

			// Modify response.
			jsBytes, err := os.ReadFile("testdata/github-repo.json")
			Ok(t, err)
			resp := string(jsBytes)
			resp = strings.Replace(resp,
				`"allow_squash_merge": true`,
				fmt.Sprintf(`"allow_squash_merge": %t`, c.allowSquash),
				-1)
			resp = strings.Replace(resp,
				`"allow_merge_commit": true`,
				fmt.Sprintf(`"allow_merge_commit": %t`, c.allowMerge),
				-1)
			resp = strings.Replace(resp,
				`"allow_rebase_merge": true`,
				fmt.Sprintf(`"allow_rebase_merge": %t`, c.allowRebase),
				-1)

			testServer := httptest.NewTLSServer(
				http.HandlerFunc(func(w http.ResponseWriter, r *http.Request) {
					switch r.RequestURI {
					case "/api/v3/repos/runatlantis/atlantis":
						w.Write([]byte(resp)) // nolint: errcheck
						return
					case "/api/v3/repos/runatlantis/atlantis/pulls/1/merge":
						body, err := io.ReadAll(r.Body)
						Ok(t, err)
						defer r.Body.Close() // nolint: errcheck
						type bodyJSON struct {
							MergeMethod string `json:"merge_method"`
						}
						expBody := bodyJSON{
							MergeMethod: c.expMethod,
						}
						expBytes, err := json.Marshal(expBody)
						Ok(t, err)
						Equals(t, string(expBytes)+"\n", string(body))

						resp := `{"sha":"6dcb09b5b57875f334f61aebed695e2e4193db5e","merged":true,"message":"Pull Request successfully merged"}`
						w.Write([]byte(resp)) // nolint: errcheck
					default:
						t.Errorf("got unexpected request at %q", r.RequestURI)
						http.Error(w, "not found", http.StatusNotFound)
						return
					}
				}))

			testServerURL, err := url.Parse(testServer.URL)
			Ok(t, err)
			client, err := vcs.NewGithubClient(testServerURL.Host, &vcs.GithubUserCredentials{"user", "pass"}, vcs.GithubConfig{}, 0, logging.NewNoopLogger(t))
			Ok(t, err)
			defer disableSSLVerification()()

			err = client.MergePull(
				logger,
				models.PullRequest{
					BaseRepo: models.Repo{
						FullName:          "runatlantis/atlantis",
						Owner:             "runatlantis",
						Name:              "atlantis",
						CloneURL:          "",
						SanitizedCloneURL: "",
						VCSHost: models.VCSHost{
							Type:     models.Github,
							Hostname: "github.com",
						},
					},
					Num: 1,
				}, models.PullRequestOptions{
					DeleteSourceBranchOnMerge: false,
				})

			Ok(t, err)
		})
	}
}

func TestGithubClient_MarkdownPullLink(t *testing.T) {
	client, err := vcs.NewGithubClient("hostname", &vcs.GithubUserCredentials{"user", "pass"}, vcs.GithubConfig{}, 0, logging.NewNoopLogger(t))
	Ok(t, err)
	pull := models.PullRequest{Num: 1}
	s, _ := client.MarkdownPullLink(pull)
	exp := "#1"
	Equals(t, exp, s)
}

// disableSSLVerification disables ssl verification for the global http client
// and returns a function to be called in a defer that will re-enable it.
func disableSSLVerification() func() {
	orig := http.DefaultTransport.(*http.Transport).TLSClientConfig
	// nolint: gosec
	http.DefaultTransport.(*http.Transport).TLSClientConfig = &tls.Config{InsecureSkipVerify: true}
	return func() {
		http.DefaultTransport.(*http.Transport).TLSClientConfig = orig
	}
}

func TestGithubClient_SplitComments(t *testing.T) {
	logger := logging.NewNoopLogger(t)
	type githubComment struct {
		Body string `json:"body"`
	}
	githubComments := make([]githubComment, 0, 1)

	testServer := httptest.NewTLSServer(
		http.HandlerFunc(func(w http.ResponseWriter, r *http.Request) {

			switch r.Method + " " + r.RequestURI {
			case "POST /api/v3/repos/runatlantis/atlantis/issues/1/comments":
				defer r.Body.Close() // nolint: errcheck
				body, err := io.ReadAll(r.Body)
				if err != nil {
					t.Errorf("read body error: %v", err)
					http.Error(w, "server error", http.StatusInternalServerError)
					return
				}
				requestBody := githubComment{}
				err = json.Unmarshal(body, &requestBody)
				if err != nil {
					t.Errorf("parse body error: %v", err)
					http.Error(w, "server error", http.StatusInternalServerError)
					return
				}
				githubComments = append(githubComments, requestBody)
				return
			default:
				t.Errorf("got unexpected request at %q", r.RequestURI)
				http.Error(w, "not found", http.StatusNotFound)
				return
			}
		}))

	testServerURL, err := url.Parse(testServer.URL)
	Ok(t, err)
	client, err := vcs.NewGithubClient(testServerURL.Host, &vcs.GithubUserCredentials{"user", "pass"}, vcs.GithubConfig{}, 0, logging.NewNoopLogger(t))
	Ok(t, err)
	defer disableSSLVerification()()
	pull := models.PullRequest{Num: 1}
	repo := models.Repo{
		FullName:          "runatlantis/atlantis",
		Owner:             "runatlantis",
		Name:              "atlantis",
		CloneURL:          "",
		SanitizedCloneURL: "",
		VCSHost: models.VCSHost{
			Type:     models.Github,
			Hostname: "github.com",
		},
	}
	// create an extra long string
	comment := strings.Repeat("a", 65537)
	err = client.CreateComment(logger, repo, pull.Num, comment, command.Plan.String())
	Ok(t, err)
	err = client.CreateComment(logger, repo, pull.Num, comment, "")
	Ok(t, err)

	body := strings.Split(githubComments[1].Body, "\n")
	firstSplit := strings.ToLower(body[0])
	body = strings.Split(githubComments[3].Body, "\n")
	secondSplit := strings.ToLower(body[0])

	Equals(t, 4, len(githubComments))
	Assert(t, strings.Contains(firstSplit, command.Plan.String()), fmt.Sprintf("comment should contain the command name but was %q", firstSplit))
	Assert(t, strings.Contains(secondSplit, "continued from previous comment"), fmt.Sprintf("comment should contain no reference to the command name but was %q", secondSplit))
}

// Test that we retry the get pull request call if it 404s.
func TestGithubClient_Retry404(t *testing.T) {
	logger := logging.NewNoopLogger(t)
	var numCalls = 0

	testServer := httptest.NewTLSServer(
		http.HandlerFunc(func(w http.ResponseWriter, r *http.Request) {

			switch r.Method + " " + r.RequestURI {
			case "GET /api/v3/repos/runatlantis/atlantis/pulls/1":
				defer r.Body.Close() // nolint: errcheck
				numCalls++
				if numCalls < 3 {
					w.WriteHeader(404)
				} else {
					w.WriteHeader(200)
				}
				return
			default:
				t.Errorf("got unexpected request at %q", r.RequestURI)
				http.Error(w, "not found", http.StatusNotFound)
				return
			}
		}))

	testServerURL, err := url.Parse(testServer.URL)
	Ok(t, err)
	client, err := vcs.NewGithubClient(testServerURL.Host, &vcs.GithubUserCredentials{"user", "pass"}, vcs.GithubConfig{}, 0, logging.NewNoopLogger(t))
	Ok(t, err)
	defer disableSSLVerification()()
	repo := models.Repo{
		FullName:          "runatlantis/atlantis",
		Owner:             "runatlantis",
		Name:              "atlantis",
		CloneURL:          "",
		SanitizedCloneURL: "",
		VCSHost: models.VCSHost{
			Type:     models.Github,
			Hostname: "github.com",
		},
	}
	_, err = client.GetPullRequest(logger, repo, 1)
	Ok(t, err)
	Equals(t, 3, numCalls)
}

// Test that we retry the get pull request files call if it 404s.
func TestGithubClient_Retry404Files(t *testing.T) {
	logger := logging.NewNoopLogger(t)
	var numCalls = 0

	testServer := httptest.NewTLSServer(
		http.HandlerFunc(func(w http.ResponseWriter, r *http.Request) {

			switch r.Method + " " + r.RequestURI {
			case "GET /api/v3/repos/runatlantis/atlantis/pulls/1/files?per_page=300":
				defer r.Body.Close() // nolint: errcheck
				numCalls++
				if numCalls < 3 {
					w.WriteHeader(404)
				} else {
					w.WriteHeader(200)
				}
				return
			default:
				t.Errorf("got unexpected request at %q", r.RequestURI)
				http.Error(w, "not found", http.StatusNotFound)
				return
			}
		}))

	testServerURL, err := url.Parse(testServer.URL)
	Ok(t, err)
	client, err := vcs.NewGithubClient(testServerURL.Host, &vcs.GithubUserCredentials{"user", "pass"}, vcs.GithubConfig{}, 0, logging.NewNoopLogger(t))
	Ok(t, err)
	defer disableSSLVerification()()
	repo := models.Repo{
		FullName:          "runatlantis/atlantis",
		Owner:             "runatlantis",
		Name:              "atlantis",
		CloneURL:          "",
		SanitizedCloneURL: "",
		VCSHost: models.VCSHost{
			Type:     models.Github,
			Hostname: "github.com",
		},
	}
	pr := models.PullRequest{Num: 1}
	_, err = client.GetModifiedFiles(logger, repo, pr)
	Ok(t, err)
	Equals(t, 3, numCalls)
}

// GetTeamNamesForUser returns a list of team names for a user.
func TestGithubClient_GetTeamNamesForUser(t *testing.T) {
	logger := logging.NewNoopLogger(t)
	// Mocked GraphQL response for two teams
	resp := `{
		"data":{
		  "organization": {
			"teams":{
				"edges":[
					{"node":{"name": "Frontend Developers", "slug":"frontend-developers"}},
					{"node":{"name": "Employees", "slug":"employees"}}
				],
				"pageInfo":{
					"endCursor":"Y3Vyc29yOnYyOpHOAFMoLQ==",
					"hasNextPage":false
				}
			}
		}
	  }
	}`
	testServer := httptest.NewTLSServer(
		http.HandlerFunc(func(w http.ResponseWriter, r *http.Request) {
			switch r.RequestURI {
			case "/api/graphql":
				w.Write([]byte(resp)) // nolint: errcheck
			default:
				t.Errorf("got unexpected request at %q", r.RequestURI)
				http.Error(w, "not found", http.StatusNotFound)
				return
			}
		}))
	testServerURL, err := url.Parse(testServer.URL)
	Ok(t, err)
	client, err := vcs.NewGithubClient(testServerURL.Host, &vcs.GithubUserCredentials{"user", "pass"}, vcs.GithubConfig{}, 0, logger)
	Ok(t, err)
	defer disableSSLVerification()()

	teams, err := client.GetTeamNamesForUser(models.Repo{
		Owner: "testrepo",
	}, models.User{
		Username: "testuser",
	})
	Ok(t, err)
	Equals(t, []string{"Frontend Developers", "frontend-developers", "Employees", "employees"}, teams)
}

func TestGithubClient_DiscardReviews(t *testing.T) {
	type ResponseDef struct {
		httpCode int
		body     string
	}
	type fields struct {
		responses []ResponseDef
	}
	type args struct {
		repo models.Repo
		pull models.PullRequest
	}

	queryResponseSingleReview := `{
  "data": {
    "repository": {
      "pullRequest": {
        "reviewDecision": "APPROVED",
        "reviews": {
          "nodes": [
            {
              "id": "PRR_kwDOFxULt85HBb7A",
              "submittedAt": "2022-11-23T12:28:30Z",
              "author": {
                "login": "atlantis-test"
              }
            }
          ]
        }
      }
    }
  }
}`
	queryResponseMultipleReviews := `{
  "data": {
    "repository": {
      "pullRequest": {
        "reviewDecision": "APPROVED",
        "reviews": {
          "nodes": [
            {
              "id": "PRR_kwDOFxULt85HBb7A",
              "submittedAt": "2022-11-23T12:28:30Z",
              "author": {
                "login": "atlantis-test"
              }
            },
            {
              "id": "PRR_kwDOFxULt85HBb7B",
              "submittedAt": "2022-11-23T14:28:30Z",
              "author": {
                "login": "atlantis-test2"
              }
            }
          ]
        }
      }
    }
  }
}`
	mutationResponseSingleReviewDismissal := `{
  "data": {
    "dismissPullRequestReview": {
      "pullRequestReview": {
        "id": "PRR_kwDOFxULt85HBb7A"
      }
    }
  }
}`
	tests := []struct {
		name    string
		fields  fields
		args    args
		wantErr bool
	}{
		{
			name: "return no error if dismissing a single approval",
			fields: fields{
				responses: []ResponseDef{
					{
						httpCode: 200,
						body:     queryResponseSingleReview,
					},
					{
						httpCode: 200,
						body:     mutationResponseSingleReviewDismissal,
					},
				},
			},
			args:    args{},
			wantErr: false,
		},
		{
			name: "return no error if dismissing multiple reviews",
			fields: fields{
				responses: []ResponseDef{
					{
						httpCode: 200,
						body:     queryResponseMultipleReviews,
					},
					{
						httpCode: 200,
						body:     mutationResponseSingleReviewDismissal,
					},
					{
						httpCode: 200,
						body:     mutationResponseSingleReviewDismissal,
					},
				},
			},
			args:    args{},
			wantErr: false,
		},
		{
			name: "return error if query fails",
			fields: fields{
				responses: []ResponseDef{
					{
						httpCode: 500,
						body:     "",
					},
				},
			},
			args:    args{},
			wantErr: true,
		},
		{
			name: "return error if mutating fails",
			fields: fields{
				responses: []ResponseDef{
					{
						httpCode: 200,
						body:     queryResponseSingleReview,
					},
					{
						httpCode: 500,
						body:     "",
					},
				},
			},
			args:    args{},
			wantErr: true,
		},
		{
			name: "return error if dismissing fails after already dismissing one",
			fields: fields{
				responses: []ResponseDef{
					{
						httpCode: 200,
						body:     queryResponseMultipleReviews,
					},
					{
						httpCode: 200,
						body:     mutationResponseSingleReviewDismissal,
					},
					{
						httpCode: 500,
						body:     "",
					},
				},
			},
			args:    args{},
			wantErr: true,
		},
	}
	for _, tt := range tests {
		t.Run(tt.name, func(t *testing.T) {
			// Mocked GraphQL response for two teams
			responseIndex := 0
			responseLength := len(tt.fields.responses)
			testServer := httptest.NewTLSServer(
				http.HandlerFunc(func(w http.ResponseWriter, r *http.Request) {
					if r.RequestURI != "/api/graphql" {
						t.Errorf("got unexpected request at %q", r.RequestURI)
						http.Error(w, "not found", http.StatusNotFound)
						return
					}
					Assert(t, responseIndex < responseLength, "requesting more responses than are defined")
					response := tt.fields.responses[responseIndex]
					responseIndex++
					w.WriteHeader(response.httpCode)
					w.Write([]byte(response.body)) // nolint: errcheck
				}))
			testServerURL, err := url.Parse(testServer.URL)
			Ok(t, err)
			client, err := vcs.NewGithubClient(testServerURL.Host, &vcs.GithubUserCredentials{"user", "pass"}, vcs.GithubConfig{}, 0, logging.NewNoopLogger(t))
			Ok(t, err)
			defer disableSSLVerification()()
			if err := client.DiscardReviews(tt.args.repo, tt.args.pull); (err != nil) != tt.wantErr {
				t.Errorf("DiscardReviews() error = %v, wantErr %v", err, tt.wantErr)
			}
			Equals(t, responseLength, responseIndex) // check if all defined requests have been used
		})
	}
}

func TestGithubClient_GetPullLabels(t *testing.T) {
	logger := logging.NewNoopLogger(t)
	resp := `{
	  "url": "https://api.github.com/repos/runatlantis/atlantis/pulls/1",
	  "id": 167530667,
	  "merge_commit_sha": "3fe6aa34bc25ac3720e639fcad41b428e83bdb37",
	  "labels": [
		{
		  "id": 1303230720,
		  "node_id": "MDU6TGFiZWwxMzAzMjMwNzIw",
		  "url": "https://api.github.com/repos/runatlantis/atlantis/labels/docs",
		  "name": "docs",
		  "color": "d87165",
		  "default": false,
		  "description": "Documentation"
		},
		{
		  "id": 2552271640,
		  "node_id": "MDU6TGFiZWwyNTUyMjcxNjQw",
		  "url": "https://api.github.com/repos/runatlantis/atlantis/labels/go",
		  "name": "go",
		  "color": "16e2e2",
		  "default": false,
		  "description": "Pull requests that update Go code"
		},
		{
		  "id": 2696098981,
		  "node_id": "MDU6TGFiZWwyNjk2MDk4OTgx",
		  "url": "https://api.github.com/repos/runatlantis/atlantis/labels/needs%20tests",
		  "name": "needs tests",
		  "color": "FBB1DE",
		  "default": false,
		  "description": "Change requires tests"
		},
		{
		  "id": 4439792681,
		  "node_id": "LA_kwDOBy76Zc8AAAABCKHcKQ",
		  "url": "https://api.github.com/repos/runatlantis/atlantis/labels/work-in-progress",
		  "name": "work-in-progress",
		  "color": "B1E20A",
		  "default": false,
		  "description": ""
		}
	  ]
	}`
	testServer := httptest.NewTLSServer(
		http.HandlerFunc(func(w http.ResponseWriter, r *http.Request) {
			switch r.RequestURI {
			case "/api/v3/repos/runatlantis/atlantis/pulls/1":
				w.Write([]byte(resp)) // nolint: errcheck
			default:
				t.Errorf("got unexpected request at %q", r.RequestURI)
				http.Error(w, "not found", http.StatusNotFound)
				return
			}
		}))
	testServerURL, err := url.Parse(testServer.URL)
	Ok(t, err)
	client, err := vcs.NewGithubClient(testServerURL.Host, &vcs.GithubUserCredentials{"user", "pass"}, vcs.GithubConfig{}, 0, logger)
	Ok(t, err)
	defer disableSSLVerification()()

	labels, err := client.GetPullLabels(
		logger,
		models.Repo{
			Owner: "runatlantis",
			Name:  "atlantis",
		}, models.PullRequest{
			Num: 1,
		})
	Ok(t, err)
	Equals(t, []string{"docs", "go", "needs tests", "work-in-progress"}, labels)
}

func TestGithubClient_GetPullLabels_EmptyResponse(t *testing.T) {
	logger := logging.NewNoopLogger(t)
	resp := `{
	  "url": "https://api.github.com/repos/runatlantis/atlantis/pulls/1",
	  "id": 167530667,
	  "merge_commit_sha": "3fe6aa34bc25ac3720e639fcad41b428e83bdb37",
	  "labels": []
	}`
	testServer := httptest.NewTLSServer(
		http.HandlerFunc(func(w http.ResponseWriter, r *http.Request) {
			switch r.RequestURI {
			case "/api/v3/repos/runatlantis/atlantis/pulls/1":
				w.Write([]byte(resp)) // nolint: errcheck
			default:
				t.Errorf("got unexpected request at %q", r.RequestURI)
				http.Error(w, "not found", http.StatusNotFound)
				return
			}
		}))
	testServerURL, err := url.Parse(testServer.URL)
	Ok(t, err)
	client, err := vcs.NewGithubClient(testServerURL.Host, &vcs.GithubUserCredentials{"user", "pass"}, vcs.GithubConfig{}, 0, logger)
	Ok(t, err)
	defer disableSSLVerification()()

	labels, err := client.GetPullLabels(
		logger,
		models.Repo{
			Owner: "runatlantis",
			Name:  "atlantis",
		},
		models.PullRequest{
			Num: 1,
		})
	Ok(t, err)
	Equals(t, 0, len(labels))
}<|MERGE_RESOLUTION|>--- conflicted
+++ resolved
@@ -295,11 +295,6 @@
 		},
 	}
 
-<<<<<<< HEAD
-	client, err := vcs.NewGithubClient(testServerURL.Host, &vcs.GithubUserCredentials{"user", "pass"}, vcs.GithubConfig{}, 0, logging.NewNoopLogger(t))
-	Ok(t, err)
-	defer disableSSLVerification()()
-=======
 	for _, c := range cases {
 		t.Run(c.dir, func(t *testing.T) {
 			gotMinimizeCalls := make([]graphQLCall, 0, 1)
@@ -335,12 +330,11 @@
 					}
 				}),
 			)
->>>>>>> f9be0714
 
 			testServerURL, err := url.Parse(testServer.URL)
 			Ok(t, err)
 
-			client, err := vcs.NewGithubClient(testServerURL.Host, &vcs.GithubUserCredentials{atlantisUser, "pass"}, vcs.GithubConfig{},
+			client, err := vcs.NewGithubClient(testServerURL.Host, &vcs.GithubUserCredentials{atlantisUser, "pass"}, vcs.GithubConfig{}, 0,
 				logging.NewNoopLogger(t))
 			Ok(t, err)
 			defer disableSSLVerification()()
