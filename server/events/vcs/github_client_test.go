package vcs_test

import (
	"crypto/tls"
	"encoding/json"
	"fmt"
	"io"
	"net/http"
	"net/http/httptest"
	"net/url"
	"os"
	"strings"
	"testing"

	"github.com/runatlantis/atlantis/server/events/command"
	"github.com/runatlantis/atlantis/server/events/models"
	"github.com/runatlantis/atlantis/server/events/vcs"
	"github.com/runatlantis/atlantis/server/logging"
	. "github.com/runatlantis/atlantis/testing"

	"github.com/shurcooL/githubv4"
)

// GetModifiedFiles should make multiple requests if more than one page
// and concat results.
func TestGithubClient_GetModifiedFiles(t *testing.T) {
	logger := logging.NewNoopLogger(t)
	respTemplate := `[
  {
    "sha": "bbcd538c8e72b8c175046e27cc8f907076331401",
    "filename": "%s",
    "status": "added",
    "additions": 103,
    "deletions": 21,
    "changes": 124,
    "blob_url": "https://github.com/octocat/Hello-World/blob/6dcb09b5b57875f334f61aebed695e2e4193db5e/file1.txt",
    "raw_url": "https://github.com/octocat/Hello-World/raw/6dcb09b5b57875f334f61aebed695e2e4193db5e/file1.txt",
    "contents_url": "https://api.github.com/repos/octocat/Hello-World/contents/file1.txt?ref=6dcb09b5b57875f334f61aebed695e2e4193db5e",
    "patch": "@@ -132,7 +132,7 @@ module Test @@ -1000,7 +1000,7 @@ module Test"
  }
]`
	firstResp := fmt.Sprintf(respTemplate, "file1.txt")
	secondResp := fmt.Sprintf(respTemplate, "file2.txt")
	testServer := httptest.NewTLSServer(
		http.HandlerFunc(func(w http.ResponseWriter, r *http.Request) {
			switch r.RequestURI {
			// The first request should hit this URL.
			case "/api/v3/repos/owner/repo/pulls/1/files?per_page=300":
				// We write a header that means there's an additional page.
				w.Header().Add("Link", `<https://api.github.com/resource?page=2>; rel="next",
      <https://api.github.com/resource?page=2>; rel="last"`)
				w.Write([]byte(firstResp)) // nolint: errcheck
				return
				// The second should hit this URL.
			case "/api/v3/repos/owner/repo/pulls/1/files?page=2&per_page=300":
				w.Write([]byte(secondResp)) // nolint: errcheck
			default:
				t.Errorf("got unexpected request at %q", r.RequestURI)
				http.Error(w, "not found", http.StatusNotFound)
				return
			}
		}))

	testServerURL, err := url.Parse(testServer.URL)
	Ok(t, err)
	client, err := vcs.NewGithubClient(testServerURL.Host, &vcs.GithubUserCredentials{"user", "pass"}, vcs.GithubConfig{}, logger)
	Ok(t, err)
	defer disableSSLVerification()()

	files, err := client.GetModifiedFiles(models.Repo{
		FullName:          "owner/repo",
		Owner:             "owner",
		Name:              "repo",
		CloneURL:          "",
		SanitizedCloneURL: "",
		VCSHost: models.VCSHost{
			Type:     models.Github,
			Hostname: "github.com",
		},
	}, models.PullRequest{
		Num: 1,
	})
	Ok(t, err)
	Equals(t, []string{"file1.txt", "file2.txt"}, files)
}

// GetModifiedFiles should include the source and destination of a moved
// file.
func TestGithubClient_GetModifiedFilesMovedFile(t *testing.T) {
	resp := `[
  {
    "sha": "bbcd538c8e72b8c175046e27cc8f907076331401",
    "filename": "new/filename.txt",
    "previous_filename": "previous/filename.txt",
    "status": "renamed",
    "additions": 103,
    "deletions": 21,
    "changes": 124,
    "blob_url": "https://github.com/octocat/Hello-World/blob/6dcb09b5b57875f334f61aebed695e2e4193db5e/file1.txt",
    "raw_url": "https://github.com/octocat/Hello-World/raw/6dcb09b5b57875f334f61aebed695e2e4193db5e/file1.txt",
    "contents_url": "https://api.github.com/repos/octocat/Hello-World/contents/file1.txt?ref=6dcb09b5b57875f334f61aebed695e2e4193db5e",
    "patch": "@@ -132,7 +132,7 @@ module Test @@ -1000,7 +1000,7 @@ module Test"
  }
]`
	testServer := httptest.NewTLSServer(
		http.HandlerFunc(func(w http.ResponseWriter, r *http.Request) {
			switch r.RequestURI {
			// The first request should hit this URL.
			case "/api/v3/repos/owner/repo/pulls/1/files?per_page=300":
				w.Write([]byte(resp)) // nolint: errcheck
				return
			default:
				t.Errorf("got unexpected request at %q", r.RequestURI)
				http.Error(w, "not found", http.StatusNotFound)
				return
			}
		}))

	testServerURL, err := url.Parse(testServer.URL)
	Ok(t, err)
	client, err := vcs.NewGithubClient(testServerURL.Host, &vcs.GithubUserCredentials{"user", "pass"}, vcs.GithubConfig{}, logging.NewNoopLogger(t))
	Ok(t, err)
	defer disableSSLVerification()()

	files, err := client.GetModifiedFiles(models.Repo{
		FullName:          "owner/repo",
		Owner:             "owner",
		Name:              "repo",
		CloneURL:          "",
		SanitizedCloneURL: "",
		VCSHost: models.VCSHost{
			Type:     models.Github,
			Hostname: "github.com",
		},
	}, models.PullRequest{
		Num: 1,
	})
	Ok(t, err)
	Equals(t, []string{"new/filename.txt", "previous/filename.txt"}, files)
}

func TestGithubClient_PaginatesComments(t *testing.T) {
	calls := 0
	issueResps := []string{
		`[
	{"node_id": "1", "body": "asd\nplan\nasd", "user": {"login": "someone-else"}},
	{"node_id": "2", "body": "asd plan\nasd", "user": {"login": "user"}}
]`,
		`[
	{"node_id": "3", "body": "asd", "user": {"login": "someone-else"}},
	{"node_id": "4", "body": "asdasd", "user": {"login": "someone-else"}}
]`,
		`[
	{"node_id": "5", "body": "asd plan", "user": {"login": "someone-else"}},
	{"node_id": "6", "body": "asd\nplan", "user": {"login": "user"}}
]`,
		`[
	{"node_id": "7", "body": "asd", "user": {"login": "user"}},
	{"node_id": "8", "body": "asd plan \n asd", "user": {"login": "user"}}
]`,
	}
	minimizeResp := "{}"
	type graphQLCall struct {
		Variables struct {
			Input githubv4.MinimizeCommentInput `json:"input"`
		} `json:"variables"`
	}
	gotMinimizeCalls := make([]graphQLCall, 0, 2)
	testServer := httptest.NewTLSServer(
		http.HandlerFunc(func(w http.ResponseWriter, r *http.Request) {
			switch r.Method + " " + r.RequestURI {
			case "POST /api/graphql":
				defer r.Body.Close() // nolint: errcheck
				body, err := io.ReadAll(r.Body)
				if err != nil {
					t.Errorf("read body error: %v", err)
					http.Error(w, "server error", http.StatusInternalServerError)
					return
				}
				call := graphQLCall{}
				err = json.Unmarshal(body, &call)
				if err != nil {
					t.Errorf("parse body error: %v", err)
					http.Error(w, "server error", http.StatusInternalServerError)
					return
				}
				gotMinimizeCalls = append(gotMinimizeCalls, call)
				w.Write([]byte(minimizeResp)) // nolint: errcheck
				return
			default:
				if r.Method != "GET" || !strings.HasPrefix(r.RequestURI, "/api/v3/repos/owner/repo/issues/123/comments") {
					t.Errorf("got unexpected request at %q", r.RequestURI)
					http.Error(w, "not found", http.StatusNotFound)
					return
				}
				if (calls + 1) < len(issueResps) {
					w.Header().Add(
						"Link",
						fmt.Sprintf(
							`<http://%s/api/v3/repos/owner/repo/issues/123/comments?page=%d&per_page=100>; rel="next"`,
							r.Host,
							calls+1,
						),
					)
				}
				w.Write([]byte(issueResps[calls])) // nolint: errcheck
				calls++
			}
		}),
	)

	testServerURL, err := url.Parse(testServer.URL)
	Ok(t, err)

	client, err := vcs.NewGithubClient(testServerURL.Host, &vcs.GithubUserCredentials{"user", "pass"}, vcs.GithubConfig{}, logging.NewNoopLogger(t))
	Ok(t, err)
	defer disableSSLVerification()()

	err = client.HidePrevCommandComments(
		models.Repo{
			FullName:          "owner/repo",
			Owner:             "owner",
			Name:              "repo",
			CloneURL:          "",
			SanitizedCloneURL: "",
			VCSHost: models.VCSHost{
				Hostname: "github.com",
				Type:     models.Github,
			},
		},
		123,
		command.Plan.TitleString(),
	)
	Ok(t, err)
	Equals(t, 2, len(gotMinimizeCalls))
	Equals(t, "2", gotMinimizeCalls[0].Variables.Input.SubjectID)
	Equals(t, "8", gotMinimizeCalls[1].Variables.Input.SubjectID)
	Equals(t, githubv4.ReportedContentClassifiersOutdated, gotMinimizeCalls[0].Variables.Input.Classifier)
	Equals(t, githubv4.ReportedContentClassifiersOutdated, gotMinimizeCalls[1].Variables.Input.Classifier)
}

func TestGithubClient_HideOldComments(t *testing.T) {
	// Only comment 6 should be minimized, because it's by the same Atlantis bot user
	// and it has "plan" in the first line of the comment body.
	issueResp := `[
	{"node_id": "1", "body": "asd\nplan\nasd", "user": {"login": "someone-else"}},
	{"node_id": "2", "body": "asd plan\nasd", "user": {"login": "someone-else"}},
	{"node_id": "3", "body": "asdasdasd\nasdasdasd", "user": {"login": "someone-else"}},
	{"node_id": "4", "body": "asdasdasd\nasdasdasd", "user": {"login": "user"}},
	{"node_id": "5", "body": "asd\nplan\nasd", "user": {"login": "user"}},
	{"node_id": "6", "body": "asd plan\nasd", "user": {"login": "user"}},
	{"node_id": "7", "body": "asdasdasd", "user": {"login": "user"}},
	{"node_id": "8", "body": "asd plan\nasd", "user": {"login": "user"}},
	{"node_id": "9", "body": "Continued Plan from previous comment\nasd", "user": {"login": "user"}}
]`
	minimizeResp := "{}"
	type graphQLCall struct {
		Variables struct {
			Input githubv4.MinimizeCommentInput `json:"input"`
		} `json:"variables"`
	}
	gotMinimizeCalls := make([]graphQLCall, 0, 1)
	testServer := httptest.NewTLSServer(
		http.HandlerFunc(func(w http.ResponseWriter, r *http.Request) {
			switch r.Method + " " + r.RequestURI {
			// This gets the pull request's comments.
			case "GET /api/v3/repos/owner/repo/issues/123/comments?direction=asc&sort=created":
				w.Write([]byte(issueResp)) // nolint: errcheck
				return
			case "POST /api/graphql":
				defer r.Body.Close() // nolint: errcheck
				body, err := io.ReadAll(r.Body)
				if err != nil {
					t.Errorf("read body error: %v", err)
					http.Error(w, "server error", http.StatusInternalServerError)
					return
				}
				call := graphQLCall{}
				err = json.Unmarshal(body, &call)
				if err != nil {
					t.Errorf("parse body error: %v", err)
					http.Error(w, "server error", http.StatusInternalServerError)
					return
				}
				gotMinimizeCalls = append(gotMinimizeCalls, call)
				w.Write([]byte(minimizeResp)) // nolint: errcheck
				return
			default:
				t.Errorf("got unexpected request at %q", r.RequestURI)
				http.Error(w, "not found", http.StatusNotFound)
				return
			}
		}),
	)

	testServerURL, err := url.Parse(testServer.URL)
	Ok(t, err)

	client, err := vcs.NewGithubClient(testServerURL.Host, &vcs.GithubUserCredentials{"user", "pass"}, vcs.GithubConfig{}, logging.NewNoopLogger(t))
	Ok(t, err)
	defer disableSSLVerification()()

	err = client.HidePrevCommandComments(
		models.Repo{
			FullName:          "owner/repo",
			Owner:             "owner",
			Name:              "repo",
			CloneURL:          "",
			SanitizedCloneURL: "",
			VCSHost: models.VCSHost{
				Hostname: "github.com",
				Type:     models.Github,
			},
		},
		123,
		command.Plan.TitleString(),
	)
	Ok(t, err)
	Equals(t, 3, len(gotMinimizeCalls))
	Equals(t, "6", gotMinimizeCalls[0].Variables.Input.SubjectID)
	Equals(t, "9", gotMinimizeCalls[2].Variables.Input.SubjectID)
	Equals(t, githubv4.ReportedContentClassifiersOutdated, gotMinimizeCalls[0].Variables.Input.Classifier)
}

func TestGithubClient_UpdateStatus(t *testing.T) {
	cases := []struct {
		status   models.CommitStatus
		expState string
	}{
		{
			models.PendingCommitStatus,
			"pending",
		},
		{
			models.SuccessCommitStatus,
			"success",
		},
		{
			models.FailedCommitStatus,
			"failure",
		},
	}

	for _, c := range cases {
		t.Run(c.status.String(), func(t *testing.T) {
			testServer := httptest.NewTLSServer(
				http.HandlerFunc(func(w http.ResponseWriter, r *http.Request) {
					switch r.RequestURI {
					case "/api/v3/repos/owner/repo/statuses/":
						body, err := io.ReadAll(r.Body)
						Ok(t, err)
						exp := fmt.Sprintf(`{"state":"%s","target_url":"https://google.com","description":"description","context":"src"}%s`, c.expState, "\n")
						Equals(t, exp, string(body))
						defer r.Body.Close() // nolint: errcheck
						w.WriteHeader(http.StatusOK)
					default:
						t.Errorf("got unexpected request at %q", r.RequestURI)
						http.Error(w, "not found", http.StatusNotFound)
						return
					}
				}))

			testServerURL, err := url.Parse(testServer.URL)
			Ok(t, err)
			client, err := vcs.NewGithubClient(testServerURL.Host, &vcs.GithubUserCredentials{"user", "pass"}, vcs.GithubConfig{}, logging.NewNoopLogger(t))
			Ok(t, err)
			defer disableSSLVerification()()

			err = client.UpdateStatus(models.Repo{
				FullName:          "owner/repo",
				Owner:             "owner",
				Name:              "repo",
				CloneURL:          "",
				SanitizedCloneURL: "",
				VCSHost: models.VCSHost{
					Type:     models.Github,
					Hostname: "github.com",
				},
			}, models.PullRequest{
				Num: 1,
			}, c.status, "src", "description", "https://google.com")
			Ok(t, err)
		})
	}
}

func TestGithubClient_PullIsApproved(t *testing.T) {
	respTemplate := `[
		{
			"id": %d,
			"node_id": "MDE3OlB1bGxSZXF1ZXN0UmV2aWV3ODA=",
			"user": {
			  "login": "octocat",
			  "id": 1,
			  "node_id": "MDQ6VXNlcjE=",
			  "avatar_url": "https://github.com/images/error/octocat_happy.gif",
			  "gravatar_id": "",
			  "url": "https://api.github.com/users/octocat",
			  "html_url": "https://github.com/octocat",
			  "followers_url": "https://api.github.com/users/octocat/followers",
			  "following_url": "https://api.github.com/users/octocat/following{/other_user}",
			  "gists_url": "https://api.github.com/users/octocat/gists{/gist_id}",
			  "starred_url": "https://api.github.com/users/octocat/starred{/owner}{/repo}",
			  "subscriptions_url": "https://api.github.com/users/octocat/subscriptions",
			  "organizations_url": "https://api.github.com/users/octocat/orgs",
			  "repos_url": "https://api.github.com/users/octocat/repos",
			  "events_url": "https://api.github.com/users/octocat/events{/privacy}",
			  "received_events_url": "https://api.github.com/users/octocat/received_events",
			  "type": "User",
			  "site_admin": false
			},
			"body": "Here is the body for the review.",
			"commit_id": "ecdd80bb57125d7ba9641ffaa4d7d2c19d3f3091",
			"state": "CHANGES_REQUESTED",
			"html_url": "https://github.com/octocat/Hello-World/pull/12#pullrequestreview-%d",
			"pull_request_url": "https://api.github.com/repos/octocat/Hello-World/pulls/12",
			"_links": {
			  "html": {
				"href": "https://github.com/octocat/Hello-World/pull/12#pullrequestreview-%d"
			  },
			  "pull_request": {
				"href": "https://api.github.com/repos/octocat/Hello-World/pulls/12"
			  }
			}
		  }
]`
	firstResp := fmt.Sprintf(respTemplate, 80, 80, 80)
	secondResp := fmt.Sprintf(respTemplate, 81, 81, 81)
	testServer := httptest.NewTLSServer(
		http.HandlerFunc(func(w http.ResponseWriter, r *http.Request) {
			switch r.RequestURI {
			// The first request should hit this URL.
			case "/api/v3/repos/owner/repo/pulls/1/reviews?per_page=300":
				// We write a header that means there's an additional page.
				w.Header().Add("Link", `<https://api.github.com/resource?page=2>; rel="next",
      <https://api.github.com/resource?page=2>; rel="last"`)
				w.Write([]byte(firstResp)) // nolint: errcheck
				return
				// The second should hit this URL.
			case "/api/v3/repos/owner/repo/pulls/1/reviews?page=2&per_page=300":
				w.Write([]byte(secondResp)) // nolint: errcheck
			default:
				t.Errorf("got unexpected request at %q", r.RequestURI)
				http.Error(w, "not found", http.StatusNotFound)
				return
			}
		}))

	testServerURL, err := url.Parse(testServer.URL)
	Ok(t, err)
	client, err := vcs.NewGithubClient(testServerURL.Host, &vcs.GithubUserCredentials{"user", "pass"}, vcs.GithubConfig{}, logging.NewNoopLogger(t))
	Ok(t, err)
	defer disableSSLVerification()()

	approvalStatus, err := client.PullIsApproved(models.Repo{
		FullName:          "owner/repo",
		Owner:             "owner",
		Name:              "repo",
		CloneURL:          "",
		SanitizedCloneURL: "",
		VCSHost: models.VCSHost{
			Type:     models.Github,
			Hostname: "github.com",
		},
	}, models.PullRequest{
		Num: 1,
	})
	Ok(t, err)
	Equals(t, false, approvalStatus.IsApproved)
}

func TestGithubClient_PullIsMergeable(t *testing.T) {
	vcsStatusName := "atlantis-test"
	cases := []struct {
		state        string
		expMergeable bool
	}{
		{
			"dirty",
			false,
		},
		{
			"unknown",
			false,
		},
		{
			"blocked",
			false,
		},
		{
			"behind",
			false,
		},
		{
			"random",
			false,
		},
		{
			"unstable",
			true,
		},
		{
			"has_hooks",
			true,
		},
		{
			"clean",
			true,
		},
		{
			"",
			false,
		},
	}

	// Use a real GitHub json response and edit the mergeable_state field.
	jsBytes, err := os.ReadFile("fixtures/github-pull-request.json")
	Ok(t, err)
	prJSON := string(jsBytes)

	// Status Check Response
	jsBytes, err = os.ReadFile("fixtures/github-commit-status-full.json")
	Ok(t, err)
	commitJSON := string(jsBytes)

	//reviewDecision Response
	reviewDecision := `{
		"data": {
			"repository": {
				"pullRequest": {
					"reviewDecision": "REVIEW_REQUIRED"
				}
			}
		}
	}`

	for _, c := range cases {
		t.Run(c.state, func(t *testing.T) {
			response := strings.Replace(prJSON,
				`"mergeable_state": "clean"`,
				fmt.Sprintf(`"mergeable_state": "%s"`, c.state),
				1,
			)

			testServer := httptest.NewTLSServer(
				http.HandlerFunc(func(w http.ResponseWriter, r *http.Request) {
					switch r.RequestURI {
					case "/api/v3/repos/owner/repo/pulls/1":
						w.Write([]byte(response)) // nolint: errcheck
						return
					case "/api/v3/repos/owner/repo/pulls/1/reviews?per_page=300":
						w.Write([]byte("[]")) // nolint: errcheck
						return
					case "/api/v3/repos/owner/repo/commits/new-topic/status":
						w.Write([]byte(commitJSON)) // nolint: errcheck
					case "/api/graphql":
						w.Write([]byte(reviewDecision)) // nolint: errcheck
					default:
						t.Errorf("got unexpected request at %q", r.RequestURI)
						http.Error(w, "not found", http.StatusNotFound)
						return
					}
				}))
			testServerURL, err := url.Parse(testServer.URL)
			Ok(t, err)
			client, err := vcs.NewGithubClient(testServerURL.Host, &vcs.GithubUserCredentials{"user", "pass"}, vcs.GithubConfig{}, logging.NewNoopLogger(t))
			Ok(t, err)
			defer disableSSLVerification()()

			actMergeable, err := client.PullIsMergeable(models.Repo{
				FullName:          "owner/repo",
				Owner:             "owner",
				Name:              "repo",
				CloneURL:          "",
				SanitizedCloneURL: "",
				VCSHost: models.VCSHost{
					Type:     models.Github,
					Hostname: "github.com",
				},
			}, models.PullRequest{
				Num: 1,
			}, vcsStatusName)
			Ok(t, err)
			Equals(t, c.expMergeable, actMergeable)
		})
	}
}

func TestGithubClient_PullIsMergeableWithAllowMergeableBypassApply(t *testing.T) {
	vcsStatusName := "atlantis"
	cases := []struct {
		state          string
		reviewDecision string
		expMergeable   bool
	}{
		{
			"dirty",
			`"REVIEW_REQUIRED"`,
			false,
		},
		{
			"unknown",
			`"REVIEW_REQUIRED"`,
			false,
		},
		{
			"blocked",
			`"REVIEW_REQUIRED"`,
			false,
		},
		{
			"blocked",
			`"APPROVED"`,
			true,
		},
		{
			"blocked",
			"null",
			true,
		},
		{
			"behind",
			`"REVIEW_REQUIRED"`,
			false,
		},
		{
			"random",
			`"REVIEW_REQUIRED"`,
			false,
		},
		{
			"unstable",
			`"REVIEW_REQUIRED"`,
			true,
		},
		{
			"has_hooks",
			`"APPROVED"`,
			true,
		},
		{
			"clean",
			`"APPROVED"`,
			true,
		},
		{
			"",
			`"APPROVED"`,
			false,
		},
	}

	// Use a real GitHub json response and edit the mergeable_state field.
	jsBytes, err := os.ReadFile("fixtures/github-pull-request.json")
	Ok(t, err)
	prJSON := string(jsBytes)

	// Status Check Response
	jsBytes, err = os.ReadFile("fixtures/github-commit-status-full.json")
	Ok(t, err)
	commitJSON := string(jsBytes)

	// Branch protection Response
	jsBytes, err = os.ReadFile("fixtures/github-branch-protection-required-checks.json")
	Ok(t, err)
	branchProtectionJSON := string(jsBytes)

	// List check suites Response
	jsBytes, err = os.ReadFile("fixtures/github-commit-check-suites.json")
	Ok(t, err)
	checkSuites := string(jsBytes)

	for _, c := range cases {
		t.Run(c.state, func(t *testing.T) {
			response := strings.Replace(prJSON,
				`"mergeable_state": "clean"`,
				fmt.Sprintf(`"mergeable_state": "%s"`, c.state),
				1,
			)

			// reviewDecision Response
			reviewDecision := fmt.Sprintf(`{
				"data": {
					"repository": {
						"pullRequest": {
							"reviewDecision": %s
						}
					}
				}
			}`, c.reviewDecision)

			testServer := httptest.NewTLSServer(
				http.HandlerFunc(func(w http.ResponseWriter, r *http.Request) {
					switch r.RequestURI {
					case "/api/v3/repos/owner/repo/pulls/1":
						w.Write([]byte(response)) // nolint: errcheck
						return
					case "/api/v3/repos/owner/repo/pulls/1/reviews?per_page=300":
						w.Write([]byte("[]")) // nolint: errcheck
						return
					case "/api/v3/repos/owner/repo/commits/new-topic/status":
						w.Write([]byte(commitJSON)) // nolint: errcheck
					case "/api/graphql":
						w.Write([]byte(reviewDecision)) // nolint: errcheck
					case "/api/v3/repos/owner/repo/branches/main/protection":
						w.Write([]byte(branchProtectionJSON)) // nolint: errcheck
					case "/api/v3/repos/owner/repo/commits/new-topic/check-suites":
						w.Write([]byte(checkSuites)) // nolint: errcheck
					default:
						t.Errorf("got unexpected request at %q", r.RequestURI)
						http.Error(w, "not found", http.StatusNotFound)
						return
					}
				}))
			testServerURL, err := url.Parse(testServer.URL)
			Ok(t, err)
			client, err := vcs.NewGithubClient(testServerURL.Host, &vcs.GithubUserCredentials{"user", "pass"}, vcs.GithubConfig{AllowMergeableBypassApply: true}, logging.NewNoopLogger(t))
			Ok(t, err)
			defer disableSSLVerification()()

			actMergeable, err := client.PullIsMergeable(models.Repo{
				FullName:          "owner/repo",
				Owner:             "owner",
				Name:              "repo",
				CloneURL:          "",
				SanitizedCloneURL: "",
				VCSHost: models.VCSHost{
					Type:     models.Github,
					Hostname: "github.com",
				},
			}, models.PullRequest{
				Num: 1,
			}, vcsStatusName)
			Ok(t, err)
			Equals(t, c.expMergeable, actMergeable)
		})
	}
}

func TestGithubClient_MergePullHandlesError(t *testing.T) {
	cases := []struct {
		code    int
		message string
		merged  string
		expErr  string
	}{
		{
			code:    200,
			message: "Pull Request successfully merged",
			merged:  "true",
			expErr:  "",
		},
		{
			code:    405,
			message: "Pull Request is not mergeable",
			expErr:  "405 Pull Request is not mergeable []",
		},
		{
			code:    409,
			message: "Head branch was modified. Review and try the merge again.",
			expErr:  "409 Head branch was modified. Review and try the merge again. []",
		},
	}

	jsBytes, err := os.ReadFile("fixtures/github-repo.json")
	Ok(t, err)

	for _, c := range cases {
		t.Run(c.message, func(t *testing.T) {
			testServer := httptest.NewTLSServer(
				http.HandlerFunc(func(w http.ResponseWriter, r *http.Request) {
					switch r.RequestURI {
					case "/api/v3/repos/owner/repo":
						w.Write(jsBytes) // nolint: errcheck
						return
					case "/api/v3/repos/owner/repo/pulls/1/merge":
						body, err := io.ReadAll(r.Body)
						Ok(t, err)
						exp := "{\"merge_method\":\"merge\"}\n"
						Equals(t, exp, string(body))
						var resp string
						if c.code == 200 {
							resp = fmt.Sprintf(`{"message":"%s","merged":%s}%s`, c.message, c.merged, "\n")
						} else {
							resp = fmt.Sprintf(`{"message":"%s"}%s`, c.message, "\n")
						}
						defer r.Body.Close() // nolint: errcheck
						w.WriteHeader(c.code)
						w.Write([]byte(resp)) // nolint: errcheck
					default:
						t.Errorf("got unexpected request at %q", r.RequestURI)
						http.Error(w, "not found", http.StatusNotFound)
						return
					}
				}))

			testServerURL, err := url.Parse(testServer.URL)
			Ok(t, err)
			client, err := vcs.NewGithubClient(testServerURL.Host, &vcs.GithubUserCredentials{"user", "pass"}, vcs.GithubConfig{}, logging.NewNoopLogger(t))
			Ok(t, err)
			defer disableSSLVerification()()

			err = client.MergePull(
				models.PullRequest{
					BaseRepo: models.Repo{
						FullName:          "owner/repo",
						Owner:             "owner",
						Name:              "repo",
						CloneURL:          "",
						SanitizedCloneURL: "",
						VCSHost: models.VCSHost{
							Type:     models.Github,
							Hostname: "github.com",
						},
					},
					Num: 1,
				}, models.PullRequestOptions{
					DeleteSourceBranchOnMerge: false,
				})

			if c.expErr == "" {
				Ok(t, err)
			} else {
				ErrContains(t, c.expErr, err)
			}
		})
	}
}

// Test that if the pull request only allows a certain merge method that we
// use that method
func TestGithubClient_MergePullCorrectMethod(t *testing.T) {
	cases := map[string]struct {
		allowMerge  bool
		allowRebase bool
		allowSquash bool
		expMethod   string
	}{
		"all true": {
			allowMerge:  true,
			allowRebase: true,
			allowSquash: true,
			expMethod:   "merge",
		},
		"all false (edge case)": {
			allowMerge:  false,
			allowRebase: false,
			allowSquash: false,
			expMethod:   "merge",
		},
		"merge: false rebase: true squash: true": {
			allowMerge:  false,
			allowRebase: true,
			allowSquash: true,
			expMethod:   "rebase",
		},
		"merge: false rebase: false squash: true": {
			allowMerge:  false,
			allowRebase: false,
			allowSquash: true,
			expMethod:   "squash",
		},
		"merge: false rebase: true squash: false": {
			allowMerge:  false,
			allowRebase: true,
			allowSquash: false,
			expMethod:   "rebase",
		},
	}

	for name, c := range cases {
		t.Run(name, func(t *testing.T) {

			// Modify response.
			jsBytes, err := os.ReadFile("fixtures/github-repo.json")
			Ok(t, err)
			resp := string(jsBytes)
			resp = strings.Replace(resp,
				`"allow_squash_merge": true`,
				fmt.Sprintf(`"allow_squash_merge": %t`, c.allowSquash),
				-1)
			resp = strings.Replace(resp,
				`"allow_merge_commit": true`,
				fmt.Sprintf(`"allow_merge_commit": %t`, c.allowMerge),
				-1)
			resp = strings.Replace(resp,
				`"allow_rebase_merge": true`,
				fmt.Sprintf(`"allow_rebase_merge": %t`, c.allowRebase),
				-1)

			testServer := httptest.NewTLSServer(
				http.HandlerFunc(func(w http.ResponseWriter, r *http.Request) {
					switch r.RequestURI {
					case "/api/v3/repos/runatlantis/atlantis":
						w.Write([]byte(resp)) // nolint: errcheck
						return
					case "/api/v3/repos/runatlantis/atlantis/pulls/1/merge":
						body, err := io.ReadAll(r.Body)
						Ok(t, err)
						defer r.Body.Close() // nolint: errcheck
						type bodyJSON struct {
							MergeMethod string `json:"merge_method"`
						}
						expBody := bodyJSON{
							MergeMethod: c.expMethod,
						}
						expBytes, err := json.Marshal(expBody)
						Ok(t, err)
						Equals(t, string(expBytes)+"\n", string(body))

						resp := `{"sha":"6dcb09b5b57875f334f61aebed695e2e4193db5e","merged":true,"message":"Pull Request successfully merged"}`
						w.Write([]byte(resp)) // nolint: errcheck
					default:
						t.Errorf("got unexpected request at %q", r.RequestURI)
						http.Error(w, "not found", http.StatusNotFound)
						return
					}
				}))

			testServerURL, err := url.Parse(testServer.URL)
			Ok(t, err)
			client, err := vcs.NewGithubClient(testServerURL.Host, &vcs.GithubUserCredentials{"user", "pass"}, vcs.GithubConfig{}, logging.NewNoopLogger(t))
			Ok(t, err)
			defer disableSSLVerification()()

			err = client.MergePull(
				models.PullRequest{
					BaseRepo: models.Repo{
						FullName:          "runatlantis/atlantis",
						Owner:             "runatlantis",
						Name:              "atlantis",
						CloneURL:          "",
						SanitizedCloneURL: "",
						VCSHost: models.VCSHost{
							Type:     models.Github,
							Hostname: "github.com",
						},
					},
					Num: 1,
				}, models.PullRequestOptions{
					DeleteSourceBranchOnMerge: false,
				})

			Ok(t, err)
		})
	}
}

func TestGithubClient_MarkdownPullLink(t *testing.T) {
	client, err := vcs.NewGithubClient("hostname", &vcs.GithubUserCredentials{"user", "pass"}, vcs.GithubConfig{}, logging.NewNoopLogger(t))
	Ok(t, err)
	pull := models.PullRequest{Num: 1}
	s, _ := client.MarkdownPullLink(pull)
	exp := "#1"
	Equals(t, exp, s)
}

// disableSSLVerification disables ssl verification for the global http client
// and returns a function to be called in a defer that will re-enable it.
func disableSSLVerification() func() {
	orig := http.DefaultTransport.(*http.Transport).TLSClientConfig
	// nolint: gosec
	http.DefaultTransport.(*http.Transport).TLSClientConfig = &tls.Config{InsecureSkipVerify: true}
	return func() {
		http.DefaultTransport.(*http.Transport).TLSClientConfig = orig
	}
}

func TestGithubClient_SplitComments(t *testing.T) {
	type githubComment struct {
		Body string `json:"body"`
	}
	githubComments := make([]githubComment, 0, 1)

	testServer := httptest.NewTLSServer(
		http.HandlerFunc(func(w http.ResponseWriter, r *http.Request) {

			switch r.Method + " " + r.RequestURI {
			case "POST /api/v3/repos/runatlantis/atlantis/issues/1/comments":
				defer r.Body.Close() // nolint: errcheck
				body, err := io.ReadAll(r.Body)
				if err != nil {
					t.Errorf("read body error: %v", err)
					http.Error(w, "server error", http.StatusInternalServerError)
					return
				}
				requestBody := githubComment{}
				err = json.Unmarshal(body, &requestBody)
				if err != nil {
					t.Errorf("parse body error: %v", err)
					http.Error(w, "server error", http.StatusInternalServerError)
					return
				}
				githubComments = append(githubComments, requestBody)
				return
			default:
				t.Errorf("got unexpected request at %q", r.RequestURI)
				http.Error(w, "not found", http.StatusNotFound)
				return
			}
		}))

	testServerURL, err := url.Parse(testServer.URL)
	Ok(t, err)
	client, err := vcs.NewGithubClient(testServerURL.Host, &vcs.GithubUserCredentials{"user", "pass"}, vcs.GithubConfig{}, logging.NewNoopLogger(t))
	Ok(t, err)
	defer disableSSLVerification()()
	pull := models.PullRequest{Num: 1}
	repo := models.Repo{
		FullName:          "runatlantis/atlantis",
		Owner:             "runatlantis",
		Name:              "atlantis",
		CloneURL:          "",
		SanitizedCloneURL: "",
		VCSHost: models.VCSHost{
			Type:     models.Github,
			Hostname: "github.com",
		},
	}
	// create an extra long string
	comment := strings.Repeat("a", 65537)
	err = client.CreateComment(repo, pull.Num, comment, command.Plan.String())
	Ok(t, err)
	err = client.CreateComment(repo, pull.Num, comment, "")
	Ok(t, err)

	body := strings.Split(githubComments[1].Body, "\n")
	firstSplit := strings.ToLower(body[0])
	body = strings.Split(githubComments[3].Body, "\n")
	secondSplit := strings.ToLower(body[0])

	Equals(t, 4, len(githubComments))
	Assert(t, strings.Contains(firstSplit, command.Plan.String()), fmt.Sprintf("comment should contain the command name but was %q", firstSplit))
	Assert(t, strings.Contains(secondSplit, "continued from previous comment"), fmt.Sprintf("comment should contain no reference to the command name but was %q", secondSplit))
}

// Test that we retry the get pull request call if it 404s.
func TestGithubClient_Retry404(t *testing.T) {
	var numCalls = 0

	testServer := httptest.NewTLSServer(
		http.HandlerFunc(func(w http.ResponseWriter, r *http.Request) {

			switch r.Method + " " + r.RequestURI {
			case "GET /api/v3/repos/runatlantis/atlantis/pulls/1":
				defer r.Body.Close() // nolint: errcheck
				numCalls++
				if numCalls < 3 {
					w.WriteHeader(404)
				} else {
					w.WriteHeader(200)
				}
				return
			default:
				t.Errorf("got unexpected request at %q", r.RequestURI)
				http.Error(w, "not found", http.StatusNotFound)
				return
			}
		}))

	testServerURL, err := url.Parse(testServer.URL)
	Ok(t, err)
	client, err := vcs.NewGithubClient(testServerURL.Host, &vcs.GithubUserCredentials{"user", "pass"}, vcs.GithubConfig{}, logging.NewNoopLogger(t))
	Ok(t, err)
	defer disableSSLVerification()()
	repo := models.Repo{
		FullName:          "runatlantis/atlantis",
		Owner:             "runatlantis",
		Name:              "atlantis",
		CloneURL:          "",
		SanitizedCloneURL: "",
		VCSHost: models.VCSHost{
			Type:     models.Github,
			Hostname: "github.com",
		},
	}
	_, err = client.GetPullRequest(repo, 1)
	Ok(t, err)
	Equals(t, 3, numCalls)
}

// Test that we retry the get pull request files call if it 404s.
func TestGithubClient_Retry404Files(t *testing.T) {
	var numCalls = 0

	testServer := httptest.NewTLSServer(
		http.HandlerFunc(func(w http.ResponseWriter, r *http.Request) {

			switch r.Method + " " + r.RequestURI {
			case "GET /api/v3/repos/runatlantis/atlantis/pulls/1/files?per_page=300":
				defer r.Body.Close() // nolint: errcheck
				numCalls++
				if numCalls < 3 {
					w.WriteHeader(404)
				} else {
					w.WriteHeader(200)
				}
				return
			default:
				t.Errorf("got unexpected request at %q", r.RequestURI)
				http.Error(w, "not found", http.StatusNotFound)
				return
			}
		}))

	testServerURL, err := url.Parse(testServer.URL)
	Ok(t, err)
	client, err := vcs.NewGithubClient(testServerURL.Host, &vcs.GithubUserCredentials{"user", "pass"}, vcs.GithubConfig{}, logging.NewNoopLogger(t))
	Ok(t, err)
	defer disableSSLVerification()()
	repo := models.Repo{
		FullName:          "runatlantis/atlantis",
		Owner:             "runatlantis",
		Name:              "atlantis",
		CloneURL:          "",
		SanitizedCloneURL: "",
		VCSHost: models.VCSHost{
			Type:     models.Github,
			Hostname: "github.com",
		},
	}
	pr := models.PullRequest{Num: 1}
	_, err = client.GetModifiedFiles(repo, pr)
	Ok(t, err)
	Equals(t, 3, numCalls)
}

// GetTeamNamesForUser returns a list of team names for a user.
func TestGithubClient_GetTeamNamesForUser(t *testing.T) {
	logger := logging.NewNoopLogger(t)
	// Mocked GraphQL response for two teams
	resp := `{
		"data":{
		  "organization": {
			"teams":{
				"edges":[
					{"node":{"name": "Frontend Developers", "slug":"frontend-developers"}},
					{"node":{"name": "Employees", "slug":"employees"}}
				],
				"pageInfo":{
					"endCursor":"Y3Vyc29yOnYyOpHOAFMoLQ==",
					"hasNextPage":false
				}
			}
		}
	  }
	}`
	testServer := httptest.NewTLSServer(
		http.HandlerFunc(func(w http.ResponseWriter, r *http.Request) {
			switch r.RequestURI {
			case "/api/graphql":
				w.Write([]byte(resp)) // nolint: errcheck
			default:
				t.Errorf("got unexpected request at %q", r.RequestURI)
				http.Error(w, "not found", http.StatusNotFound)
				return
			}
		}))
	testServerURL, err := url.Parse(testServer.URL)
	Ok(t, err)
	client, err := vcs.NewGithubClient(testServerURL.Host, &vcs.GithubUserCredentials{"user", "pass"}, vcs.GithubConfig{}, logger)
	Ok(t, err)
	defer disableSSLVerification()()

	teams, err := client.GetTeamNamesForUser(models.Repo{
		Owner: "testrepo",
	}, models.User{
		Username: "testuser",
	})
	Ok(t, err)
<<<<<<< HEAD
	Equals(t, []string{"frontend-developers", "employees"}, teams)
}

func TestGithubClient_DiscardReviews(t *testing.T) {
	type ResponseDef struct {
		httpCode int
		body     string
	}
	type fields struct {
		responses []ResponseDef
	}
	type args struct {
		repo models.Repo
		pull models.PullRequest
	}

	queryResponseSingleReview := `{
  "data": {
    "repository": {
      "pullRequest": {
        "reviewDecision": "APPROVED",
        "reviews": {
          "nodes": [
            {
              "id": "PRR_kwDOFxULt85HBb7A",
              "submittedAt": "2022-11-23T12:28:30Z",
              "author": {
                "login": "atlantis-test"
              }
            }
          ]
        }
      }
    }
  }
}`
	queryResponseMultipleReviews := `{
  "data": {
    "repository": {
      "pullRequest": {
        "reviewDecision": "APPROVED",
        "reviews": {
          "nodes": [
            {
              "id": "PRR_kwDOFxULt85HBb7A",
              "submittedAt": "2022-11-23T12:28:30Z",
              "author": {
                "login": "atlantis-test"
              }
            },
            {
              "id": "PRR_kwDOFxULt85HBb7B",
              "submittedAt": "2022-11-23T14:28:30Z",
              "author": {
                "login": "atlantis-test2"
              }
            }
          ]
        }
      }
    }
  }
}`
	mutationResponseSingleReviewDismissal := `{
  "data": {
    "dismissPullRequestReview": {
      "pullRequestReview": {
        "id": "PRR_kwDOFxULt85HBb7A"
      }
    }
  }
}`
	tests := []struct {
		name    string
		fields  fields
		args    args
		wantErr bool
	}{
		{
			name: "return no error if dismissing  a single approval",
			fields: fields{
				responses: []ResponseDef{
					{
						httpCode: 200,
						body:     queryResponseSingleReview,
					},
					{
						httpCode: 200,
						body:     mutationResponseSingleReviewDismissal,
					},
				},
			},
			args:    args{},
			wantErr: false,
		},
		{
			name: "return no error if dismissing  multiple reviews",
			fields: fields{
				responses: []ResponseDef{
					{
						httpCode: 200,
						body:     queryResponseMultipleReviews,
					},
					{
						httpCode: 200,
						body:     mutationResponseSingleReviewDismissal,
					},
					{
						httpCode: 200,
						body:     mutationResponseSingleReviewDismissal,
					},
				},
			},
			args:    args{},
			wantErr: false,
		},
		{
			name: "return error if query fails",
			fields: fields{
				responses: []ResponseDef{
					{
						httpCode: 500,
						body:     "",
					},
				},
			},
			args:    args{},
			wantErr: true,
		},
		{
			name: "return error if mutating fails",
			fields: fields{
				responses: []ResponseDef{
					{
						httpCode: 200,
						body:     queryResponseSingleReview,
					},
					{
						httpCode: 500,
						body:     "",
					},
				},
			},
			args:    args{},
			wantErr: true,
		},
		{
			name: "return error if dismissing fails after already dismissing one",
			fields: fields{
				responses: []ResponseDef{
					{
						httpCode: 200,
						body:     queryResponseMultipleReviews,
					},
					{
						httpCode: 200,
						body:     mutationResponseSingleReviewDismissal,
					},
					{
						httpCode: 500,
						body:     "",
					},
				},
			},
			args:    args{},
			wantErr: true,
		},
	}
	for _, tt := range tests {
		t.Run(tt.name, func(t *testing.T) {
			// Mocked GraphQL response for two teams
			responseIndex := 0
			responseLength := len(tt.fields.responses)
			testServer := httptest.NewTLSServer(
				http.HandlerFunc(func(w http.ResponseWriter, r *http.Request) {
					if r.RequestURI != "/api/graphql" {
						t.Errorf("got unexpected request at %q", r.RequestURI)
						http.Error(w, "not found", http.StatusNotFound)
						return
					}
					Assert(t, responseIndex < responseLength, "requesting more responses than are defined")
					response := tt.fields.responses[responseIndex]
					responseIndex++
					w.WriteHeader(response.httpCode)
					w.Write([]byte(response.body)) // nolint: errcheck
				}))
			testServerURL, err := url.Parse(testServer.URL)
			Ok(t, err)
			client, err := vcs.NewGithubClient(testServerURL.Host, &vcs.GithubUserCredentials{"user", "pass"}, vcs.GithubConfig{}, logging.NewNoopLogger(t))
			Ok(t, err)
			defer disableSSLVerification()()
			if err := client.DiscardReviews(tt.args.repo, tt.args.pull); (err != nil) != tt.wantErr {
				t.Errorf("DiscardReviews() error = %v, wantErr %v", err, tt.wantErr)
			}
			Equals(t, responseLength, responseIndex) // check if all defined requests have been used
		})
	}
=======
	Equals(t, []string{"Frontend Developers", "frontend-developers", "Employees", "employees"}, teams)
>>>>>>> 61bcfbab
}<|MERGE_RESOLUTION|>--- conflicted
+++ resolved
@@ -1168,8 +1168,7 @@
 		Username: "testuser",
 	})
 	Ok(t, err)
-<<<<<<< HEAD
-	Equals(t, []string{"frontend-developers", "employees"}, teams)
+	Equals(t, []string{"Frontend Developers", "frontend-developers", "Employees", "employees"}, teams)
 }
 
 func TestGithubClient_DiscardReviews(t *testing.T) {
@@ -1366,7 +1365,4 @@
 			Equals(t, responseLength, responseIndex) // check if all defined requests have been used
 		})
 	}
-=======
-	Equals(t, []string{"Frontend Developers", "frontend-developers", "Employees", "employees"}, teams)
->>>>>>> 61bcfbab
 }