// Copyright 2017 HootSuite Media Inc.
//
// Licensed under the Apache License, Version 2.0 (the License);
// you may not use this file except in compliance with the License.
// You may obtain a copy of the License at
//    http://www.apache.org/licenses/LICENSE-2.0
// Unless required by applicable law or agreed to in writing, software
// distributed under the License is distributed on an AS IS BASIS,
// WITHOUT WARRANTIES OR CONDITIONS OF ANY KIND, either express or implied.
// See the License for the specific language governing permissions and
// limitations under the License.
// Modified hereafter by contributors to runatlantis/atlantis.

package vcs

import (
	"github.com/runatlantis/atlantis/server/events/models"
)

//go:generate pegomock generate -m --use-experimental-model-gen --package mocks -o mocks/mock_client.go Client

// Client is used to make API calls to a VCS host like GitHub or GitLab.
type Client interface {
	// GetModifiedFiles returns the names of files that were modified in the merge request
	// relative to the repo root, e.g. parent/child/file.txt.
	GetModifiedFiles(repo models.Repo, pull models.PullRequest) ([]string, error)
	CreateComment(repo models.Repo, pullNum int, comment string, command string) error
	HidePrevPlanComments(repo models.Repo, pullNum int) error
	PullIsApproved(repo models.Repo, pull models.PullRequest) (bool, error)
	PullIsMergeable(repo models.Repo, pull models.PullRequest) (bool, error)
	// UpdateStatus updates the commit status to state for pull. src is the
	// source of this status. This should be relatively static across runs,
	// ex. atlantis/plan or atlantis/apply.
	// description is a description of this particular status update and can
	// change across runs.
	// url is an optional link that users should click on for more information
	// about this status.
	UpdateStatus(repo models.Repo, pull models.PullRequest, state models.CommitStatus, src string, description string, url string) error
	MergePull(pull models.PullRequest) error
	MarkdownPullLink(pull models.PullRequest) (string, error)
<<<<<<< HEAD
	GetTeamNamesForUser(repo models.Repo, user models.User) ([]string, error)
=======

	// DownloadRepoConfigFile return `atlantis.yaml` content from VCS (which support fetch a single file from repository)
	// The first return value indicate that repo contain atlantis.yaml or not
	// if BaseRepo had one repo config file, its content will placed on the second return value
	DownloadRepoConfigFile(pull models.PullRequest) (bool, []byte, error)
	SupportsSingleFileDownload(repo models.Repo) bool
>>>>>>> ec48f547
}<|MERGE_RESOLUTION|>--- conflicted
+++ resolved
@@ -38,14 +38,11 @@
 	UpdateStatus(repo models.Repo, pull models.PullRequest, state models.CommitStatus, src string, description string, url string) error
 	MergePull(pull models.PullRequest) error
 	MarkdownPullLink(pull models.PullRequest) (string, error)
-<<<<<<< HEAD
 	GetTeamNamesForUser(repo models.Repo, user models.User) ([]string, error)
-=======
 
 	// DownloadRepoConfigFile return `atlantis.yaml` content from VCS (which support fetch a single file from repository)
 	// The first return value indicate that repo contain atlantis.yaml or not
 	// if BaseRepo had one repo config file, its content will placed on the second return value
 	DownloadRepoConfigFile(pull models.PullRequest) (bool, []byte, error)
 	SupportsSingleFileDownload(repo models.Repo) bool
->>>>>>> ec48f547
 }