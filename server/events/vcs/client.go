--- conflicted
+++ resolved
@@ -36,10 +36,6 @@
 	// url is an optional link that users should click on for more information
 	// about this status.
 	UpdateStatus(repo models.Repo, pull models.PullRequest, state models.CommitStatus, src string, description string, url string) error
-<<<<<<< HEAD
-	MergePull(pull models.PullRequest) error
-	GetCloneURL(VCSHostType models.VCSHostType, repo string) (string, error)
-=======
 	MergePull(pull models.PullRequest, pullOptions models.PullRequestOptions) error
 	MarkdownPullLink(pull models.PullRequest) (string, error)
 	GetTeamNamesForUser(repo models.Repo, user models.User) ([]string, error)
@@ -49,5 +45,5 @@
 	// if BaseRepo had one repo config file, its content will placed on the second return value
 	DownloadRepoConfigFile(pull models.PullRequest) (bool, []byte, error)
 	SupportsSingleFileDownload(repo models.Repo) bool
->>>>>>> d4f9c87f
+	GetCloneURL(VCSHostType models.VCSHostType, repo string) (string, error)
 }