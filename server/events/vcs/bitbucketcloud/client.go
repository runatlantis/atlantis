package bitbucketcloud

import (
	"bytes"
	"encoding/json"
	"fmt"
	"io"
	"net/http"
	"unicode/utf8"

	"github.com/pkg/errors"
	"github.com/runatlantis/atlantis/server/events/models"
	validator "gopkg.in/go-playground/validator.v9"
)

type Client struct {
	HTTPClient  *http.Client
	Username    string
	Password    string
	BaseURL     string
	AtlantisURL string
}

// NewClient builds a bitbucket cloud client. atlantisURL is the
// URL for Atlantis that will be linked to from the build status icons. This
// linking is annoying because we don't have anywhere good to link but a URL is
// required.
func NewClient(httpClient *http.Client, username string, password string, atlantisURL string) *Client {
	if httpClient == nil {
		httpClient = http.DefaultClient
	}
	return &Client{
		HTTPClient:  httpClient,
		Username:    username,
		Password:    password,
		BaseURL:     BaseURL,
		AtlantisURL: atlantisURL,
	}
}

// GetModifiedFiles returns the names of files that were modified in the merge request
// relative to the repo root, e.g. parent/child/file.txt.
func (b *Client) GetModifiedFiles(repo models.Repo, pull models.PullRequest) ([]string, error) {
	var files []string

	nextPageURL := fmt.Sprintf("%s/2.0/repositories/%s/pullrequests/%d/diffstat", b.BaseURL, repo.FullName, pull.Num)
	// We'll only loop 1000 times as a safety measure.
	maxLoops := 1000
	for i := 0; i < maxLoops; i++ {
		resp, err := b.makeRequest("GET", nextPageURL, nil)
		if err != nil {
			return nil, err
		}
		var diffStat DiffStat
		if err := json.Unmarshal(resp, &diffStat); err != nil {
			return nil, errors.Wrapf(err, "Could not parse response %q", string(resp))
		}
		if err := validator.New().Struct(diffStat); err != nil {
			return nil, errors.Wrapf(err, "API response %q was missing fields", string(resp))
		}
		for _, v := range diffStat.Values {
			if v.Old != nil {
				files = append(files, *v.Old.Path)
			}
			if v.New != nil {
				files = append(files, *v.New.Path)
			}
		}
		if diffStat.Next == nil || *diffStat.Next == "" {
			break
		}
		nextPageURL = *diffStat.Next
	}

	// Now ensure all files are unique.
	hash := make(map[string]bool)
	var unique []string
	for _, f := range files {
		if !hash[f] {
			unique = append(unique, f)
			hash[f] = true
		}
	}
	return unique, nil
}

// CreateComment creates a comment on the merge request.
func (b *Client) CreateComment(repo models.Repo, pullNum int, comment string, command string) error {
	// NOTE: I tried to find the maximum size of a comment for bitbucket.org but
	// I got up to 200k chars without issue so for now I'm not going to bother
	// to detect this.
	bodyBytes, err := json.Marshal(map[string]map[string]string{"content": {
		"raw": comment,
	}})
	if err != nil {
		return errors.Wrap(err, "json encoding")
	}
	path := fmt.Sprintf("%s/2.0/repositories/%s/pullrequests/%d/comments", b.BaseURL, repo.FullName, pullNum)
	_, err = b.makeRequest("POST", path, bytes.NewBuffer(bodyBytes))
	return err
}

func (b *Client) HidePrevCommandComments(repo models.Repo, pullNum int, command string) error {
	return nil
}

// PullIsApproved returns true if the merge request was approved.
func (b *Client) PullIsApproved(repo models.Repo, pull models.PullRequest) (approvalStatus models.ApprovalStatus, err error) {
	path := fmt.Sprintf("%s/2.0/repositories/%s/pullrequests/%d", b.BaseURL, repo.FullName, pull.Num)
	resp, err := b.makeRequest("GET", path, nil)
	if err != nil {
		return approvalStatus, err
	}
	var pullResp PullRequest
	if err := json.Unmarshal(resp, &pullResp); err != nil {
		return approvalStatus, errors.Wrapf(err, "Could not parse response %q", string(resp))
	}
	if err := validator.New().Struct(pullResp); err != nil {
		return approvalStatus, errors.Wrapf(err, "API response %q was missing fields", string(resp))
	}
	authorUUID := *pullResp.Author.UUID
	for _, participant := range pullResp.Participants {
		// Bitbucket allows the author to approve their own pull request. This
		// defeats the purpose of approvals so we don't count that approval.
		if *participant.Approved && *participant.User.UUID != authorUUID {
			return models.ApprovalStatus{
				IsApproved: true,
			}, nil
		}
	}
	return approvalStatus, nil
}

// PullIsMergeable returns true if the merge request has no conflicts and can be merged.
func (b *Client) PullIsMergeable(repo models.Repo, pull models.PullRequest, vcsstatusname string) (bool, error) {
	nextPageURL := fmt.Sprintf("%s/2.0/repositories/%s/pullrequests/%d/diffstat", b.BaseURL, repo.FullName, pull.Num)
	// We'll only loop 1000 times as a safety measure.
	maxLoops := 1000
	for i := 0; i < maxLoops; i++ {
		resp, err := b.makeRequest("GET", nextPageURL, nil)
		if err != nil {
			return false, err
		}
		var diffStat DiffStat
		if err := json.Unmarshal(resp, &diffStat); err != nil {
			return false, errors.Wrapf(err, "Could not parse response %q", string(resp))
		}
		if err := validator.New().Struct(diffStat); err != nil {
			return false, errors.Wrapf(err, "API response %q was missing fields", string(resp))
		}
		for _, v := range diffStat.Values {
			// These values are undocumented, found via manual testing.
			if *v.Status == "merge conflict" || *v.Status == "local deleted" {
				return false, nil
			}
		}
		if diffStat.Next == nil || *diffStat.Next == "" {
			break
		}
		nextPageURL = *diffStat.Next
	}
	return true, nil
}

// UpdateStatus updates the status of a commit.
func (b *Client) UpdateStatus(repo models.Repo, pull models.PullRequest, status models.CommitStatus, src string, description string, url string) error {
	bbState := "FAILED"
	switch status {
	case models.PendingCommitStatus:
		bbState = "INPROGRESS"
	case models.SuccessCommitStatus:
		bbState = "SUCCESSFUL"
	case models.FailedCommitStatus:
		bbState = "FAILED"
	}

	// URL is a required field for bitbucket statuses. We default to the
	// Atlantis server's URL.
	if url == "" {
		url = b.AtlantisURL
	}

	// Ensure key has at most 40 characters
	if utf8.RuneCountInString(src) > 40 {
		src = fmt.Sprintf("%.37s...", src)
	}

	bodyBytes, err := json.Marshal(map[string]string{
		"key":         src,
		"url":         url,
		"state":       bbState,
		"description": description,
	})

	path := fmt.Sprintf("%s/2.0/repositories/%s/commit/%s/statuses/build", b.BaseURL, repo.FullName, pull.HeadCommit)
	if err != nil {
		return errors.Wrap(err, "json encoding")
	}
	_, err = b.makeRequest("POST", path, bytes.NewBuffer(bodyBytes))
	return err
}

// MergePull merges the pull request.
func (b *Client) MergePull(pull models.PullRequest, pullOptions models.PullRequestOptions) error {
	path := fmt.Sprintf("%s/2.0/repositories/%s/pullrequests/%d/merge", b.BaseURL, pull.BaseRepo.FullName, pull.Num)
	_, err := b.makeRequest("POST", path, nil)
	return err
}

// MarkdownPullLink specifies the character used in a pull request comment.
func (b *Client) MarkdownPullLink(pull models.PullRequest) (string, error) {
	return fmt.Sprintf("#%d", pull.Num), nil
}

// prepRequest adds auth and necessary headers.
func (b *Client) prepRequest(method string, path string, body io.Reader) (*http.Request, error) {
	req, err := http.NewRequest(method, path, body)
	if err != nil {
		return nil, err
	}
	req.SetBasicAuth(b.Username, b.Password)
	if body != nil {
		req.Header.Add("Content-Type", "application/json")
	}
	// Add this header to disable CSRF checks.
	// See https://confluence.atlassian.com/cloudkb/xsrf-check-failed-when-calling-cloud-apis-826874382.html
	req.Header.Add("X-Atlassian-Token", "no-check")
	return req, nil
}

func (b *Client) makeRequest(method string, path string, reqBody io.Reader) ([]byte, error) {
	req, err := b.prepRequest(method, path, reqBody)
	if err != nil {
		return nil, errors.Wrap(err, "constructing request")
	}
	resp, err := b.HTTPClient.Do(req)
	if err != nil {
		return nil, err
	}
	defer resp.Body.Close() // nolint: errcheck
	requestStr := fmt.Sprintf("%s %s", method, path)

	if resp.StatusCode != http.StatusOK && resp.StatusCode != http.StatusCreated {
		respBody, _ := io.ReadAll(resp.Body)
		return nil, fmt.Errorf("making request %q unexpected status code: %d, body: %s", requestStr, resp.StatusCode, string(respBody))
	}
	respBody, err := io.ReadAll(resp.Body)
	if err != nil {
		return nil, errors.Wrapf(err, "reading response from request %q", requestStr)
	}
	return respBody, nil
}

<<<<<<< HEAD
func (g *Client) GetCloneURL(VCSHostType models.VCSHostType, repo string) (string, error) {
	return "", fmt.Errorf("not yet implemented")
=======
// GetTeamNamesForUser returns the names of the teams or groups that the user belongs to (in the organization the repository belongs to).
func (b *Client) GetTeamNamesForUser(repo models.Repo, user models.User) ([]string, error) {
	return nil, nil
}

func (b *Client) SupportsSingleFileDownload(models.Repo) bool {
	return false
}

// DownloadRepoConfigFile return `atlantis.yaml` content from VCS (which support fetch a single file from repository)
// The first return value indicate that repo contain atlantis.yaml or not
// if BaseRepo had one repo config file, its content will placed on the second return value
func (b *Client) DownloadRepoConfigFile(pull models.PullRequest) (bool, []byte, error) {
	return false, []byte{}, fmt.Errorf("Not Implemented")
>>>>>>> d4f9c87f
}<|MERGE_RESOLUTION|>--- conflicted
+++ resolved
@@ -251,10 +251,6 @@
 	return respBody, nil
 }
 
-<<<<<<< HEAD
-func (g *Client) GetCloneURL(VCSHostType models.VCSHostType, repo string) (string, error) {
-	return "", fmt.Errorf("not yet implemented")
-=======
 // GetTeamNamesForUser returns the names of the teams or groups that the user belongs to (in the organization the repository belongs to).
 func (b *Client) GetTeamNamesForUser(repo models.Repo, user models.User) ([]string, error) {
 	return nil, nil
@@ -269,5 +265,8 @@
 // if BaseRepo had one repo config file, its content will placed on the second return value
 func (b *Client) DownloadRepoConfigFile(pull models.PullRequest) (bool, []byte, error) {
 	return false, []byte{}, fmt.Errorf("Not Implemented")
->>>>>>> d4f9c87f
+}
+
+func (g *Client) GetCloneURL(VCSHostType models.VCSHostType, repo string) (string, error) {
+	return "", fmt.Errorf("not yet implemented")
 }