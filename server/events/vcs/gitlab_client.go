--- conflicted
+++ resolved
@@ -150,26 +150,6 @@
 
 // CreateComment creates a comment on the merge request.
 func (g *GitlabClient) CreateComment(repo models.Repo, pullNum int, comment string, command string) error {
-<<<<<<< HEAD
-	var sepStart string
-
-	sepEnd := "\n```\n</details>" +
-		"\n<br>\n\n**Warning**: Output length greater than max comment size. Continued in next comment."
-
-	if command != "" {
-		sepStart = fmt.Sprintf("Continued %s output from previous comment.\n<details><summary>Show Output</summary>\n\n", command) +
-			"```diff\n"
-	} else {
-		sepStart = "Continued from previous comment.\n<details><summary>Show Output</summary>\n\n" +
-			"```diff\n"
-	}
-
-	// GitLab has 1'000'000 characters limit for notes, rounding it down to 2^19
-	comments := common.SplitComment(comment, 524288, sepEnd, sepStart)
-	for i := range comments {
-		_, _, err := g.Client.Notes.CreateMergeRequestNote(repo.FullName, pullNum, &gitlab.CreateMergeRequestNoteOptions{Body: gitlab.String(comments[i])})
-		if err != nil {
-=======
 	sepEnd := "\n```\n</details>" +
 		"\n<br>\n\n**Warning**: Output length greater than max comment size. Continued in next comment."
 	sepStart := "Continued from previous comment.\n<details><summary>Show Output</summary>\n\n" +
@@ -177,7 +157,6 @@
 	comments := common.SplitComment(comment, gitlabMaxCommentLength, sepEnd, sepStart)
 	for _, c := range comments {
 		if _, _, err := g.Client.Notes.CreateMergeRequestNote(repo.FullName, pullNum, &gitlab.CreateMergeRequestNoteOptions{Body: gitlab.String(c)}); err != nil {
->>>>>>> da7e0429
 			return err
 		}
 	}
