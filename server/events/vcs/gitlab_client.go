--- conflicted
+++ resolved
@@ -357,14 +357,6 @@
 	return c
 }
 
-<<<<<<< HEAD
-func (g *GitlabClient) GetCloneURL(VCSHostType models.VCSHostType, repo string) (string, error) {
-	project, _, err := g.Client.Projects.GetProject(repo, nil)
-	if err != nil {
-		return "", err
-	}
-	return project.HTTPURLToRepo, nil
-=======
 // GetTeamNamesForUser returns the names of the teams or groups that the user belongs to (in the organization the repository belongs to).
 func (g *GitlabClient) GetTeamNamesForUser(repo models.Repo, user models.User) ([]string, error) {
 	return nil, nil
@@ -390,5 +382,12 @@
 
 func (g *GitlabClient) SupportsSingleFileDownload(repo models.Repo) bool {
 	return true
->>>>>>> d4f9c87f
+}
+
+func (g *GitlabClient) GetCloneURL(VCSHostType models.VCSHostType, repo string) (string, error) {
+	project, _, err := g.Client.Projects.GetProject(repo, nil)
+	if err != nil {
+		return "", err
+	}
+	return project.HTTPURLToRepo, nil
 }