package vcs

import (
	"context"
	"fmt"
	"net/http"
	"net/url"
	"path/filepath"
	"strings"
	"time"

	"github.com/mcdafydd/go-azuredevops/azuredevops"
	"github.com/pkg/errors"
	"github.com/runatlantis/atlantis/server/events/models"
	"github.com/runatlantis/atlantis/server/events/vcs/common"
)

// AzureDevopsClient represents an Azure DevOps VCS client
type AzureDevopsClient struct {
	Client *azuredevops.Client
	ctx    context.Context
}

// NewAzureDevopsClient returns a valid Azure DevOps client.
func NewAzureDevopsClient(hostname string, token string) (*AzureDevopsClient, error) {
	tp := azuredevops.BasicAuthTransport{
		Username: "",
		Password: strings.TrimSpace(token),
	}
	httpClient := tp.Client()
	httpClient.Timeout = time.Second * 10
	var adClient, err = azuredevops.NewClient(httpClient)
	if err != nil {
		return nil, err
	}

	if hostname != "dev.azure.com" {
		baseURL := fmt.Sprintf("https://%s/", hostname)
		base, err := url.Parse(baseURL)
		if err != nil {
			return nil, errors.Wrapf(err, "invalid azure devops hostname trying to parse %s", baseURL)
		}
		adClient.BaseURL = *base
	}

	client := &AzureDevopsClient{
		Client: adClient,
		ctx:    context.Background(),
	}

	return client, nil
}

// GetModifiedFiles returns the names of files that were modified in the merge request
// relative to the repo root, e.g. parent/child/file.txt.
func (g *AzureDevopsClient) GetModifiedFiles(repo models.Repo, pull models.PullRequest) ([]string, error) {
	var files []string

	opts := azuredevops.PullRequestGetOptions{
		IncludeWorkItemRefs: true,
	}
	owner, project, repoName := SplitAzureDevopsRepoFullName(repo.FullName)
	commitIDResponse, _, _ := g.Client.PullRequests.GetWithRepo(g.ctx, owner, project, repoName, pull.Num, &opts)

	commitID := commitIDResponse.GetLastMergeSourceCommit().GetCommitID()

	r, _, _ := g.Client.Git.GetChanges(g.ctx, owner, project, repoName, commitID)

	for _, change := range r.Changes {
		item := change.GetItem()
		// Convert the path to a relative path from the repo's root.
		relativePath := filepath.Clean("./" + item.GetPath())
		files = append(files, relativePath)

		// If the file was renamed, we'll want to run plan in the directory
		// it was moved from as well.
		changeType := azuredevops.Rename.String()
		if change.ChangeType == &changeType {
			// Convert the path to a relative path from the repo's root.
			relativePath = filepath.Clean("./" + change.GetSourceServerItem())
			files = append(files, relativePath)
		}
	}

	return files, nil
}

// CreateComment creates a comment on a pull request.
//
// If comment length is greater than the max comment length we split into
// multiple comments.
func (g *AzureDevopsClient) CreateComment(repo models.Repo, pullNum int, comment string, command string) error {
	sepEnd := "\n```\n</details>" +
		"\n<br>\n\n**Warning**: Output length greater than max comment size. Continued in next comment."
	sepStart := "Continued from previous comment.\n<details><summary>Show Output</summary>\n\n" +
		"```diff\n"

	// maxCommentLength is the maximum number of chars allowed in a single comment
	// This length was copied from the Github client - haven't found documentation
	// or tested limit in Azure DevOps.
	const maxCommentLength = 65536

	comments := common.SplitComment(comment, maxCommentLength, sepEnd, sepStart)
	owner, project, repoName := SplitAzureDevopsRepoFullName(repo.FullName)

	for _, c := range comments {
		commentType := "text"
		parentCommentID := 0

		prComment := azuredevops.Comment{
			CommentType:     &commentType,
			Content:         &c,
			ParentCommentID: &parentCommentID,
		}
		prComments := []*azuredevops.Comment{&prComment}
		body := azuredevops.GitPullRequestCommentThread{
			Comments: prComments,
		}
		_, _, err := g.Client.PullRequests.CreateComments(g.ctx, owner, project, repoName, pullNum, &body)
		if err != nil {
			return err
		}
	}
	return nil
}

func (g *AzureDevopsClient) HidePrevPlanComments(repo models.Repo, pullNum int) error {
	return nil
}

// PullIsApproved returns true if the merge request was approved by another reviewer.
// https://docs.microsoft.com/en-us/azure/devops/repos/git/branch-policies?view=azure-devops#require-a-minimum-number-of-reviewers
func (g *AzureDevopsClient) PullIsApproved(repo models.Repo, pull models.PullRequest) (bool, error) {
	owner, project, repoName := SplitAzureDevopsRepoFullName(repo.FullName)

	opts := azuredevops.PullRequestGetOptions{
		IncludeWorkItemRefs: true,
	}
	adPull, _, err := g.Client.PullRequests.GetWithRepo(g.ctx, owner, project, repoName, pull.Num, &opts)
	if err != nil {
		return false, errors.Wrap(err, "getting pull request")
	}

	for _, review := range adPull.Reviewers {
		if review == nil {
			continue
		}

		if review.IdentityRef.GetUniqueName() == adPull.GetCreatedBy().GetUniqueName() {
			continue
		}

		if review.GetVote() == azuredevops.VoteApproved || review.GetVote() == azuredevops.VoteApprovedWithSuggestions {
			return true, nil
		}
	}

	return false, nil
}

// PullIsMergeable returns true if the merge request can be merged.
func (g *AzureDevopsClient) PullIsMergeable(repo models.Repo, pull models.PullRequest) (bool, error) {
	owner, project, repoName := SplitAzureDevopsRepoFullName(repo.FullName)

	opts := azuredevops.PullRequestGetOptions{IncludeWorkItemRefs: true}
	adPull, _, err := g.Client.PullRequests.GetWithRepo(g.ctx, owner, project, repoName, pull.Num, &opts)
	if err != nil {
		return false, errors.Wrap(err, "getting pull request")
	}

	if *adPull.MergeStatus != azuredevops.MergeSucceeded.String() {
		return false, nil
	}

	if *adPull.IsDraft {
		return false, nil
	}

	if *adPull.Status != azuredevops.PullActive.String() {
		return false, nil
	}

	projectID := *adPull.Repository.Project.ID
	artifactID := g.Client.PolicyEvaluations.GetPullRequestArtifactID(projectID, pull.Num)
	policyEvaluations, _, err := g.Client.PolicyEvaluations.List(g.ctx, owner, project, artifactID, &azuredevops.PolicyEvaluationsListOptions{})
	if err != nil {
		return false, errors.Wrap(err, "getting policy evaluations")
	}

	for _, policyEvaluation := range policyEvaluations {
		if !*policyEvaluation.Configuration.IsEnabled || *policyEvaluation.Configuration.IsDeleted {
			continue
		}

		// Ignore the Atlantis status, even if its set as a blocker.
		// This status should not be considered when evaluating if the pull request can be applied.
		settings := (policyEvaluation.Configuration.Settings).(map[string]interface{})
		if status, ok := settings["statusName"]; ok && status == "atlantis/apply" {
			continue
		}

		if *policyEvaluation.Configuration.IsBlocking && *policyEvaluation.Status != azuredevops.PolicyEvaluationApproved {
			return false, nil
		}
	}

	return true, nil
}

// GetPullRequest returns the pull request.
func (g *AzureDevopsClient) GetPullRequest(repo models.Repo, num int) (*azuredevops.GitPullRequest, error) {
	opts := azuredevops.PullRequestGetOptions{
		IncludeWorkItemRefs: true,
	}
	owner, project, repoName := SplitAzureDevopsRepoFullName(repo.FullName)
	pull, _, err := g.Client.PullRequests.GetWithRepo(g.ctx, owner, project, repoName, num, &opts)
	return pull, err
}

// UpdateStatus updates the build status of a commit.
func (g *AzureDevopsClient) UpdateStatus(repo models.Repo, pull models.PullRequest, state models.CommitStatus, src string, description string, url string) error {
	adState := azuredevops.GitError.String()
	switch state {
	case models.PendingCommitStatus:
		adState = azuredevops.GitPending.String()
	case models.SuccessCommitStatus:
		adState = azuredevops.GitSucceeded.String()
	case models.FailedCommitStatus:
		adState = azuredevops.GitFailed.String()
	}

	genreStr := "Atlantis Bot"
	status := azuredevops.GitPullRequestStatus{}
	status.Context = &azuredevops.GitStatusContext{
		Name:  &src,
		Genre: &genreStr,
	}
	status.Description = &description
	status.State = &adState
	if url != "" {
		status.TargetURL = &url
	}

	owner, project, repoName := SplitAzureDevopsRepoFullName(repo.FullName)

	opts := azuredevops.PullRequestListOptions{}
	source, resp, err := g.Client.PullRequests.Get(g.ctx, owner, project, pull.Num, &opts)
	if err != nil {
		return errors.Wrap(err, "getting pull request")
	}
	if resp.StatusCode != http.StatusOK {
		return errors.Wrapf(err, "http response code %d getting pull request", resp.StatusCode)
	}
	if source.GetSupportsIterations() {
		opts := azuredevops.PullRequestIterationsListOptions{}
		iterations, resp, err := g.Client.PullRequests.ListIterations(g.ctx, owner, project, repoName, pull.Num, &opts)
		if err != nil {
			return errors.Wrap(err, "listing pull request iterations")
		}
		if resp.StatusCode != http.StatusOK {
			return errors.Wrapf(err, "http response code %d listing pull request iterations", resp.StatusCode)
		}
		for _, iteration := range iterations {
			if sourceRef := iteration.GetSourceRefCommit(); sourceRef != nil {
				if *sourceRef.CommitID == pull.HeadCommit {
					status.IterationID = iteration.ID
					break
				}
			}
		}
		if iterationID := status.IterationID; iterationID != nil {
			if !(*iterationID >= 1) {
				return errors.New("supportsIterations was true but got invalid iteration ID or no matching iteration commit SHA was found")
			}
		}
	}
	_, resp, err = g.Client.PullRequests.CreateStatus(g.ctx, owner, project, repoName, pull.Num, &status)
	if err != nil {
		return errors.Wrap(err, "creating pull request status")
	}
	if resp.StatusCode != http.StatusOK {
		return errors.Wrapf(err, "http response code %d creating pull request status", resp.StatusCode)
	}
	return err
}

// MergePull merges the merge request using the default no fast-forward strategy
// If the user has set a branch policy that disallows no fast-forward, the merge will fail
// until we handle branch policies
// https://docs.microsoft.com/en-us/azure/devops/repos/git/branch-policies?view=azure-devops
func (g *AzureDevopsClient) MergePull(pull models.PullRequest) error {
	descriptor := "Atlantis Terraform Pull Request Automation"
	i := "atlantis"
	imageURL := "https://github.com/runatlantis/atlantis/raw/master/runatlantis.io/.vuepress/public/hero.png"
	id := azuredevops.IdentityRef{
		Descriptor: &descriptor,
		ID:         &i,
		ImageURL:   &imageURL,
	}
	// Set default pull request completion options
	mcm := azuredevops.NoFastForward.String()
	twi := new(bool)
	*twi = true
	completionOpts := azuredevops.GitPullRequestCompletionOptions{
		BypassPolicy:            new(bool),
		BypassReason:            azuredevops.String(""),
		DeleteSourceBranch:      new(bool),
		MergeCommitMessage:      azuredevops.String(common.AutomergeCommitMsg),
		MergeStrategy:           &mcm,
		SquashMerge:             new(bool),
		TransitionWorkItems:     twi,
		TriggeredByAutoComplete: new(bool),
	}

	// Construct request body from supplied parameters
	mergePull := new(azuredevops.GitPullRequest)
	mergePull.AutoCompleteSetBy = &id
	mergePull.CompletionOptions = &completionOpts

	owner, project, repoName := SplitAzureDevopsRepoFullName(pull.BaseRepo.FullName)
	mergeResult, _, err := g.Client.PullRequests.Merge(
		g.ctx,
		owner,
		project,
		repoName,
		pull.Num,
		mergePull,
		completionOpts,
		id,
	)
	if err != nil {
		return errors.Wrap(err, "merging pull request")
	}
	if *mergeResult.MergeStatus != azuredevops.MergeSucceeded.String() {
		return fmt.Errorf("could not merge pull request: %s", mergeResult.GetMergeFailureMessage())
	}
	return nil
}

// MarkdownPullLink specifies the string used in a pull request comment to reference another pull request.
func (g *AzureDevopsClient) MarkdownPullLink(pull models.PullRequest) (string, error) {
	return fmt.Sprintf("!%d", pull.Num), nil
}

// SplitAzureDevopsRepoFullName splits a repo full name up into its owner,
// repo and project name segments. If the repoFullName is malformed, may
// return empty strings for owner, repo, or project.  Azure DevOps uses
// repoFullName format owner/project/repo.
//
// Ex. runatlantis/atlantis => (runatlantis, atlantis)
//     gitlab/subgroup/runatlantis/atlantis => (gitlab/subgroup/runatlantis, atlantis)
//     azuredevops/project/atlantis => (azuredevops, project, atlantis)
func SplitAzureDevopsRepoFullName(repoFullName string) (owner string, project string, repo string) {
	firstSlashIdx := strings.Index(repoFullName, "/")
	lastSlashIdx := strings.LastIndex(repoFullName, "/")
	slashCount := strings.Count(repoFullName, "/")
	if lastSlashIdx == -1 || lastSlashIdx == len(repoFullName)-1 {
		return "", "", ""
	}
	if firstSlashIdx != lastSlashIdx && slashCount == 2 {
		return repoFullName[:firstSlashIdx],
			repoFullName[firstSlashIdx+1 : lastSlashIdx],
			repoFullName[lastSlashIdx+1:]
	}
	return repoFullName[:lastSlashIdx], "", repoFullName[lastSlashIdx+1:]
}
<<<<<<< HEAD
// GetTeamNamesForUser returns the names of the teams or groups that the user belongs to (in the organization the repository belongs to).
func (g *AzureDevopsClient) GetTeamNamesForUser(repo models.Repo, user models.User) ([]string, error) {
	return nil, nil
=======

func (g *AzureDevopsClient) SupportsSingleFileDownload(repo models.Repo) bool {
	return false
}

func (g *AzureDevopsClient) DownloadRepoConfigFile(pull models.PullRequest) (bool, []byte, error) {
	return false, []byte{}, fmt.Errorf("Not Implemented")
>>>>>>> ec48f547
}<|MERGE_RESOLUTION|>--- conflicted
+++ resolved
@@ -364,11 +364,11 @@
 	}
 	return repoFullName[:lastSlashIdx], "", repoFullName[lastSlashIdx+1:]
 }
-<<<<<<< HEAD
+
 // GetTeamNamesForUser returns the names of the teams or groups that the user belongs to (in the organization the repository belongs to).
 func (g *AzureDevopsClient) GetTeamNamesForUser(repo models.Repo, user models.User) ([]string, error) {
 	return nil, nil
-=======
+}
 
 func (g *AzureDevopsClient) SupportsSingleFileDownload(repo models.Repo) bool {
 	return false
@@ -376,5 +376,4 @@
 
 func (g *AzureDevopsClient) DownloadRepoConfigFile(pull models.PullRequest) (bool, []byte, error) {
 	return false, []byte{}, fmt.Errorf("Not Implemented")
->>>>>>> ec48f547
 }