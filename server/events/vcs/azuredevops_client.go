package vcs

import (
	"context"
	"fmt"
	"net/http"
	"net/url"
	"path/filepath"
	"strings"
	"time"

	"github.com/drmaxgit/go-azuredevops/azuredevops"
	"github.com/pkg/errors"
	"github.com/runatlantis/atlantis/server/events/models"
	"github.com/runatlantis/atlantis/server/events/vcs/common"
	"github.com/runatlantis/atlantis/server/logging"
)

// AzureDevopsClient represents an Azure DevOps VCS client
type AzureDevopsClient struct {
	Client   *azuredevops.Client
	ctx      context.Context
	UserName string
}

// NewAzureDevopsClient returns a valid Azure DevOps client.
func NewAzureDevopsClient(hostname string, userName string, token string) (*AzureDevopsClient, error) {
	tp := azuredevops.BasicAuthTransport{
		Username: "",
		Password: strings.TrimSpace(token),
	}
	httpClient := tp.Client()
	httpClient.Timeout = time.Second * 10
	var adClient, err = azuredevops.NewClient(httpClient)
	if err != nil {
		return nil, err
	}

	if hostname != "dev.azure.com" {
		baseURL := fmt.Sprintf("https://%s/", hostname)
		base, err := url.Parse(baseURL)
		if err != nil {
			return nil, errors.Wrapf(err, "invalid azure devops hostname trying to parse %s", baseURL)
		}
		adClient.BaseURL = *base
	}

	client := &AzureDevopsClient{
		Client:   adClient,
		UserName: userName,
		ctx:      context.Background(),
	}

	return client, nil
}

// GetModifiedFiles returns the names of files that were modified in the merge request
// relative to the repo root, e.g. parent/child/file.txt.
func (g *AzureDevopsClient) GetModifiedFiles(logger logging.SimpleLogging, repo models.Repo, pull models.PullRequest) ([]string, error) {
	var files []string

	owner, project, repoName := SplitAzureDevopsRepoFullName(repo.FullName)
	opts := azuredevops.PullRequestGetOptions{
		IncludeWorkItemRefs: true,
	}
	pullRequest, _, _ := g.Client.PullRequests.GetWithRepo(g.ctx, owner, project, repoName, pull.Num, &opts)

	targetRefName := strings.Replace(pullRequest.GetTargetRefName(), "refs/heads/", "", 1)
	sourceRefName := strings.Replace(pullRequest.GetSourceRefName(), "refs/heads/", "", 1)

<<<<<<< HEAD
	const pageSize = 100 // Number of files from diff call
	var skip int
=======
	r, resp, err := g.Client.Git.GetDiffs(g.ctx, owner, project, repoName, targetRefName, sourceRefName)
	if err != nil {
		return nil, errors.Wrap(err, "getting pull request")
	}
	if resp.StatusCode != http.StatusOK {
		return nil, errors.Wrapf(err, "http response code %d getting diff %s to %s", resp.StatusCode, sourceRefName, targetRefName)
	}
>>>>>>> cf0b3f32

	for {
		r, resp, err := g.Client.Git.GetDiffs(g.ctx, owner, project, repoName, targetRefName, sourceRefName, &azuredevops.GitDiffListOptions{
			Top:  pageSize,
			Skip: skip,
		})
		if resp.StatusCode != http.StatusOK {
			return nil, errors.Wrapf(err, "http response code %d getting diff %s to %s", resp.StatusCode, sourceRefName, targetRefName)
		}

		for _, change := range r.Changes {
			item := change.GetItem()
			// Convert the path to a relative path from the repo's root.
			relativePath := filepath.Clean("./" + item.GetPath())
			files = append(files, relativePath)

			// If the file was renamed, we'll want to run plan in the directory
			// it was moved from as well.
			changeType := azuredevops.Rename.String()
			if change.ChangeType == &changeType {
				relativePath = filepath.Clean("./" + change.GetSourceServerItem())
				files = append(files, relativePath)
			}
		}

		if len(r.Changes) < pageSize {
			break // Break if we have reached the end
		}
		skip += pageSize // Move to next page
	}

	return files, nil
}

// CreateComment creates a comment on a pull request.
//
// If comment length is greater than the max comment length we split into
// multiple comments.
func (g *AzureDevopsClient) CreateComment(logger logging.SimpleLogging, repo models.Repo, pullNum int, comment string, command string) error { //nolint: revive
	sepEnd := "\n```\n</details>" +
		"\n<br>\n\n**Warning**: Output length greater than max comment size. Continued in next comment."
	sepStart := "Continued from previous comment.\n<details><summary>Show Output</summary>\n\n" +
		"```diff\n"

	// maxCommentLength is the maximum number of chars allowed in a single comment
	// This length was copied from the Github client - haven't found documentation
	// or tested limit in Azure DevOps.
	const maxCommentLength = 150000

	comments := common.SplitComment(comment, maxCommentLength, sepEnd, sepStart, 0, "")
	owner, project, repoName := SplitAzureDevopsRepoFullName(repo.FullName)

	for i := range comments {
		commentType := "text"
		parentCommentID := 0

		prComment := azuredevops.Comment{
			CommentType:     &commentType,
			Content:         &comments[i],
			ParentCommentID: &parentCommentID,
		}
		prComments := []*azuredevops.Comment{&prComment}
		body := azuredevops.GitPullRequestCommentThread{
			Comments: prComments,
		}
		_, _, err := g.Client.PullRequests.CreateComments(g.ctx, owner, project, repoName, pullNum, &body)
		if err != nil {
			return err
		}
	}
	return nil
}

func (g *AzureDevopsClient) ReactToComment(logger logging.SimpleLogging, repo models.Repo, pullNum int, commentID int64, reaction string) error { //nolint: revive
	return nil
}

func (g *AzureDevopsClient) HidePrevCommandComments(logger logging.SimpleLogging, repo models.Repo, pullNum int, command string, dir string) error { //nolint: revive
	return nil
}

// PullIsApproved returns true if the merge request was approved by another reviewer.
// https://docs.microsoft.com/en-us/azure/devops/repos/git/branch-policies?view=azure-devops#require-a-minimum-number-of-reviewers
func (g *AzureDevopsClient) PullIsApproved(logger logging.SimpleLogging, repo models.Repo, pull models.PullRequest) (approvalStatus models.ApprovalStatus, err error) {
	owner, project, repoName := SplitAzureDevopsRepoFullName(repo.FullName)

	opts := azuredevops.PullRequestGetOptions{
		IncludeWorkItemRefs: true,
	}
	adPull, _, err := g.Client.PullRequests.GetWithRepo(g.ctx, owner, project, repoName, pull.Num, &opts)
	if err != nil {
		return approvalStatus, errors.Wrap(err, "getting pull request")
	}

	for _, review := range adPull.Reviewers {
		if review == nil {
			continue
		}

		if review.IdentityRef.GetUniqueName() == adPull.GetCreatedBy().GetUniqueName() {
			continue
		}

		if review.GetVote() == azuredevops.VoteApproved || review.GetVote() == azuredevops.VoteApprovedWithSuggestions {
			return models.ApprovalStatus{
				IsApproved: true,
			}, nil
		}
	}

	return approvalStatus, nil
}

func (g *AzureDevopsClient) DiscardReviews(repo models.Repo, pull models.PullRequest) error { //nolint: revive
	// TODO implement
	return nil
}

// PullIsMergeable returns true if the merge request can be merged.
func (g *AzureDevopsClient) PullIsMergeable(logger logging.SimpleLogging, repo models.Repo, pull models.PullRequest, _ string, _ []string) (bool, error) { //nolint: revive
	owner, project, repoName := SplitAzureDevopsRepoFullName(repo.FullName)

	opts := azuredevops.PullRequestGetOptions{IncludeWorkItemRefs: true}
	adPull, _, err := g.Client.PullRequests.GetWithRepo(g.ctx, owner, project, repoName, pull.Num, &opts)
	if err != nil {
		return false, errors.Wrap(err, "getting pull request")
	}

	if *adPull.MergeStatus != azuredevops.MergeSucceeded.String() {
		return false, nil
	}

	if *adPull.IsDraft {
		return false, nil
	}

	if *adPull.Status != azuredevops.PullActive.String() {
		return false, nil
	}

	projectID := *adPull.Repository.Project.ID
	artifactID := g.Client.PolicyEvaluations.GetPullRequestArtifactID(projectID, pull.Num)
	policyEvaluations, _, err := g.Client.PolicyEvaluations.List(g.ctx, owner, project, artifactID, &azuredevops.PolicyEvaluationsListOptions{})
	if err != nil {
		return false, errors.Wrap(err, "getting policy evaluations")
	}

	for _, policyEvaluation := range policyEvaluations {
		if !*policyEvaluation.Configuration.IsEnabled || *policyEvaluation.Configuration.IsDeleted {
			continue
		}

		// Ignore the Atlantis status, even if its set as a blocker.
		// This status should not be considered when evaluating if the pull request can be applied.
		settings := (policyEvaluation.Configuration.Settings).(map[string]interface{})
		if genre, ok := settings["statusGenre"]; ok && genre == "Atlantis Bot/atlantis" {
			if name, ok := settings["statusName"]; ok && name == "apply" {
				continue
			}
		}

		if *policyEvaluation.Configuration.IsBlocking && *policyEvaluation.Status != azuredevops.PolicyEvaluationApproved {
			return false, nil
		}
	}

	return true, nil
}

// GetPullRequest returns the pull request.
func (g *AzureDevopsClient) GetPullRequest(logger logging.SimpleLogging, repo models.Repo, num int) (*azuredevops.GitPullRequest, error) {
	opts := azuredevops.PullRequestGetOptions{
		IncludeWorkItemRefs: true,
	}
	owner, project, repoName := SplitAzureDevopsRepoFullName(repo.FullName)
	pull, _, err := g.Client.PullRequests.GetWithRepo(g.ctx, owner, project, repoName, num, &opts)
	return pull, err
}

// UpdateStatus updates the build status of a commit.
func (g *AzureDevopsClient) UpdateStatus(logger logging.SimpleLogging, repo models.Repo, pull models.PullRequest, state models.CommitStatus, src string, description string, url string) error {
	adState := azuredevops.GitError.String()
	switch state {
	case models.PendingCommitStatus:
		adState = azuredevops.GitPending.String()
	case models.SuccessCommitStatus:
		adState = azuredevops.GitSucceeded.String()
	case models.FailedCommitStatus:
		adState = azuredevops.GitFailed.String()
	}

	logger.Info("Updating Azure DevOps commit status for '%s' to '%s'", src, adState)

	status := azuredevops.GitPullRequestStatus{}
	status.Context = GitStatusContextFromSrc(src)
	status.Description = &description
	status.State = &adState
	if url != "" {
		status.TargetURL = &url
	}

	owner, project, repoName := SplitAzureDevopsRepoFullName(repo.FullName)

	opts := azuredevops.PullRequestListOptions{}
	source, resp, err := g.Client.PullRequests.Get(g.ctx, owner, project, pull.Num, &opts)
	if err != nil {
		return errors.Wrap(err, "getting pull request")
	}
	if resp.StatusCode != http.StatusOK {
		return errors.Errorf("http response code %d getting pull request", resp.StatusCode)
	}
	if source.GetSupportsIterations() {
		opts := azuredevops.PullRequestIterationsListOptions{}
		iterations, resp, err := g.Client.PullRequests.ListIterations(g.ctx, owner, project, repoName, pull.Num, &opts)
		if err != nil {
			return errors.Wrap(err, "listing pull request iterations")
		}
		if resp.StatusCode != http.StatusOK {
			return errors.Errorf("http response code %d listing pull request iterations", resp.StatusCode)
		}
		for _, iteration := range iterations {
			if sourceRef := iteration.GetSourceRefCommit(); sourceRef != nil {
				if *sourceRef.CommitID == pull.HeadCommit {
					status.IterationID = iteration.ID
					break
				}
			}
		}
		if iterationID := status.IterationID; iterationID != nil {
			if !(*iterationID >= 1) {
				return errors.New("supportsIterations was true but got invalid iteration ID or no matching iteration commit SHA was found")
			}
		}
	}
	_, resp, err = g.Client.PullRequests.CreateStatus(g.ctx, owner, project, repoName, pull.Num, &status)
	if err != nil {
		return errors.Wrap(err, "creating pull request status")
	}
	if resp.StatusCode != http.StatusOK {
		return errors.Errorf("http response code %d creating pull request status", resp.StatusCode)
	}
	return err
}

// MergePull merges the merge request using the default no fast-forward strategy
// If the user has set a branch policy that disallows no fast-forward, the merge will fail
// until we handle branch policies
// https://docs.microsoft.com/en-us/azure/devops/repos/git/branch-policies?view=azure-devops
func (g *AzureDevopsClient) MergePull(logger logging.SimpleLogging, pull models.PullRequest, pullOptions models.PullRequestOptions) error {
	owner, project, repoName := SplitAzureDevopsRepoFullName(pull.BaseRepo.FullName)
	descriptor := "Atlantis Terraform Pull Request Automation"

	userID, err := g.Client.UserEntitlements.GetUserID(g.ctx, g.UserName, owner)
	if err != nil {
		return errors.Wrapf(err, "Getting user id failed. User name: %s Organization %s ", g.UserName, owner)
	}
	if userID == nil {
		return fmt.Errorf("the user %s is not found in the organization %s", g.UserName, owner)
	}

	imageURL := "https://raw.githubusercontent.com/runatlantis/atlantis/main/runatlantis.io/public/hero.png"
	id := azuredevops.IdentityRef{
		Descriptor: &descriptor,
		ID:         userID,
		ImageURL:   &imageURL,
	}
	// Set default pull request completion options
	mcm := azuredevops.NoFastForward.String()
	twi := new(bool)
	*twi = true
	completionOpts := azuredevops.GitPullRequestCompletionOptions{
		BypassPolicy:            new(bool),
		BypassReason:            azuredevops.String(""),
		DeleteSourceBranch:      &pullOptions.DeleteSourceBranchOnMerge,
		MergeCommitMessage:      azuredevops.String(common.AutomergeCommitMsg(pull.Num)),
		MergeStrategy:           &mcm,
		SquashMerge:             new(bool),
		TransitionWorkItems:     twi,
		TriggeredByAutoComplete: new(bool),
	}

	// Construct request body from supplied parameters
	mergePull := new(azuredevops.GitPullRequest)
	mergePull.AutoCompleteSetBy = &id
	mergePull.CompletionOptions = &completionOpts

	mergeResult, _, err := g.Client.PullRequests.Merge(
		g.ctx,
		owner,
		project,
		repoName,
		pull.Num,
		mergePull,
		completionOpts,
		id,
	)
	if err != nil {
		return errors.Wrap(err, "merging pull request")
	}
	if *mergeResult.MergeStatus != azuredevops.MergeSucceeded.String() {
		return fmt.Errorf("could not merge pull request: %s", mergeResult.GetMergeFailureMessage())
	}
	return nil
}

// MarkdownPullLink specifies the string used in a pull request comment to reference another pull request.
func (g *AzureDevopsClient) MarkdownPullLink(pull models.PullRequest) (string, error) {
	return fmt.Sprintf("!%d", pull.Num), nil
}

// SplitAzureDevopsRepoFullName splits a repo full name up into its owner,
// repo and project name segments. If the repoFullName is malformed, may
// return empty strings for owner, repo, or project.  Azure DevOps uses
// repoFullName format owner/project/repo.
//
// Ex. runatlantis/atlantis => (runatlantis, atlantis)
//
//	gitlab/subgroup/runatlantis/atlantis => (gitlab/subgroup/runatlantis, atlantis)
//	azuredevops/project/atlantis => (azuredevops, project, atlantis)
func SplitAzureDevopsRepoFullName(repoFullName string) (owner string, project string, repo string) {
	firstSlashIdx := strings.Index(repoFullName, "/")
	lastSlashIdx := strings.LastIndex(repoFullName, "/")
	slashCount := strings.Count(repoFullName, "/")
	if lastSlashIdx == -1 || lastSlashIdx == len(repoFullName)-1 {
		return "", "", ""
	}
	if firstSlashIdx != lastSlashIdx && slashCount == 2 {
		return repoFullName[:firstSlashIdx],
			repoFullName[firstSlashIdx+1 : lastSlashIdx],
			repoFullName[lastSlashIdx+1:]
	}
	return repoFullName[:lastSlashIdx], "", repoFullName[lastSlashIdx+1:]
}

// GetTeamNamesForUser returns the names of the teams or groups that the user belongs to (in the organization the repository belongs to).
func (g *AzureDevopsClient) GetTeamNamesForUser(_ logging.SimpleLogging, _ models.Repo, _ models.User) ([]string, error) { //nolint: revive
	return nil, nil
}

func (g *AzureDevopsClient) SupportsSingleFileDownload(repo models.Repo) bool { //nolint: revive
	return false
}

func (g *AzureDevopsClient) GetFileContent(_ logging.SimpleLogging, pull models.PullRequest, fileName string) (bool, []byte, error) { //nolint: revive
	return false, []byte{}, fmt.Errorf("not implemented")
}

// GitStatusContextFromSrc parses an Atlantis formatted src string into a context suitable
// for the status update API. In the AzureDevops branch policy UI there is a single string
// field used to drive these contexts where all text preceding the final '/' character is
// treated as the 'genre'.
func GitStatusContextFromSrc(src string) *azuredevops.GitStatusContext {
	lastSlashIdx := strings.LastIndex(src, "/")
	genre := "Atlantis Bot"
	name := src
	if lastSlashIdx != -1 {
		genre = fmt.Sprintf("%s/%s", genre, src[:lastSlashIdx])
		name = src[lastSlashIdx+1:]
	}

	return &azuredevops.GitStatusContext{
		Name:  &name,
		Genre: &genre,
	}
}

func (g *AzureDevopsClient) GetCloneURL(_ logging.SimpleLogging, VCSHostType models.VCSHostType, repo string) (string, error) { //nolint: revive
	return "", fmt.Errorf("not yet implemented")
}

func (g *AzureDevopsClient) GetPullLabels(_ logging.SimpleLogging, _ models.Repo, _ models.PullRequest) ([]string, error) {
	return nil, fmt.Errorf("not yet implemented")
}<|MERGE_RESOLUTION|>--- conflicted
+++ resolved
@@ -68,24 +68,17 @@
 	targetRefName := strings.Replace(pullRequest.GetTargetRefName(), "refs/heads/", "", 1)
 	sourceRefName := strings.Replace(pullRequest.GetSourceRefName(), "refs/heads/", "", 1)
 
-<<<<<<< HEAD
 	const pageSize = 100 // Number of files from diff call
 	var skip int
-=======
-	r, resp, err := g.Client.Git.GetDiffs(g.ctx, owner, project, repoName, targetRefName, sourceRefName)
-	if err != nil {
-		return nil, errors.Wrap(err, "getting pull request")
-	}
-	if resp.StatusCode != http.StatusOK {
-		return nil, errors.Wrapf(err, "http response code %d getting diff %s to %s", resp.StatusCode, sourceRefName, targetRefName)
-	}
->>>>>>> cf0b3f32
 
 	for {
 		r, resp, err := g.Client.Git.GetDiffs(g.ctx, owner, project, repoName, targetRefName, sourceRefName, &azuredevops.GitDiffListOptions{
 			Top:  pageSize,
 			Skip: skip,
 		})
+    if err != nil {
+		  return nil, errors.Wrap(err, "getting pull request")
+	  }
 		if resp.StatusCode != http.StatusOK {
 			return nil, errors.Wrapf(err, "http response code %d getting diff %s to %s", resp.StatusCode, sourceRefName, targetRefName)
 		}
