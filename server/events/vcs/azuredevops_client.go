--- conflicted
+++ resolved
@@ -134,11 +134,7 @@
 	return nil
 }
 
-<<<<<<< HEAD
-func (g *AzureDevopsClient) HidePrevCommandComments(repo models.Repo, pullNum int, command string, dir string) error {
-=======
-func (g *AzureDevopsClient) HidePrevCommandComments(repo models.Repo, pullNum int, command string) error { //nolint: revive
->>>>>>> 917ea928
+func (g *AzureDevopsClient) HidePrevCommandComments(repo models.Repo, pullNum int, command string, dir string) error { //nolint: revive
 	return nil
 }
 
