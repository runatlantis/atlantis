--- conflicted
+++ resolved
@@ -57,11 +57,7 @@
 	// If the pull request branch is from the same repository then HeadRepo will
 	// be the same as BaseRepo.
 	HeadRepo models.Repo
-<<<<<<< HEAD
-	// DependsOn are a list of project that this project relies on
-=======
 	// Dependencies are a list of project that this project relies on
->>>>>>> 26e88d03
 	// their apply status. These projects must be applied first.
 	//
 	// Atlantis uses this information to valid the apply
@@ -80,12 +76,6 @@
 	PullStatus *models.PullStatus
 	// ProjectPolicyStatus is the status of policy sets of the current project prior to this command.
 	ProjectPolicyStatus []models.PolicySetStatus
-<<<<<<< HEAD
-	// PullStatus is the current status of a pull request that is in progress.
-	PullStatus *models.PullStatus
-=======
-
->>>>>>> 26e88d03
 	// Pull is the pull request we're responding to.
 	Pull models.PullRequest
 	// ProjectName is the name of the project set in atlantis.yaml. If there was
