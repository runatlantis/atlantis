--- conflicted
+++ resolved
@@ -72,13 +72,9 @@
 	PullReqStatus models.PullReqStatus
 	// CurrentProjectPlanStatus is the status of the current project prior to this command.
 	ProjectPlanStatus models.ProjectPlanStatus
-<<<<<<< HEAD
-
 	PullStatus *models.PullStatus
-=======
 	// ProjectPolicyStatus is the status of policy sets of the current project prior to this command.
 	ProjectPolicyStatus []models.PolicySetStatus
->>>>>>> 23e897c0
 	// Pull is the pull request we're responding to.
 	Pull models.PullRequest
 	// ProjectName is the name of the project set in atlantis.yaml. If there was
