package events

import (
	"github.com/runatlantis/atlantis/server/core/locking"
	"github.com/runatlantis/atlantis/server/events/command"
	"github.com/runatlantis/atlantis/server/events/models"
	"github.com/runatlantis/atlantis/server/events/vcs"
)

func NewPlanCommandRunner(
	silenceVCSStatusNoPlans bool,
	silenceVCSStatusNoProjects bool,
	vcsClient vcs.Client,
	pendingPlanFinder PendingPlanFinder,
	workingDir WorkingDir,
	commitStatusUpdater CommitStatusUpdater,
	projectCommandBuilder ProjectPlanCommandBuilder,
	projectCommandRunner ProjectPlanCommandRunner,
	dbUpdater *DBUpdater,
	pullUpdater *PullUpdater,
	policyCheckCommandRunner *PolicyCheckCommandRunner,
	autoMerger *AutoMerger,
	parallelPoolSize int,
	SilenceNoProjects bool,
	pullStatusFetcher PullStatusFetcher,
	lockingLocker locking.Locker,
	discardApprovalOnPlan bool,
	pullReqStatusFetcher vcs.PullReqStatusFetcher,
	SetAtlantisApplyCheckSuccessfulIfNoChanges bool,
) *PlanCommandRunner {
	return &PlanCommandRunner{
		silenceVCSStatusNoPlans:    silenceVCSStatusNoPlans,
		silenceVCSStatusNoProjects: silenceVCSStatusNoProjects,
		vcsClient:                  vcsClient,
		pendingPlanFinder:          pendingPlanFinder,
		workingDir:                 workingDir,
		commitStatusUpdater:        commitStatusUpdater,
		prjCmdBuilder:              projectCommandBuilder,
		prjCmdRunner:               projectCommandRunner,
		dbUpdater:                  dbUpdater,
		pullUpdater:                pullUpdater,
		policyCheckCommandRunner:   policyCheckCommandRunner,
		autoMerger:                 autoMerger,
		parallelPoolSize:           parallelPoolSize,
		SilenceNoProjects:          SilenceNoProjects,
		pullStatusFetcher:          pullStatusFetcher,
		lockingLocker:              lockingLocker,
		DiscardApprovalOnPlan:      discardApprovalOnPlan,
		pullReqStatusFetcher:       pullReqStatusFetcher,
		SetAtlantisApplyCheckSuccessfulIfNoChanges: SetAtlantisApplyCheckSuccessfulIfNoChanges,
	}
}

type PlanCommandRunner struct {
	vcsClient vcs.Client
	// SilenceNoProjects is whether Atlantis should respond to PRs if no projects
	// are found
	SilenceNoProjects bool
	// SilenceVCSStatusNoPlans is whether autoplan should set commit status if no plans
	// are found
	silenceVCSStatusNoPlans bool
	// SilenceVCSStatusNoPlans is whether any plan should set commit status if no projects
	// are found
	silenceVCSStatusNoProjects bool
	commitStatusUpdater        CommitStatusUpdater
	pendingPlanFinder          PendingPlanFinder
	workingDir                 WorkingDir
	prjCmdBuilder              ProjectPlanCommandBuilder
	prjCmdRunner               ProjectPlanCommandRunner
	dbUpdater                  *DBUpdater
	pullUpdater                *PullUpdater
	policyCheckCommandRunner   *PolicyCheckCommandRunner
	autoMerger                 *AutoMerger
	parallelPoolSize           int
	pullStatusFetcher          PullStatusFetcher
	lockingLocker              locking.Locker
	// DiscardApprovalOnPlan controls if all already existing approvals should be removed/dismissed before executing
	// a plan.
<<<<<<< HEAD
	DiscardApprovalOnPlan                      bool
	pullReqStatusFetcher                       vcs.PullReqStatusFetcher
	SetAtlantisApplyCheckSuccessfulIfNoChanges bool
=======
	DiscardApprovalOnPlan bool
	pullReqStatusFetcher  vcs.PullReqStatusFetcher
	SilencePRComments     []string
>>>>>>> e969d657
}

func (p *PlanCommandRunner) runAutoplan(ctx *command.Context) {
	baseRepo := ctx.Pull.BaseRepo
	pull := ctx.Pull

	projectCmds, err := p.prjCmdBuilder.BuildAutoplanCommands(ctx)
	if err != nil {
		if statusErr := p.commitStatusUpdater.UpdateCombined(ctx.Log, baseRepo, pull, models.FailedCommitStatus, command.Plan); statusErr != nil {
			ctx.Log.Warn("unable to update commit status: %s", statusErr)
		}
		p.pullUpdater.updatePull(ctx, AutoplanCommand{}, command.Result{Error: err})
		return
	}

	projectCmds, policyCheckCmds := p.partitionProjectCmds(ctx, projectCmds)

	if len(projectCmds) == 0 {
		ctx.Log.Info("determined there was no project to run plan in")
		if !(p.silenceVCSStatusNoPlans || p.silenceVCSStatusNoProjects) {
			// If there were no projects modified, we set successful commit statuses
			// with 0/0 projects planned/policy_checked/applied successfully because some users require
			// the Atlantis status to be passing for all pull requests.
			ctx.Log.Debug("setting VCS status to success with no projects found")
			if err := p.commitStatusUpdater.UpdateCombinedCount(ctx.Log, baseRepo, pull, models.SuccessCommitStatus, command.Plan, 0, 0); err != nil {
				ctx.Log.Warn("unable to update commit status: %s", err)
			}
			if err := p.commitStatusUpdater.UpdateCombinedCount(ctx.Log, baseRepo, pull, models.SuccessCommitStatus, command.PolicyCheck, 0, 0); err != nil {
				ctx.Log.Warn("unable to update commit status: %s", err)
			}
			if err := p.commitStatusUpdater.UpdateCombinedCount(ctx.Log, baseRepo, pull, models.SuccessCommitStatus, command.Apply, 0, 0); err != nil {
				ctx.Log.Warn("unable to update commit status: %s", err)
			}
		}
		return
	}

	// At this point we are sure Atlantis has work to do, so set commit status to pending
	if err := p.commitStatusUpdater.UpdateCombined(ctx.Log, ctx.Pull.BaseRepo, ctx.Pull, models.PendingCommitStatus, command.Plan); err != nil {
		ctx.Log.Warn("unable to update plan commit status: %s", err)
	}

	// discard previous plans that might not be relevant anymore
	ctx.Log.Debug("deleting previous plans and locks")
	p.deletePlans(ctx)
	_, err = p.lockingLocker.UnlockByPull(baseRepo.FullName, pull.Num)
	if err != nil {
		ctx.Log.Err("deleting locks: %s", err)
	}

	// Only run commands in parallel if enabled
	var result command.Result
	if p.isParallelEnabled(projectCmds) {
		ctx.Log.Info("Running plans in parallel")
		result = runProjectCmdsParallelGroups(ctx, projectCmds, p.prjCmdRunner.Plan, p.parallelPoolSize)
	} else {
		result = runProjectCmds(projectCmds, p.prjCmdRunner.Plan)
	}

	if p.autoMerger.automergeEnabled(projectCmds) && result.HasErrors() {
		ctx.Log.Info("deleting plans because there were errors and automerge requires all plans succeed")
		p.deletePlans(ctx)
		result.PlansDeleted = true
	}

	p.pullUpdater.updatePull(ctx, AutoplanCommand{}, result)

	pullStatus, err := p.dbUpdater.updateDB(ctx, ctx.Pull, result.ProjectResults)
	if err != nil {
		ctx.Log.Err("writing results: %s", err)
	}

	p.updateCommitStatus(ctx, pullStatus, command.Plan)
	if p.SetAtlantisApplyCheckSuccessfulIfNoChanges {
		p.updateCommitStatus(ctx, pullStatus, command.Apply)
	}

	// Check if there are any planned projects and if there are any errors or if plans are being deleted
	if len(policyCheckCmds) > 0 &&
		!(result.HasErrors() || result.PlansDeleted) {
		// Run policy_check command
		ctx.Log.Info("Running policy_checks for all plans")

		// refresh ctx's view of pull status since we just wrote to it.
		// realistically each command should refresh this at the start,
		// however, policy checking is weird since it's called within the plan command itself
		// we need to better structure how this command works.
		ctx.PullStatus = &pullStatus

		p.policyCheckCommandRunner.Run(ctx, policyCheckCmds)
	}
}

func (p *PlanCommandRunner) run(ctx *command.Context, cmd *CommentCommand) {
	var err error
	baseRepo := ctx.Pull.BaseRepo
	pull := ctx.Pull

	ctx.PullRequestStatus, err = p.pullReqStatusFetcher.FetchPullStatus(ctx.Log, pull)
	if err != nil {
		// On error we continue the request with mergeable assumed false.
		// We want to continue because not all apply's will need this status,
		// only if they rely on the mergeability requirement.
		// All PullRequestStatus fields are set to false by default when error.
		ctx.Log.Warn("unable to get pull request status: %s. Continuing with mergeable and approved assumed false", err)
	}

	if p.DiscardApprovalOnPlan {
		if err = p.pullUpdater.VCSClient.DiscardReviews(baseRepo, pull); err != nil {
			ctx.Log.Err("failed to remove approvals: %s", err)
		}
	}

	if err = p.commitStatusUpdater.UpdateCombined(ctx.Log, baseRepo, pull, models.PendingCommitStatus, command.Plan); err != nil {
		ctx.Log.Warn("unable to update commit status: %s", err)
	}

	projectCmds, err := p.prjCmdBuilder.BuildPlanCommands(ctx, cmd)
	if err != nil {
		if statusErr := p.commitStatusUpdater.UpdateCombined(ctx.Log, ctx.Pull.BaseRepo, ctx.Pull, models.FailedCommitStatus, command.Plan); statusErr != nil {
			ctx.Log.Warn("unable to update commit status: %s", statusErr)
		}
		p.pullUpdater.updatePull(ctx, cmd, command.Result{Error: err})
		return
	}

	if len(projectCmds) == 0 && p.SilenceNoProjects {
		ctx.Log.Info("determined there was no project to run plan in")
		if !p.silenceVCSStatusNoProjects {
			if cmd.IsForSpecificProject() {
				// With a specific plan, just reset the status so it's not stuck in pending state
				pullStatus, err := p.pullStatusFetcher.GetPullStatus(pull)
				if err != nil {
					ctx.Log.Warn("unable to fetch pull status: %s", err)
					return
				}
				if pullStatus == nil {
					// default to 0/0
					ctx.Log.Debug("setting VCS status to 0/0 success as no previous state was found")
					if err := p.commitStatusUpdater.UpdateCombinedCount(ctx.Log, baseRepo, pull, models.SuccessCommitStatus, command.Plan, 0, 0); err != nil {
						ctx.Log.Warn("unable to update commit status: %s", err)
					}
					return
				}
				ctx.Log.Debug("resetting VCS status")
				p.updateCommitStatus(ctx, *pullStatus, command.Plan)
			} else {
				// With a generic plan, we set successful commit statuses
				// with 0/0 projects planned successfully because some users require
				// the Atlantis status to be passing for all pull requests.
				// Does not apply to skipped runs for specific projects
				ctx.Log.Debug("setting VCS status to success with no projects found")
				if err := p.commitStatusUpdater.UpdateCombinedCount(ctx.Log, baseRepo, pull, models.SuccessCommitStatus, command.Plan, 0, 0); err != nil {
					ctx.Log.Warn("unable to update commit status: %s", err)
				}
				if err := p.commitStatusUpdater.UpdateCombinedCount(ctx.Log, baseRepo, pull, models.SuccessCommitStatus, command.PolicyCheck, 0, 0); err != nil {
					ctx.Log.Warn("unable to update commit status: %s", err)
				}
				if err := p.commitStatusUpdater.UpdateCombinedCount(ctx.Log, baseRepo, pull, models.SuccessCommitStatus, command.Apply, 0, 0); err != nil {
					ctx.Log.Warn("unable to update commit status: %s", err)
				}
			}
		}
		return
	}

	projectCmds, policyCheckCmds := p.partitionProjectCmds(ctx, projectCmds)

	// if the plan is generic, new plans will be generated based on changes
	// discard previous plans that might not be relevant anymore
	if !cmd.IsForSpecificProject() {
		ctx.Log.Debug("deleting previous plans and locks")
		p.deletePlans(ctx)
		_, err = p.lockingLocker.UnlockByPull(baseRepo.FullName, pull.Num)
		if err != nil {
			ctx.Log.Err("deleting locks: %s", err)
		}
	}

	// Only run commands in parallel if enabled
	var result command.Result
	if p.isParallelEnabled(projectCmds) {
		ctx.Log.Info("Running plans in parallel")
		result = runProjectCmdsParallelGroups(ctx, projectCmds, p.prjCmdRunner.Plan, p.parallelPoolSize)
	} else {
		result = runProjectCmds(projectCmds, p.prjCmdRunner.Plan)
	}

	if p.autoMerger.automergeEnabled(projectCmds) && result.HasErrors() {
		ctx.Log.Info("deleting plans because there were errors and automerge requires all plans succeed")
		p.deletePlans(ctx)
		result.PlansDeleted = true
	}

	p.pullUpdater.updatePull(
		ctx,
		cmd,
		result)

	pullStatus, err := p.dbUpdater.updateDB(ctx, pull, result.ProjectResults)
	if err != nil {
		ctx.Log.Err("writing results: %s", err)
		return
	}

	p.updateCommitStatus(ctx, pullStatus, command.Plan)
	if p.SetAtlantisApplyCheckSuccessfulIfNoChanges {
		p.updateCommitStatus(ctx, pullStatus, command.Apply)
	}

	// Runs policy checks step after all plans are successful.
	// This step does not approve any policies that require approval.
	if len(result.ProjectResults) > 0 &&
		!(result.HasErrors() || result.PlansDeleted) {
		ctx.Log.Info("Running policy check for %s", cmd.String())
		p.policyCheckCommandRunner.Run(ctx, policyCheckCmds)
	} else if len(projectCmds) == 0 && !cmd.IsForSpecificProject() {
		// If there were no projects modified, we set successful commit statuses
		// with 0/0 projects planned/policy_checked/applied successfully because some users require
		// the Atlantis status to be passing for all pull requests.
		ctx.Log.Debug("setting VCS status to success with no projects found")
		if err := p.commitStatusUpdater.UpdateCombinedCount(ctx.Log, baseRepo, pull, models.SuccessCommitStatus, command.PolicyCheck, 0, 0); err != nil {
			ctx.Log.Warn("unable to update commit status: %s", err)
		}
	}
}

func (p *PlanCommandRunner) Run(ctx *command.Context, cmd *CommentCommand) {
	if ctx.Trigger == command.AutoTrigger {
		p.runAutoplan(ctx)
	} else {
		p.run(ctx, cmd)
	}
}

func (p *PlanCommandRunner) updateCommitStatus(ctx *command.Context, pullStatus models.PullStatus, commandName command.Name) {
	var numSuccess int
	var numErrored int
	status := models.SuccessCommitStatus

	if commandName == command.Plan {
		numErrored = pullStatus.StatusCount(models.ErroredPlanStatus)
		// We consider anything that isn't a plan error as a plan success.
		// For example, if there is an apply error, that means that at least a
		// plan was generated successfully.
		numSuccess = len(pullStatus.Projects) - numErrored

		if numErrored > 0 {
			status = models.FailedCommitStatus
		}
	} else if commandName == command.Apply {
		numSuccess = pullStatus.StatusCount(models.AppliedPlanStatus) + pullStatus.StatusCount(models.PlannedNoChangesPlanStatus)
		numErrored = pullStatus.StatusCount(models.ErroredApplyStatus)

		if numErrored > 0 {
			status = models.FailedCommitStatus
		} else if numSuccess < len(pullStatus.Projects) {
			// If there are plans that haven't been applied yet, no need to update the status
			return
		}
	}

	if err := p.commitStatusUpdater.UpdateCombinedCount(
		ctx.Log,
		ctx.Pull.BaseRepo,
		ctx.Pull,
		status,
		commandName,
		numSuccess,
		len(pullStatus.Projects),
	); err != nil {
		ctx.Log.Warn("unable to update commit status: %s", err)
	}
}

// deletePlans deletes all plans generated in this ctx.
func (p *PlanCommandRunner) deletePlans(ctx *command.Context) {
	pullDir, err := p.workingDir.GetPullDir(ctx.Pull.BaseRepo, ctx.Pull)
	if err != nil {
		ctx.Log.Err("getting pull dir: %s", err)
	}
	if err := p.pendingPlanFinder.DeletePlans(pullDir); err != nil {
		ctx.Log.Err("deleting pending plans: %s", err)
	}
}

func (p *PlanCommandRunner) partitionProjectCmds(
	ctx *command.Context,
	cmds []command.ProjectContext,
) (
	projectCmds []command.ProjectContext,
	policyCheckCmds []command.ProjectContext,
) {
	for _, cmd := range cmds {
		switch cmd.CommandName {
		case command.Plan:
			projectCmds = append(projectCmds, cmd)
		case command.PolicyCheck:
			policyCheckCmds = append(policyCheckCmds, cmd)
		default:
			ctx.Log.Err("%s is not supported", cmd.CommandName)
		}
	}
	return
}

func (p *PlanCommandRunner) isParallelEnabled(projectCmds []command.ProjectContext) bool {
	return len(projectCmds) > 0 && projectCmds[0].ParallelPlanEnabled
}<|MERGE_RESOLUTION|>--- conflicted
+++ resolved
@@ -76,15 +76,10 @@
 	lockingLocker              locking.Locker
 	// DiscardApprovalOnPlan controls if all already existing approvals should be removed/dismissed before executing
 	// a plan.
-<<<<<<< HEAD
 	DiscardApprovalOnPlan                      bool
 	pullReqStatusFetcher                       vcs.PullReqStatusFetcher
+	SilencePRComments                          []string
 	SetAtlantisApplyCheckSuccessfulIfNoChanges bool
-=======
-	DiscardApprovalOnPlan bool
-	pullReqStatusFetcher  vcs.PullReqStatusFetcher
-	SilencePRComments     []string
->>>>>>> e969d657
 }
 
 func (p *PlanCommandRunner) runAutoplan(ctx *command.Context) {
