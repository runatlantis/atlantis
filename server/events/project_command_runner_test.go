--- conflicted
+++ resolved
@@ -106,11 +106,8 @@
 
 	Assert(t, res.PlanSuccess != nil, "exp plan success")
 	Equals(t, "https://lock-key", res.PlanSuccess.LockURL)
-<<<<<<< HEAD
 	Equals(t, fmt.Sprintf("https://%s", ctx.JobID), res.PlanSuccess.JobURL)
-=======
 	t.Logf("output is %s", res.PlanSuccess.TerraformOutput)
->>>>>>> 872ce624
 	Equals(t, "run\napply\nplan\ninit", res.PlanSuccess.TerraformOutput)
 	expSteps := []string{"run", "apply", "plan", "init", "env"}
 	for _, step := range expSteps {
