--- conflicted
+++ resolved
@@ -755,18 +755,11 @@
 	cases := []struct {
 		description string
 
-<<<<<<< HEAD
-		policySetCfg    valid.PolicySets
-		policySetStatus models.PolicySetDataList
-		userTeams       []string // Teams the user is a member of
-		targetedPolicy  string   // Policy to target when running approvals
-=======
 		policySetCfg        valid.PolicySets
 		policySetStatus     []models.PolicySetStatus
 		userTeams           []string // Teams the user is a member of
 		targetedPolicy      string   // Policy to target when running approvals
 		clearPolicyApproval bool
->>>>>>> 434bab5c
 
 		expOut     models.PolicySetDataList
 		expFailure string
