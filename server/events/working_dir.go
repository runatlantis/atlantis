--- conflicted
+++ resolved
@@ -53,13 +53,9 @@
 	// Set a flag in the workingdir so Clone() can know that it is safe to re-clone the workingdir if
 	// the upstream branch has been modified. This is only safe after grabbing the project lock
 	// and before running any plans
-<<<<<<< HEAD
 	SetCheckForUpstreamChanges()
-=======
-	SetSafeToReClone()
 	// DeletePlan deletes the plan for this repo, pull, workspace path and project name
 	DeletePlan(r models.Repo, p models.PullRequest, workspace string, path string, projectName string) error
->>>>>>> 6e988ea1
 }
 
 // FileWorkspace implements WorkingDir with the file system.
@@ -86,14 +82,9 @@
 	GithubAppEnabled bool
 	// use the global setting without overriding
 	GpgNoSigningEnabled bool
-<<<<<<< HEAD
 	// flag indicating if we have to merge with potential new changes upstream (directly after grabbing project lock)
 	CheckForUpstreamChanges bool
-=======
-	// flag indicating if a re-clone will be safe (project lock held, about to run plan)
-	SafeToReClone bool
-	Logger        logging.SimpleLogging
->>>>>>> 6e988ea1
+	Logger                  logging.SimpleLogging
 }
 
 // Clone git clones headRepo, checks out the branch and then returns the absolute
@@ -135,15 +126,9 @@
 		// We're prefix matching here because BitBucket doesn't give us the full
 		// commit, only a 12 character prefix.
 		if strings.HasPrefix(currCommit, p.HeadCommit) {
-<<<<<<< HEAD
-			if w.CheckForUpstreamChanges && w.CheckoutMerge && w.recheckDiverged(log, p, headRepo, cloneDir) {
-				log.Info("base branch has been updated, using merge strategy and will merge again")
-				return cloneDir, true, w.mergeAgain(log, cloneDir, headRepo, p)
-=======
-			if w.SafeToReClone && w.CheckoutMerge && w.recheckDiverged(p, headRepo, cloneDir) {
+			if w.CheckForUpstreamChanges && w.CheckoutMerge && w.recheckDiverged(p, headRepo, cloneDir) {
 				w.Logger.Info("base branch has been updated, using merge strategy and will clone again")
-				hasDiverged = true
->>>>>>> 6e988ea1
+				return cloneDir, true, w.mergeAgain(cloneDir, headRepo, p)
 			} else {
 				w.Logger.Debug("repo is at correct commit %q so will not re-clone", p.HeadCommit)
 				return cloneDir, false, nil
@@ -155,11 +140,7 @@
 	}
 
 	// Otherwise we clone the repo.
-<<<<<<< HEAD
-	return cloneDir, false, w.forceClone(log, cloneDir, headRepo, p)
-=======
-	return cloneDir, hasDiverged, w.forceClone(cloneDir, headRepo, p)
->>>>>>> 6e988ea1
+	return cloneDir, false, w.forceClone(cloneDir, headRepo, p)
 }
 
 // recheckDiverged returns true if the branch we're merging into has diverged
@@ -259,30 +240,7 @@
 		baseCloneURL = w.TestingOverrideBaseCloneURL
 	}
 
-<<<<<<< HEAD
-	runGit := w.makeGitRunner(log, cloneDir, headRepo, p)
-=======
-	runGit := func(args ...string) error {
-		cmd := exec.Command("git", args...) // nolint: gosec
-		cmd.Dir = cloneDir
-		// The git merge command requires these env vars are set.
-		cmd.Env = append(os.Environ(), []string{
-			"EMAIL=atlantis@runatlantis.io",
-			"GIT_AUTHOR_NAME=atlantis",
-			"GIT_COMMITTER_NAME=atlantis",
-		}...)
-
-		cmdStr := w.sanitizeGitCredentials(strings.Join(cmd.Args, " "), p.BaseRepo, headRepo)
-		output, err := cmd.CombinedOutput()
-		sanitizedOutput := w.sanitizeGitCredentials(string(output), p.BaseRepo, headRepo)
-		if err != nil {
-			sanitizedErrMsg := w.sanitizeGitCredentials(err.Error(), p.BaseRepo, headRepo)
-			return fmt.Errorf("running %s: %s: %s", cmdStr, sanitizedOutput, sanitizedErrMsg)
-		}
-		w.Logger.Debug("ran: %s. Output: %s", cmdStr, strings.TrimSuffix(sanitizedOutput, "\n"))
-		return nil
-	}
->>>>>>> 6e988ea1
+	runGit := w.makeGitRunner(cloneDir, headRepo, p)
 
 	// if branch strategy, use depth=1
 	if !w.CheckoutMerge {
@@ -316,11 +274,7 @@
 
 // There is a new upstream update that we need, and we want to update to it
 // without deleting any existing plans
-func (w *FileWorkspace) mergeAgain(log logging.SimpleLogging,
-	cloneDir string,
-	headRepo models.Repo,
-	p models.PullRequest) error {
-
+func (w *FileWorkspace) mergeAgain(cloneDir string, headRepo models.Repo, p models.PullRequest) error {
 	value, _ := cloneLocks.LoadOrStore(cloneDir, new(sync.Mutex))
 	mutex := value.(*sync.Mutex)
 
@@ -330,7 +284,7 @@
 		return nil
 	}
 
-	runGit := w.makeGitRunner(log, cloneDir, headRepo, p)
+	runGit := w.makeGitRunner(cloneDir, headRepo, p)
 
 	// Reset branch as if it was cloned again
 	if err := runGit("reset", "--hard", fmt.Sprintf("refs/remotes/head/%s", p.BaseBranch)); err != nil {
@@ -340,7 +294,7 @@
 	return w.mergeToBaseBranch(p, runGit)
 }
 
-func (w *FileWorkspace) makeGitRunner(log logging.SimpleLogging, cloneDir string, headRepo models.Repo, p models.PullRequest) func(args ...string) error {
+func (w *FileWorkspace) makeGitRunner(cloneDir string, headRepo models.Repo, p models.PullRequest) func(args ...string) error {
 	return func(args ...string) error {
 		cmd := exec.Command("git", args...) // nolint: gosec
 		cmd.Dir = cloneDir
@@ -358,7 +312,7 @@
 			sanitizedErrMsg := w.sanitizeGitCredentials(err.Error(), p.BaseRepo, headRepo)
 			return fmt.Errorf("running %s: %s: %s", cmdStr, sanitizedOutput, sanitizedErrMsg)
 		}
-		log.Debug("ran: %s. Output: %s", cmdStr, strings.TrimSuffix(sanitizedOutput, "\n"))
+		w.Logger.Debug("ran: %s. Output: %s", cmdStr, strings.TrimSuffix(sanitizedOutput, "\n"))
 		return nil
 	}
 }
@@ -448,19 +402,13 @@
 	return strings.Replace(baseReplaced, head.CloneURL, head.SanitizedCloneURL, -1)
 }
 
-<<<<<<< HEAD
 // Set the flag that indicates we need to check for upstream changes (if using merge checkout strategy)
 func (w *FileWorkspace) SetCheckForUpstreamChanges() {
 	w.CheckForUpstreamChanges = true
-=======
-// Set the flag that indicates it is safe to re-clone if necessary
-func (w *FileWorkspace) SetSafeToReClone() {
-	w.SafeToReClone = true
 }
 
 func (w *FileWorkspace) DeletePlan(r models.Repo, p models.PullRequest, workspace string, projectPath string, projectName string) error {
 	planPath := filepath.Join(w.cloneDir(r, p, workspace), projectPath, runtime.GetPlanFilename(workspace, projectName))
 	w.Logger.Info("Deleting plan: " + planPath)
 	return os.Remove(planPath)
->>>>>>> 6e988ea1
 }