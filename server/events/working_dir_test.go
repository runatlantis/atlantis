--- conflicted
+++ resolved
@@ -98,11 +98,7 @@
 		Logger:                      logger,
 	}
 
-<<<<<<< HEAD
-	cloneDir, mergedAgain, err := wd.Clone(logging.NewNoopLogger(t), models.Repo{}, models.PullRequest{
-=======
-	cloneDir, hasDiverged, err := wd.Clone(models.Repo{}, models.PullRequest{
->>>>>>> 6e988ea1
+	cloneDir, mergedAgain, err := wd.Clone(models.Repo{}, models.PullRequest{
 		BaseRepo:   models.Repo{},
 		HeadBranch: "branch",
 		BaseBranch: "main",
@@ -154,11 +150,7 @@
 		Logger:                      logger,
 	}
 
-<<<<<<< HEAD
-	_, mergedAgain, err := wd.Clone(logging.NewNoopLogger(t), models.Repo{}, models.PullRequest{
-=======
-	_, hasDiverged, err := wd.Clone(models.Repo{}, models.PullRequest{
->>>>>>> 6e988ea1
+	_, mergedAgain, err := wd.Clone(models.Repo{}, models.PullRequest{
 		BaseRepo:   models.Repo{},
 		HeadBranch: "branch",
 		BaseBranch: "main",
@@ -170,11 +162,7 @@
 	runCmd(t, dataDir, "touch", "repos/0/default/proof")
 
 	// Now run the clone again.
-<<<<<<< HEAD
-	cloneDir, mergedAgain, err := wd.Clone(logging.NewNoopLogger(t), models.Repo{}, models.PullRequest{
-=======
-	cloneDir, hasDiverged, err := wd.Clone(models.Repo{}, models.PullRequest{
->>>>>>> 6e988ea1
+	cloneDir, mergedAgain, err := wd.Clone(models.Repo{}, models.PullRequest{
 		BaseRepo:   models.Repo{},
 		HeadBranch: "branch",
 		BaseBranch: "main",
@@ -215,11 +203,7 @@
 		Logger:                      logger,
 	}
 
-<<<<<<< HEAD
-	_, mergedAgain, err := wd.Clone(logging.NewNoopLogger(t), models.Repo{}, models.PullRequest{
-=======
-	_, hasDiverged, err := wd.Clone(models.Repo{}, models.PullRequest{
->>>>>>> 6e988ea1
+	_, mergedAgain, err := wd.Clone(models.Repo{}, models.PullRequest{
 		BaseRepo:   models.Repo{},
 		HeadBranch: "branch",
 		BaseBranch: "main",
@@ -231,11 +215,7 @@
 	runCmd(t, dataDir, "touch", "repos/0/default/proof")
 
 	// Now run the clone again.
-<<<<<<< HEAD
-	cloneDir, mergedAgain, err := wd.Clone(logging.NewNoopLogger(t), models.Repo{}, models.PullRequest{
-=======
-	cloneDir, hasDiverged, err := wd.Clone(models.Repo{}, models.PullRequest{
->>>>>>> 6e988ea1
+	cloneDir, mergedAgain, err := wd.Clone(models.Repo{}, models.PullRequest{
 		BaseRepo:   models.Repo{},
 		HeadBranch: "branch",
 		BaseBranch: "main",
@@ -341,11 +321,7 @@
 			Logger:                      logger,
 		}
 
-<<<<<<< HEAD
-		cloneDir, mergedAgain, err := wd.Clone(logging.NewNoopLogger(t), models.Repo{}, models.PullRequest{
-=======
-		cloneDir, hasDiverged, err := wd.Clone(models.Repo{}, models.PullRequest{
->>>>>>> 6e988ea1
+		cloneDir, mergedAgain, err := wd.Clone(models.Repo{}, models.PullRequest{
 			BaseRepo:   models.Repo{},
 			HeadBranch: "branch",
 			BaseBranch: "main",
@@ -376,11 +352,7 @@
 			Logger:                      logger,
 		}
 
-<<<<<<< HEAD
-		cloneDir, mergedAgain, err := wd.Clone(logging.NewNoopLogger(t), models.Repo{}, models.PullRequest{
-=======
-		cloneDir, hasDiverged, err := wd.Clone(models.Repo{}, models.PullRequest{
->>>>>>> 6e988ea1
+		cloneDir, mergedAgain, err := wd.Clone(models.Repo{}, models.PullRequest{
 			BaseRepo:   models.Repo{},
 			HeadBranch: "branch",
 			BaseBranch: "main",
@@ -416,11 +388,7 @@
 		GpgNoSigningEnabled:         true,
 		Logger:                      logger,
 	}
-<<<<<<< HEAD
-	cloneDir, mergedAgain, err := wd.Clone(logging.NewNoopLogger(t), models.Repo{}, models.PullRequest{
-=======
-	cloneDir, hasDiverged, err := wd.Clone(models.Repo{}, models.PullRequest{
->>>>>>> 6e988ea1
+	cloneDir, mergedAgain, err := wd.Clone(models.Repo{}, models.PullRequest{
 		BaseRepo:   models.Repo{},
 		HeadBranch: "branch",
 	}, "default")
@@ -449,16 +417,14 @@
 	runCmd(t, repoDir, "git", "commit", "-m", "newfile")
 	expCommit := runCmd(t, repoDir, "git", "rev-parse", "HEAD")
 
-<<<<<<< HEAD
 	// Pretend that terraform has created a plan file, we'll check for it later
 	planFile := filepath.Join(dataDir, "repos/0/default/default.tfplan")
 	assert.NoFileExists(t, planFile)
 	_, err := os.Create(planFile)
 	Assert(t, err == nil, "creating plan file: %v", err)
 	assert.FileExists(t, planFile)
-=======
-	logger := logging.NewNoopLogger(t)
->>>>>>> 6e988ea1
+
+	logger := logging.NewNoopLogger(t)
 
 	wd := &events.FileWorkspace{
 		DataDir:                     dataDir,
@@ -467,11 +433,7 @@
 		GpgNoSigningEnabled:         true,
 		Logger:                      logger,
 	}
-<<<<<<< HEAD
-	cloneDir, mergedAgain, err := wd.Clone(logging.NewNoopLogger(t), models.Repo{}, models.PullRequest{
-=======
-	cloneDir, hasDiverged, err := wd.Clone(models.Repo{}, models.PullRequest{
->>>>>>> 6e988ea1
+	cloneDir, mergedAgain, err := wd.Clone(models.Repo{}, models.PullRequest{
 		BaseRepo:   models.Repo{},
 		HeadBranch: "branch",
 		HeadCommit: expCommit,
@@ -554,13 +516,8 @@
 	assert.FileExists(t, planFile)
 
 	// Run the clone without the checkout merge strategy. It should return
-<<<<<<< HEAD
 	// false for mergedAgain
-	_, mergedAgain, err := wd.Clone(logging.NewNoopLogger(t), models.Repo{}, models.PullRequest{
-=======
-	// false for hasDiverged
-	_, hasDiverged, err := wd.Clone(models.Repo{}, models.PullRequest{
->>>>>>> 6e988ea1
+	_, mergedAgain, err := wd.Clone(models.Repo{}, models.PullRequest{
 		BaseRepo:   models.Repo{},
 		HeadBranch: "second-pr",
 		BaseBranch: "main",
@@ -574,11 +531,7 @@
 	// Run the clone twice with the merge strategy, the first run should
 	// return true for mergedAgain, subsequent runs should
 	// return false since the first call is supposed to merge.
-<<<<<<< HEAD
-	_, mergedAgain, err = wd.Clone(logging.NewNoopLogger(t), models.Repo{CloneURL: repoDir}, models.PullRequest{
-=======
-	_, hasDiverged, err = wd.Clone(models.Repo{CloneURL: repoDir}, models.PullRequest{
->>>>>>> 6e988ea1
+	_, mergedAgain, err = wd.Clone(models.Repo{CloneURL: repoDir}, models.PullRequest{
 		BaseRepo:   models.Repo{CloneURL: repoDir},
 		HeadBranch: "second-pr",
 		BaseBranch: "main",
@@ -587,13 +540,8 @@
 	assert.FileExists(t, planFile, "Existing plan file should not be deleted by merging again")
 	Assert(t, mergedAgain == true, "First clone with CheckoutMerge=true with diverged base should have merged")
 
-<<<<<<< HEAD
 	wd.SetCheckForUpstreamChanges()
-	_, mergedAgain, err = wd.Clone(logging.NewNoopLogger(t), models.Repo{CloneURL: repoDir}, models.PullRequest{
-=======
-	wd.SetSafeToReClone()
-	_, hasDiverged, err = wd.Clone(models.Repo{CloneURL: repoDir}, models.PullRequest{
->>>>>>> 6e988ea1
+	_, mergedAgain, err = wd.Clone(models.Repo{CloneURL: repoDir}, models.PullRequest{
 		BaseRepo:   models.Repo{CloneURL: repoDir},
 		HeadBranch: "second-pr",
 		BaseBranch: "main",
