package events_test

import (
	"crypto/tls"
	"fmt"
	"net/http"
	"os"
	"path/filepath"
	"testing"

	"github.com/runatlantis/atlantis/server/events"
	"github.com/runatlantis/atlantis/server/events/models"
	"github.com/runatlantis/atlantis/server/logging"
	. "github.com/runatlantis/atlantis/testing"
)

// disableSSLVerification disables ssl verification for the global http client
// and returns a function to be called in a defer that will re-enable it.
func disableSSLVerification() func() {
	orig := http.DefaultTransport.(*http.Transport).TLSClientConfig
	// nolint: gosec
	http.DefaultTransport.(*http.Transport).TLSClientConfig = &tls.Config{InsecureSkipVerify: true}
	return func() {
		http.DefaultTransport.(*http.Transport).TLSClientConfig = orig
	}
}

// Test that if we don't have any existing files, we check out the repo.
func TestClone_NoneExisting(t *testing.T) {
	// Initialize the git repo.
	repoDir := initRepo(t)
	expCommit := runCmd(t, repoDir, "git", "rev-parse", "HEAD")

	dataDir := t.TempDir()

	wd := &events.FileWorkspace{
		DataDir:                     dataDir,
		CheckoutMerge:               false,
		TestingOverrideHeadCloneURL: fmt.Sprintf("file://%s", repoDir),
		GpgNoSigningEnabled:         true,
	}

	cloneDir, _, err := wd.Clone(logging.NewNoopLogger(t), models.Repo{}, models.PullRequest{
		BaseRepo:   models.Repo{},
		HeadBranch: "branch",
	}, "default")
	Ok(t, err)

	// Use rev-parse to verify at correct commit.
	actCommit := runCmd(t, cloneDir, "git", "rev-parse", "HEAD")
	Equals(t, expCommit, actCommit)
}

// Test that if we don't have any existing files, we check out the repo
// successfully when we're using the merge method.
func TestClone_CheckoutMergeNoneExisting(t *testing.T) {
	// Initialize the git repo.
	repoDir := initRepo(t)

	// Add a commit to branch 'branch' that's not on main.
	runCmd(t, repoDir, "git", "checkout", "branch")
	runCmd(t, repoDir, "touch", "branch-file")
	runCmd(t, repoDir, "git", "add", "branch-file")
	runCmd(t, repoDir, "git", "commit", "-m", "branch-commit")
	branchCommit := runCmd(t, repoDir, "git", "rev-parse", "HEAD")

	// Now switch back to main and advance the main branch by another
	// commit.
	runCmd(t, repoDir, "git", "checkout", "main")
	runCmd(t, repoDir, "touch", "main-file")
	runCmd(t, repoDir, "git", "add", "main-file")
	runCmd(t, repoDir, "git", "commit", "-m", "main-commit")
	mainCommit := runCmd(t, repoDir, "git", "rev-parse", "HEAD")

	// Finally, perform a merge in another branch ourselves, just so we know
	// what the final state of the repo should be.
	runCmd(t, repoDir, "git", "checkout", "-b", "mergetest")
	runCmd(t, repoDir, "git", "merge", "-m", "atlantis-merge", "branch")
	expLsOutput := runCmd(t, repoDir, "ls")

	dataDir := t.TempDir()

	overrideURL := fmt.Sprintf("file://%s", repoDir)
	wd := &events.FileWorkspace{
		DataDir:                     dataDir,
		CheckoutMerge:               true,
		TestingOverrideHeadCloneURL: overrideURL,
		TestingOverrideBaseCloneURL: overrideURL,
		GpgNoSigningEnabled:         true,
	}

	cloneDir, hasDiverged, err := wd.Clone(logging.NewNoopLogger(t), models.Repo{}, models.PullRequest{
		BaseRepo:   models.Repo{},
		HeadBranch: "branch",
		BaseBranch: "main",
	}, "default")
	Ok(t, err)
	Equals(t, false, hasDiverged)

	// Check the commits.
	actBaseCommit := runCmd(t, cloneDir, "git", "rev-parse", "HEAD~1")
	actHeadCommit := runCmd(t, cloneDir, "git", "rev-parse", "HEAD^2")
	Equals(t, mainCommit, actBaseCommit)
	Equals(t, branchCommit, actHeadCommit)

	// Use ls to verify the repo looks good.
	actLsOutput := runCmd(t, cloneDir, "ls")
	Equals(t, expLsOutput, actLsOutput)
}

// Test that if we're using the merge method and the repo is already cloned at
// the right commit, then we don't reclone.
func TestClone_CheckoutMergeNoReclone(t *testing.T) {
	// Initialize the git repo.
	repoDir := initRepo(t)

	// Add a commit to branch 'branch' that's not on main.
	runCmd(t, repoDir, "git", "checkout", "branch")
	runCmd(t, repoDir, "touch", "branch-file")
	runCmd(t, repoDir, "git", "add", "branch-file")
	runCmd(t, repoDir, "git", "commit", "-m", "branch-commit")

	// Now switch back to main and advance the main branch by another commit.
	runCmd(t, repoDir, "git", "checkout", "main")
	runCmd(t, repoDir, "touch", "main-file")
	runCmd(t, repoDir, "git", "add", "main-file")
	runCmd(t, repoDir, "git", "commit", "-m", "main-commit")

	// Run the clone for the first time.
	dataDir := t.TempDir()
	overrideURL := fmt.Sprintf("file://%s", repoDir)
	wd := &events.FileWorkspace{
		DataDir:                     dataDir,
		CheckoutMerge:               true,
		TestingOverrideHeadCloneURL: overrideURL,
		TestingOverrideBaseCloneURL: overrideURL,
		GpgNoSigningEnabled:         true,
	}

	_, hasDiverged, err := wd.Clone(logging.NewNoopLogger(t), models.Repo{}, models.PullRequest{
		BaseRepo:   models.Repo{},
		HeadBranch: "branch",
		BaseBranch: "main",
	}, "default")
	Ok(t, err)
	Equals(t, false, hasDiverged)

	// Create a file that we can use to check if the repo was recloned.
	runCmd(t, dataDir, "touch", "repos/0/default/proof")

	// Now run the clone again.
	cloneDir, hasDiverged, err := wd.Clone(logging.NewNoopLogger(t), models.Repo{}, models.PullRequest{
		BaseRepo:   models.Repo{},
		HeadBranch: "branch",
		BaseBranch: "main",
	}, "default")
	Ok(t, err)
	Equals(t, false, hasDiverged)

	// Check that our proof file is still there, proving that we didn't reclone.
	_, err = os.Stat(filepath.Join(cloneDir, "proof"))
	Ok(t, err)
}

// Same as TestClone_CheckoutMergeNoReclone however the branch that gets
// merged is a fast-forward merge. See #584.
func TestClone_CheckoutMergeNoRecloneFastForward(t *testing.T) {
	// Initialize the git repo.
	repoDir := initRepo(t)

	// Add a commit to branch 'branch' that's not on main.
	// This will result in a fast-forwardable merge.
	runCmd(t, repoDir, "git", "checkout", "branch")
	runCmd(t, repoDir, "touch", "branch-file")
	runCmd(t, repoDir, "git", "add", "branch-file")
	runCmd(t, repoDir, "git", "commit", "-m", "branch-commit")

	// Run the clone for the first time.
	dataDir := t.TempDir()
	overrideURL := fmt.Sprintf("file://%s", repoDir)
	wd := &events.FileWorkspace{
		DataDir:                     dataDir,
		CheckoutMerge:               true,
		TestingOverrideHeadCloneURL: overrideURL,
		TestingOverrideBaseCloneURL: overrideURL,
		GpgNoSigningEnabled:         true,
	}

	_, hasDiverged, err := wd.Clone(logging.NewNoopLogger(t), models.Repo{}, models.PullRequest{
		BaseRepo:   models.Repo{},
		HeadBranch: "branch",
		BaseBranch: "main",
	}, "default")
	Ok(t, err)
	Equals(t, false, hasDiverged)

	// Create a file that we can use to check if the repo was recloned.
	runCmd(t, dataDir, "touch", "repos/0/default/proof")

	// Now run the clone again.
	cloneDir, hasDiverged, err := wd.Clone(logging.NewNoopLogger(t), models.Repo{}, models.PullRequest{
		BaseRepo:   models.Repo{},
		HeadBranch: "branch",
		BaseBranch: "main",
	}, "default")
	Ok(t, err)
	Equals(t, false, hasDiverged)

	// Check that our proof file is still there, proving that we didn't reclone.
	_, err = os.Stat(filepath.Join(cloneDir, "proof"))
	Ok(t, err)
}

// Test that if there's a conflict when merging we return a good error.
func TestClone_CheckoutMergeConflict(t *testing.T) {
	// Initialize the git repo.
	repoDir := initRepo(t)

	// Add a commit to branch 'branch' that's not on main.
	runCmd(t, repoDir, "git", "checkout", "branch")
	runCmd(t, repoDir, "sh", "-c", "echo hi >> file")
	runCmd(t, repoDir, "git", "add", "file")
	runCmd(t, repoDir, "git", "commit", "-m", "branch-commit")

	// Add a new commit to main that will cause a conflict if branch was
	// merged.
	runCmd(t, repoDir, "git", "checkout", "main")
	runCmd(t, repoDir, "sh", "-c", "echo conflict >> file")
	runCmd(t, repoDir, "git", "add", "file")
	runCmd(t, repoDir, "git", "commit", "-m", "commit")

	// We're set up, now trigger the Atlantis clone.
	dataDir := t.TempDir()
	overrideURL := fmt.Sprintf("file://%s", repoDir)
	wd := &events.FileWorkspace{
		DataDir:                     dataDir,
		CheckoutMerge:               true,
		TestingOverrideHeadCloneURL: overrideURL,
		TestingOverrideBaseCloneURL: overrideURL,
		GpgNoSigningEnabled:         true,
	}

	_, _, err := wd.Clone(logging.NewNoopLogger(t), models.Repo{}, models.PullRequest{
		BaseRepo:   models.Repo{},
		HeadBranch: "branch",
		BaseBranch: "main",
	}, "default")

	ErrContains(t, "running git merge -q --no-ff -m atlantis-merge FETCH_HEAD", err)
	ErrContains(t, "Auto-merging file", err)
	ErrContains(t, "CONFLICT (add/add)", err)
	ErrContains(t, "Merge conflict in file", err)
	ErrContains(t, "Automatic merge failed; fix conflicts and then commit the result.", err)
	ErrContains(t, "exit status 1", err)
}

// Test that if the repo is already cloned and is at the right commit, we
// don't reclone.
func TestClone_NoReclone(t *testing.T) {
	repoDir := initRepo(t)
	dataDir := t.TempDir()

	runCmd(t, dataDir, "mkdir", "-p", "repos/0/")
	runCmd(t, dataDir, "mv", repoDir, "repos/0/default")
	// Create a file that we can use later to check if the repo was recloned.
	runCmd(t, dataDir, "touch", "repos/0/default/proof")

	wd := &events.FileWorkspace{
		DataDir:                     dataDir,
		CheckoutMerge:               false,
		TestingOverrideHeadCloneURL: fmt.Sprintf("file://%s", repoDir),
		GpgNoSigningEnabled:         true,
	}
	cloneDir, hasDiverged, err := wd.Clone(logging.NewNoopLogger(t), models.Repo{}, models.PullRequest{
		BaseRepo:   models.Repo{},
		HeadBranch: "branch",
	}, "default")
	Ok(t, err)
	Equals(t, false, hasDiverged)

	// Check that our proof file is still there.
	_, err = os.Stat(filepath.Join(cloneDir, "proof"))
	Ok(t, err)
}

// Test that if the repo is already cloned but is at the wrong commit, we
// reclone.
func TestClone_RecloneWrongCommit(t *testing.T) {
	repoDir := initRepo(t)
	dataDir := t.TempDir()

	// Copy the repo to our data dir.
	runCmd(t, dataDir, "mkdir", "-p", "repos/0/")
	runCmd(t, dataDir, "cp", "-R", repoDir, "repos/0/default")

	// Now add a commit to the repo, so the one in the data dir is out of date.
	runCmd(t, repoDir, "git", "checkout", "branch")
	runCmd(t, repoDir, "touch", "newfile")
	runCmd(t, repoDir, "git", "add", "newfile")
	runCmd(t, repoDir, "git", "commit", "-m", "newfile")
	expCommit := runCmd(t, repoDir, "git", "rev-parse", "HEAD")

	wd := &events.FileWorkspace{
		DataDir:                     dataDir,
		CheckoutMerge:               false,
		TestingOverrideHeadCloneURL: fmt.Sprintf("file://%s", repoDir),
		GpgNoSigningEnabled:         true,
	}
	cloneDir, hasDiverged, err := wd.Clone(logging.NewNoopLogger(t), models.Repo{}, models.PullRequest{
		BaseRepo:   models.Repo{},
		HeadBranch: "branch",
		HeadCommit: expCommit,
	}, "default")
	Ok(t, err)
	Equals(t, false, hasDiverged)

	// Use rev-parse to verify at correct commit.
	actCommit := runCmd(t, cloneDir, "git", "rev-parse", "HEAD")
	Equals(t, expCommit, actCommit)
}

// Test that if the branch we're merging into has diverged and we're using
// checkout-strategy=merge, we warn the user (see #804).
func TestClone_MasterHasDiverged(t *testing.T) {
	// Initialize the git repo.
	repoDir := initRepo(t)

	// Simulate first PR.
	runCmd(t, repoDir, "git", "checkout", "-b", "first-pr")
	runCmd(t, repoDir, "touch", "file1")
	runCmd(t, repoDir, "git", "add", "file1")
	runCmd(t, repoDir, "git", "commit", "-m", "file1")

	// Atlantis checkout first PR.
	firstPRDir := repoDir + "/first-pr"
	runCmd(t, repoDir, "mkdir", "-p", "first-pr")
	runCmd(t, firstPRDir, "git", "clone", "--branch", "main", "--single-branch", repoDir, ".")
	runCmd(t, firstPRDir, "git", "remote", "add", "head", repoDir)
	runCmd(t, firstPRDir, "git", "fetch", "head", "+refs/heads/first-pr")
	runCmd(t, firstPRDir, "git", "config", "--local", "user.email", "atlantisbot@runatlantis.io")
	runCmd(t, firstPRDir, "git", "config", "--local", "user.name", "atlantisbot")
	runCmd(t, firstPRDir, "git", "config", "--local", "commit.gpgsign", "false")
	runCmd(t, firstPRDir, "git", "merge", "-q", "--no-ff", "-m", "atlantis-merge", "FETCH_HEAD")

	// Simulate second PR.
	runCmd(t, repoDir, "git", "checkout", "main")
	runCmd(t, repoDir, "git", "checkout", "-b", "second-pr")
	runCmd(t, repoDir, "touch", "file2")
	runCmd(t, repoDir, "git", "add", "file2")
	runCmd(t, repoDir, "git", "commit", "-m", "file2")

	// Atlantis checkout second PR.
	secondPRDir := repoDir + "/second-pr"
	runCmd(t, repoDir, "mkdir", "-p", "second-pr")
	runCmd(t, secondPRDir, "git", "clone", "--branch", "main", "--single-branch", repoDir, ".")
	runCmd(t, secondPRDir, "git", "remote", "add", "head", repoDir)
	runCmd(t, secondPRDir, "git", "fetch", "head", "+refs/heads/second-pr")
	runCmd(t, secondPRDir, "git", "config", "--local", "user.email", "atlantisbot@runatlantis.io")
	runCmd(t, secondPRDir, "git", "config", "--local", "user.name", "atlantisbot")
	runCmd(t, secondPRDir, "git", "config", "--local", "commit.gpgsign", "false")
	runCmd(t, secondPRDir, "git", "merge", "-q", "--no-ff", "-m", "atlantis-merge", "FETCH_HEAD")

	// Merge first PR
	runCmd(t, repoDir, "git", "checkout", "main")
	runCmd(t, repoDir, "git", "merge", "first-pr")

	// Copy the second-pr repo to our data dir which has diverged remote main
	runCmd(t, repoDir, "mkdir", "-p", "repos/0/")
	runCmd(t, repoDir, "cp", "-R", secondPRDir, "repos/0/default")

	// Run the clone.
	wd := &events.FileWorkspace{
		DataDir:             repoDir,
		CheckoutMerge:       true,
		GpgNoSigningEnabled: true,
	}
	_, hasDiverged, err := wd.Clone(logging.NewNoopLogger(t), models.Repo{CloneURL: repoDir}, models.PullRequest{
		BaseRepo:   models.Repo{CloneURL: repoDir},
		HeadBranch: "second-pr",
		BaseBranch: "main",
	}, "default")
	Ok(t, err)
	Equals(t, hasDiverged, true)

	// Run it again but without the checkout merge strategy. It should return
	// false.
	wd.CheckoutMerge = false
	_, hasDiverged, err = wd.Clone(logging.NewNoopLogger(t), models.Repo{}, models.PullRequest{
		BaseRepo:   models.Repo{},
		HeadBranch: "second-pr",
		BaseBranch: "main",
	}, "default")
	Ok(t, err)
	Equals(t, hasDiverged, false)
}

func TestHasDiverged_MasterHasDiverged(t *testing.T) {
	// Initialize the git repo.
	repoDir := initRepo(t)

	// Simulate first PR.
	runCmd(t, repoDir, "git", "checkout", "-b", "first-pr")
	runCmd(t, repoDir, "touch", "file1")
	runCmd(t, repoDir, "git", "add", "file1")
	runCmd(t, repoDir, "git", "commit", "-m", "file1")

	// Atlantis checkout first PR.
	firstPRDir := repoDir + "/first-pr"
	runCmd(t, repoDir, "mkdir", "-p", "first-pr")
	runCmd(t, firstPRDir, "git", "clone", "--branch", "main", "--single-branch", repoDir, ".")
	runCmd(t, firstPRDir, "git", "remote", "add", "head", repoDir)
	runCmd(t, firstPRDir, "git", "fetch", "head", "+refs/heads/first-pr")
	runCmd(t, firstPRDir, "git", "config", "--local", "user.email", "atlantisbot@runatlantis.io")
	runCmd(t, firstPRDir, "git", "config", "--local", "user.name", "atlantisbot")
	runCmd(t, firstPRDir, "git", "config", "--local", "commit.gpgsign", "false")
	runCmd(t, firstPRDir, "git", "merge", "-q", "--no-ff", "-m", "atlantis-merge", "FETCH_HEAD")

	// Simulate second PR.
	runCmd(t, repoDir, "git", "checkout", "main")
	runCmd(t, repoDir, "git", "checkout", "-b", "second-pr")
	runCmd(t, repoDir, "touch", "file2")
	runCmd(t, repoDir, "git", "add", "file2")
	runCmd(t, repoDir, "git", "commit", "-m", "file2")

	// Atlantis checkout second PR.
	secondPRDir := repoDir + "/second-pr"
	runCmd(t, repoDir, "mkdir", "-p", "second-pr")
	runCmd(t, secondPRDir, "git", "clone", "--branch", "main", "--single-branch", repoDir, ".")
	runCmd(t, secondPRDir, "git", "remote", "add", "head", repoDir)
	runCmd(t, secondPRDir, "git", "fetch", "head", "+refs/heads/second-pr")
	runCmd(t, secondPRDir, "git", "config", "--local", "user.email", "atlantisbot@runatlantis.io")
	runCmd(t, secondPRDir, "git", "config", "--local", "user.name", "atlantisbot")
	runCmd(t, secondPRDir, "git", "config", "--local", "commit.gpgsign", "false")
	runCmd(t, secondPRDir, "git", "merge", "-q", "--no-ff", "-m", "atlantis-merge", "FETCH_HEAD")

	// Merge first PR
	runCmd(t, repoDir, "git", "checkout", "main")
	runCmd(t, repoDir, "git", "merge", "first-pr")

	// Copy the second-pr repo to our data dir which has diverged remote main
	runCmd(t, repoDir, "mkdir", "-p", "repos/0/")
	runCmd(t, repoDir, "cp", "-R", secondPRDir, "repos/0/default")

	// "git", "remote", "set-url", "origin", p.BaseRepo.CloneURL,
	runCmd(t, repoDir+"/repos/0/default", "git", "remote", "update")

	// Run the clone.
	wd := &events.FileWorkspace{
		DataDir:             repoDir,
		CheckoutMerge:       true,
		GpgNoSigningEnabled: true,
	}
	hasDiverged := wd.HasDiverged(logging.NewNoopLogger(t), repoDir+"/repos/0/default")
	Equals(t, hasDiverged, true)

	// Run it again but without the checkout merge strategy. It should return
	// false.
	wd.CheckoutMerge = false
	hasDiverged = wd.HasDiverged(logging.NewNoopLogger(t), repoDir+"/repos/0/default")
	Equals(t, hasDiverged, false)
}

<<<<<<< HEAD
func initRepo(t *testing.T) (string, func()) {
	repoDir, cleanup := TempDir(t)
	runCmd(t, repoDir, "git", "init", "--initial-branch=main")
=======
func initRepo(t *testing.T) string {
	repoDir := t.TempDir()
	runCmd(t, repoDir, "git", "init", "--initial-branch=master")
>>>>>>> 6f7ee2ef
	runCmd(t, repoDir, "touch", ".gitkeep")
	runCmd(t, repoDir, "git", "add", ".gitkeep")
	runCmd(t, repoDir, "git", "config", "--local", "user.email", "atlantisbot@runatlantis.io")
	runCmd(t, repoDir, "git", "config", "--local", "user.name", "atlantisbot")
	runCmd(t, repoDir, "git", "config", "--local", "commit.gpgsign", "false")
	runCmd(t, repoDir, "git", "commit", "-m", "initial commit")
	runCmd(t, repoDir, "git", "branch", "branch")
	return repoDir
}<|MERGE_RESOLUTION|>--- conflicted
+++ resolved
@@ -460,15 +460,9 @@
 	Equals(t, hasDiverged, false)
 }
 
-<<<<<<< HEAD
-func initRepo(t *testing.T) (string, func()) {
-	repoDir, cleanup := TempDir(t)
-	runCmd(t, repoDir, "git", "init", "--initial-branch=main")
-=======
 func initRepo(t *testing.T) string {
 	repoDir := t.TempDir()
-	runCmd(t, repoDir, "git", "init", "--initial-branch=master")
->>>>>>> 6f7ee2ef
+	runCmd(t, repoDir, "git", "init", "--initial-branch=main")
 	runCmd(t, repoDir, "touch", ".gitkeep")
 	runCmd(t, repoDir, "git", "add", ".gitkeep")
 	runCmd(t, repoDir, "git", "config", "--local", "user.email", "atlantisbot@runatlantis.io")
