// Copyright 2017 HootSuite Media Inc.
//
// Licensed under the Apache License, Version 2.0 (the License);
// you may not use this file except in compliance with the License.
// You may obtain a copy of the License at
//    http://www.apache.org/licenses/LICENSE-2.0
// Unless required by applicable law or agreed to in writing, software
// distributed under the License is distributed on an AS IS BASIS,
// WITHOUT WARRANTIES OR CONDITIONS OF ANY KIND, either express or implied.
// See the License for the specific language governing permissions and
// limitations under the License.
// Modified hereafter by contributors to runatlantis/atlantis.

package events_test

import (
	"errors"
	"fmt"
	"strings"
	"testing"

	"github.com/runatlantis/atlantis/server/events"
	"github.com/runatlantis/atlantis/server/events/models"
	. "github.com/runatlantis/atlantis/testing"
)

func TestRenderErr(t *testing.T) {
	err := errors.New("err")
	cases := []struct {
		Description string
		Command     models.CommandName
		Error       error
		Expected    string
	}{
		{
			"apply error",
			models.ApplyCommand,
			err,
			"**Apply Error**\n```\nerr\n```\n",
		},
		{
			"plan error",
			models.PlanCommand,
			err,
			"**Plan Error**\n```\nerr\n```\n",
		},
		{
			"policy check error",
			models.PolicyCheckCommand,
			err,
			"**Policy Check Error**\n```\nerr\n```" +
				"\n* :heavy_check_mark: To **approve** failing policies either request an approval from approvers or address the failure by modifying the codebase.\n\n",
		},
	}

	r := events.MarkdownRenderer{}
	for _, c := range cases {
		res := events.CommandResult{
			Error: c.Error,
		}
		for _, verbose := range []bool{true, false} {
			t.Run(fmt.Sprintf("%s_%t", c.Description, verbose), func(t *testing.T) {
				s := r.Render(res, c.Command, "log", verbose, models.Github)
				if !verbose {
					Equals(t, c.Expected, s)
				} else {
					Equals(t, c.Expected+"<details><summary>Log</summary>\n  <p>\n\n```\nlog```\n</p></details>\n", s)
				}
			})
		}
	}
}

func TestRenderFailure(t *testing.T) {
	cases := []struct {
		Description string
		Command     models.CommandName
		Failure     string
		Expected    string
	}{
		{
			"apply failure",
			models.ApplyCommand,
			"failure",
			"**Apply Failed**: failure\n",
		},
		{
			"plan failure",
			models.PlanCommand,
			"failure",
			"**Plan Failed**: failure\n",
		},
		{
			"policy check failure",
			models.PolicyCheckCommand,
			"failure",
			"**Policy Check Failed**: failure\n",
		},
	}

	r := events.MarkdownRenderer{}
	for _, c := range cases {
		res := events.CommandResult{
			Failure: c.Failure,
		}
		for _, verbose := range []bool{true, false} {
			t.Run(fmt.Sprintf("%s_%t", c.Description, verbose), func(t *testing.T) {
				s := r.Render(res, c.Command, "log", verbose, models.Github)
				if !verbose {
					Equals(t, c.Expected, s)
				} else {
					Equals(t, c.Expected+"<details><summary>Log</summary>\n  <p>\n\n```\nlog```\n</p></details>\n", s)
				}
			})
		}
	}
}

func TestRenderErrAndFailure(t *testing.T) {
	r := events.MarkdownRenderer{}
	res := events.CommandResult{
		Error:   errors.New("error"),
		Failure: "failure",
	}
	s := r.Render(res, models.PlanCommand, "", false, models.Github)
	Equals(t, "**Plan Error**\n```\nerror\n```\n", s)
}

func TestRenderProjectResults(t *testing.T) {
	cases := []struct {
		Description    string
		Command        models.CommandName
		ProjectResults []models.ProjectResult
		VCSHost        models.VCSHostType
		Expected       string
	}{
		{
			"no projects",
			models.PlanCommand,
			[]models.ProjectResult{},
			models.Github,
			"Ran Plan for 0 projects:\n\n\n\n",
		},
		{
			"single successful plan",
			models.PlanCommand,
			[]models.ProjectResult{
				{
					PlanSuccess: &models.PlanSuccess{
						TerraformOutput: "terraform-output",
						LockURL:         "lock-url",
						RePlanCmd:       "atlantis plan -d path -w workspace",
						ApplyCmd:        "atlantis apply -d path -w workspace",
					},
					Workspace:  "workspace",
					RepoRelDir: "path",
				},
			},
			models.Github,
			`Ran Plan for dir: $path$ workspace: $workspace$

$$$diff
terraform-output
$$$

* :arrow_forward: To **apply** this plan, comment:
    * $atlantis apply -d path -w workspace$
* :put_litter_in_its_place: To **delete** this plan click [here](lock-url)
* :repeat: To **plan** this project again, comment:
    * $atlantis plan -d path -w workspace$

---
* :fast_forward: To **apply** all unapplied plans from this pull request, comment:
    * $atlantis apply$
* :put_litter_in_its_place: To delete all plans and locks for the PR, comment:
    * $atlantis unlock$
`,
		},
		{
			"single successful plan with master ahead",
			models.PlanCommand,
			[]models.ProjectResult{
				{
					PlanSuccess: &models.PlanSuccess{
						TerraformOutput: "terraform-output",
						LockURL:         "lock-url",
						RePlanCmd:       "atlantis plan -d path -w workspace",
						ApplyCmd:        "atlantis apply -d path -w workspace",
						HasDiverged:     true,
					},
					Workspace:  "workspace",
					RepoRelDir: "path",
				},
			},
			models.Github,
			`Ran Plan for dir: $path$ workspace: $workspace$

$$$diff
terraform-output
$$$

* :arrow_forward: To **apply** this plan, comment:
    * $atlantis apply -d path -w workspace$
* :put_litter_in_its_place: To **delete** this plan click [here](lock-url)
* :repeat: To **plan** this project again, comment:
    * $atlantis plan -d path -w workspace$

:warning: The branch we're merging into is ahead, it is recommended to pull new commits first.

---
* :fast_forward: To **apply** all unapplied plans from this pull request, comment:
    * $atlantis apply$
* :put_litter_in_its_place: To delete all plans and locks for the PR, comment:
    * $atlantis unlock$
`,
		},
		{
			"single successful plan with project name",
			models.PlanCommand,
			[]models.ProjectResult{
				{
					PlanSuccess: &models.PlanSuccess{
						TerraformOutput: "terraform-output",
						LockURL:         "lock-url",
						RePlanCmd:       "atlantis plan -d path -w workspace",
						ApplyCmd:        "atlantis apply -d path -w workspace",
					},
					Workspace:   "workspace",
					RepoRelDir:  "path",
					ProjectName: "projectname",
				},
			},
			models.Github,
			`Ran Plan for project: $projectname$ dir: $path$ workspace: $workspace$

$$$diff
terraform-output
$$$

* :arrow_forward: To **apply** this plan, comment:
    * $atlantis apply -d path -w workspace$
* :put_litter_in_its_place: To **delete** this plan click [here](lock-url)
* :repeat: To **plan** this project again, comment:
    * $atlantis plan -d path -w workspace$

---
* :fast_forward: To **apply** all unapplied plans from this pull request, comment:
    * $atlantis apply$
* :put_litter_in_its_place: To delete all plans and locks for the PR, comment:
    * $atlantis unlock$
`,
		},
		{
			"single successful policy check with project name",
			models.PolicyCheckCommand,
			[]models.ProjectResult{
				{
					PolicyCheckSuccess: &models.PolicyCheckSuccess{
						PolicyCheckOutput: "2 tests, 1 passed, 0 warnings, 0 failure, 0 exceptions",
						LockURL:           "lock-url",
						RePlanCmd:         "atlantis plan -d path -w workspace",
						ApplyCmd:          "atlantis apply -d path -w workspace",
					},
					Workspace:   "workspace",
					RepoRelDir:  "path",
					ProjectName: "projectname",
				},
			},
			models.Github,
			`Ran Policy Check for project: $projectname$ dir: $path$ workspace: $workspace$

$$$diff
2 tests, 1 passed, 0 warnings, 0 failure, 0 exceptions
$$$

* :arrow_forward: To **apply** this plan, comment:
    * $atlantis apply -d path -w workspace$
* :put_litter_in_its_place: To **delete** this plan click [here](lock-url)
* :repeat: To re-run policies **plan** this project again by commenting:
    * $atlantis plan -d path -w workspace$

---
* :fast_forward: To **apply** all unapplied plans from this pull request, comment:
    * $atlantis apply$
* :put_litter_in_its_place: To delete all plans and locks for the PR, comment:
    * $atlantis unlock$
`,
		},
		{
			"single successful apply",
			models.ApplyCommand,
			[]models.ProjectResult{
				{
					ApplySuccess: "success",
					Workspace:    "workspace",
					RepoRelDir:   "path",
				},
			},
			models.Github,
			`Ran Apply for dir: $path$ workspace: $workspace$

$$$diff
success
$$$

`,
		},
		{
			"single successful apply with project name",
			models.ApplyCommand,
			[]models.ProjectResult{
				{
					ApplySuccess: "success",
					Workspace:    "workspace",
					RepoRelDir:   "path",
					ProjectName:  "projectname",
				},
			},
			models.Github,
			`Ran Apply for project: $projectname$ dir: $path$ workspace: $workspace$

$$$diff
success
$$$

`,
		},
		{
			"multiple successful plans",
			models.PlanCommand,
			[]models.ProjectResult{
				{
					Workspace:  "workspace",
					RepoRelDir: "path",
					PlanSuccess: &models.PlanSuccess{
						TerraformOutput: "terraform-output",
						LockURL:         "lock-url",
						ApplyCmd:        "atlantis apply -d path -w workspace",
						RePlanCmd:       "atlantis plan -d path -w workspace",
					},
				},
				{
					Workspace:   "workspace",
					RepoRelDir:  "path2",
					ProjectName: "projectname",
					PlanSuccess: &models.PlanSuccess{
						TerraformOutput: "terraform-output2",
						LockURL:         "lock-url2",
						ApplyCmd:        "atlantis apply -d path2 -w workspace",
						RePlanCmd:       "atlantis plan -d path2 -w workspace",
					},
				},
			},
			models.Github,
			`Ran Plan for 2 projects:

1. dir: $path$ workspace: $workspace$
1. project: $projectname$ dir: $path2$ workspace: $workspace$

### 1. dir: $path$ workspace: $workspace$
$$$diff
terraform-output
$$$

* :arrow_forward: To **apply** this plan, comment:
    * $atlantis apply -d path -w workspace$
* :put_litter_in_its_place: To **delete** this plan click [here](lock-url)
* :repeat: To **plan** this project again, comment:
    * $atlantis plan -d path -w workspace$

---
### 2. project: $projectname$ dir: $path2$ workspace: $workspace$
$$$diff
terraform-output2
$$$

* :arrow_forward: To **apply** this plan, comment:
    * $atlantis apply -d path2 -w workspace$
* :put_litter_in_its_place: To **delete** this plan click [here](lock-url2)
* :repeat: To **plan** this project again, comment:
    * $atlantis plan -d path2 -w workspace$

---
* :fast_forward: To **apply** all unapplied plans from this pull request, comment:
    * $atlantis apply$
* :put_litter_in_its_place: To delete all plans and locks for the PR, comment:
    * $atlantis unlock$
`,
		},
		{
			"multiple successful policy checks",
			models.PolicyCheckCommand,
			[]models.ProjectResult{
				{
					Workspace:  "workspace",
					RepoRelDir: "path",
					PolicyCheckSuccess: &models.PolicyCheckSuccess{
						PolicyCheckOutput: "4 tests, 4 passed, 0 warnings, 0 failures, 0 exceptions",
						LockURL:           "lock-url",
						ApplyCmd:          "atlantis apply -d path -w workspace",
						RePlanCmd:         "atlantis plan -d path -w workspace",
					},
				},
				{
					Workspace:   "workspace",
					RepoRelDir:  "path2",
					ProjectName: "projectname",
					PolicyCheckSuccess: &models.PolicyCheckSuccess{
						PolicyCheckOutput: "4 tests, 4 passed, 0 warnings, 0 failures, 0 exceptions",
						LockURL:           "lock-url2",
						ApplyCmd:          "atlantis apply -d path2 -w workspace",
						RePlanCmd:         "atlantis plan -d path2 -w workspace",
					},
				},
			},
			models.Github,
			`Ran Policy Check for 2 projects:

1. dir: $path$ workspace: $workspace$
1. project: $projectname$ dir: $path2$ workspace: $workspace$

### 1. dir: $path$ workspace: $workspace$
$$$diff
4 tests, 4 passed, 0 warnings, 0 failures, 0 exceptions
$$$

* :arrow_forward: To **apply** this plan, comment:
    * $atlantis apply -d path -w workspace$
* :put_litter_in_its_place: To **delete** this plan click [here](lock-url)
* :repeat: To re-run policies **plan** this project again by commenting:
    * $atlantis plan -d path -w workspace$

---
### 2. project: $projectname$ dir: $path2$ workspace: $workspace$
$$$diff
4 tests, 4 passed, 0 warnings, 0 failures, 0 exceptions
$$$

* :arrow_forward: To **apply** this plan, comment:
    * $atlantis apply -d path2 -w workspace$
* :put_litter_in_its_place: To **delete** this plan click [here](lock-url2)
* :repeat: To re-run policies **plan** this project again by commenting:
    * $atlantis plan -d path2 -w workspace$

---
* :fast_forward: To **apply** all unapplied plans from this pull request, comment:
    * $atlantis apply$
* :put_litter_in_its_place: To delete all plans and locks for the PR, comment:
    * $atlantis unlock$
`,
		},
		{
			"multiple successful applies",
			models.ApplyCommand,
			[]models.ProjectResult{
				{
					RepoRelDir:   "path",
					Workspace:    "workspace",
					ProjectName:  "projectname",
					ApplySuccess: "success",
				},
				{
					RepoRelDir:   "path2",
					Workspace:    "workspace",
					ApplySuccess: "success2",
				},
			},
			models.Github,
			`Ran Apply for 2 projects:

1. project: $projectname$ dir: $path$ workspace: $workspace$
1. dir: $path2$ workspace: $workspace$

### 1. project: $projectname$ dir: $path$ workspace: $workspace$
$$$diff
success
$$$

---
### 2. dir: $path2$ workspace: $workspace$
$$$diff
success2
$$$

---

`,
		},
		{
			"single errored plan",
			models.PlanCommand,
			[]models.ProjectResult{
				{
					Error:      errors.New("error"),
					RepoRelDir: "path",
					Workspace:  "workspace",
				},
			},
			models.Github,
			`Ran Plan for dir: $path$ workspace: $workspace$

**Plan Error**
$$$
error
$$$

`,
		},
		{
			"single failed plan",
			models.PlanCommand,
			[]models.ProjectResult{
				{
					RepoRelDir: "path",
					Workspace:  "workspace",
					Failure:    "failure",
				},
			},
			models.Github,
			`Ran Plan for dir: $path$ workspace: $workspace$

**Plan Failed**: failure

`,
		},
		{
			"successful, failed, and errored plan",
			models.PlanCommand,
			[]models.ProjectResult{
				{
					Workspace:  "workspace",
					RepoRelDir: "path",
					PlanSuccess: &models.PlanSuccess{
						TerraformOutput: "terraform-output",
						LockURL:         "lock-url",
						ApplyCmd:        "atlantis apply -d path -w workspace",
						RePlanCmd:       "atlantis plan -d path -w workspace",
					},
				},
				{
					Workspace:  "workspace",
					RepoRelDir: "path2",
					Failure:    "failure",
				},
				{
					Workspace:   "workspace",
					RepoRelDir:  "path3",
					ProjectName: "projectname",
					Error:       errors.New("error"),
				},
			},
			models.Github,
			`Ran Plan for 3 projects:

1. dir: $path$ workspace: $workspace$
1. dir: $path2$ workspace: $workspace$
1. project: $projectname$ dir: $path3$ workspace: $workspace$

### 1. dir: $path$ workspace: $workspace$
$$$diff
terraform-output
$$$

* :arrow_forward: To **apply** this plan, comment:
    * $atlantis apply -d path -w workspace$
* :put_litter_in_its_place: To **delete** this plan click [here](lock-url)
* :repeat: To **plan** this project again, comment:
    * $atlantis plan -d path -w workspace$

---
### 2. dir: $path2$ workspace: $workspace$
**Plan Failed**: failure

---
### 3. project: $projectname$ dir: $path3$ workspace: $workspace$
**Plan Error**
$$$
error
$$$

---
* :fast_forward: To **apply** all unapplied plans from this pull request, comment:
    * $atlantis apply$
* :put_litter_in_its_place: To delete all plans and locks for the PR, comment:
    * $atlantis unlock$
`,
		},
		{
			"successful, failed, and errored policy check",
			models.PolicyCheckCommand,
			[]models.ProjectResult{
				{
					Workspace:  "workspace",
					RepoRelDir: "path",
					PolicyCheckSuccess: &models.PolicyCheckSuccess{
						PolicyCheckOutput: "4 tests, 4 passed, 0 warnings, 0 failures, 0 exceptions",
						LockURL:           "lock-url",
						ApplyCmd:          "atlantis apply -d path -w workspace",
						RePlanCmd:         "atlantis plan -d path -w workspace",
					},
				},
				{
					Workspace:  "workspace",
					RepoRelDir: "path2",
					Failure:    "failure",
				},
				{
					Workspace:   "workspace",
					RepoRelDir:  "path3",
					ProjectName: "projectname",
					Error:       errors.New("error"),
				},
			},
			models.Github,
			`Ran Policy Check for 3 projects:

1. dir: $path$ workspace: $workspace$
1. dir: $path2$ workspace: $workspace$
1. project: $projectname$ dir: $path3$ workspace: $workspace$

### 1. dir: $path$ workspace: $workspace$
$$$diff
4 tests, 4 passed, 0 warnings, 0 failures, 0 exceptions
$$$

* :arrow_forward: To **apply** this plan, comment:
    * $atlantis apply -d path -w workspace$
* :put_litter_in_its_place: To **delete** this plan click [here](lock-url)
* :repeat: To re-run policies **plan** this project again by commenting:
    * $atlantis plan -d path -w workspace$

---
### 2. dir: $path2$ workspace: $workspace$
**Policy Check Failed**: failure

---
### 3. project: $projectname$ dir: $path3$ workspace: $workspace$
**Policy Check Error**
$$$
error
$$$
* :heavy_check_mark: To **approve** failing policies either request an approval from approvers or address the failure by modifying the codebase.


---
* :fast_forward: To **apply** all unapplied plans from this pull request, comment:
    * $atlantis apply$
* :put_litter_in_its_place: To delete all plans and locks for the PR, comment:
    * $atlantis unlock$
`,
		},
		{
			"successful, failed, and errored apply",
			models.ApplyCommand,
			[]models.ProjectResult{
				{
					Workspace:    "workspace",
					RepoRelDir:   "path",
					ApplySuccess: "success",
				},
				{
					Workspace:  "workspace",
					RepoRelDir: "path2",
					Failure:    "failure",
				},
				{
					Workspace:  "workspace",
					RepoRelDir: "path3",
					Error:      errors.New("error"),
				},
			},
			models.Github,
			`Ran Apply for 3 projects:

1. dir: $path$ workspace: $workspace$
1. dir: $path2$ workspace: $workspace$
1. dir: $path3$ workspace: $workspace$

### 1. dir: $path$ workspace: $workspace$
$$$diff
success
$$$

---
### 2. dir: $path2$ workspace: $workspace$
**Apply Failed**: failure

---
### 3. dir: $path3$ workspace: $workspace$
**Apply Error**
$$$
error
$$$

---

`,
		},
		{
			"successful, failed, and errored apply",
			models.ApplyCommand,
			[]models.ProjectResult{
				{
					Workspace:    "workspace",
					RepoRelDir:   "path",
					ApplySuccess: "success",
				},
				{
					Workspace:  "workspace",
					RepoRelDir: "path2",
					Failure:    "failure",
				},
				{
					Workspace:  "workspace",
					RepoRelDir: "path3",
					Error:      errors.New("error"),
				},
			},
			models.Github,
			`Ran Apply for 3 projects:

1. dir: $path$ workspace: $workspace$
1. dir: $path2$ workspace: $workspace$
1. dir: $path3$ workspace: $workspace$

### 1. dir: $path$ workspace: $workspace$
$$$diff
success
$$$

---
### 2. dir: $path2$ workspace: $workspace$
**Apply Failed**: failure

---
### 3. dir: $path3$ workspace: $workspace$
**Apply Error**
$$$
error
$$$

---

`,
		},
	}

	r := events.MarkdownRenderer{}
	for _, c := range cases {
		t.Run(c.Description, func(t *testing.T) {
			res := events.CommandResult{
				ProjectResults: c.ProjectResults,
			}
			for _, verbose := range []bool{true, false} {
				t.Run(c.Description, func(t *testing.T) {
					s := r.Render(res, c.Command, "log", verbose, c.VCSHost)
					expWithBackticks := strings.Replace(c.Expected, "$", "`", -1)
					if !verbose {
						Equals(t, expWithBackticks, s)
					} else {
						Equals(t, expWithBackticks+"<details><summary>Log</summary>\n  <p>\n\n```\nlog```\n</p></details>\n", s)
					}
				})
			}
		})
	}
}

// Test that if disable apply all is set then the apply all footer is not added
func TestRenderProjectResultsDisableApplyAll(t *testing.T) {
	cases := []struct {
		Description    string
		Command        models.CommandName
		ProjectResults []models.ProjectResult
		VCSHost        models.VCSHostType
		Expected       string
	}{
		{
			"single successful plan with disable apply all set",
			models.PlanCommand,
			[]models.ProjectResult{
				{
					PlanSuccess: &models.PlanSuccess{
						TerraformOutput: "terraform-output",
						LockURL:         "lock-url",
						RePlanCmd:       "atlantis plan -d path -w workspace",
						ApplyCmd:        "atlantis apply -d path -w workspace",
					},
					Workspace:  "workspace",
					RepoRelDir: "path",
				},
			},
			models.Github,
			`Ran Plan for dir: $path$ workspace: $workspace$

$$$diff
terraform-output
$$$

* :arrow_forward: To **apply** this plan, comment:
    * $atlantis apply -d path -w workspace$
* :put_litter_in_its_place: To **delete** this plan click [here](lock-url)
* :repeat: To **plan** this project again, comment:
    * $atlantis plan -d path -w workspace$


`,
		},
		{
			"single successful plan with project name with disable apply all set",
			models.PlanCommand,
			[]models.ProjectResult{
				{
					PlanSuccess: &models.PlanSuccess{
						TerraformOutput: "terraform-output",
						LockURL:         "lock-url",
						RePlanCmd:       "atlantis plan -d path -w workspace",
						ApplyCmd:        "atlantis apply -d path -w workspace",
					},
					Workspace:   "workspace",
					RepoRelDir:  "path",
					ProjectName: "projectname",
				},
			},
			models.Github,
			`Ran Plan for project: $projectname$ dir: $path$ workspace: $workspace$

$$$diff
terraform-output
$$$

* :arrow_forward: To **apply** this plan, comment:
    * $atlantis apply -d path -w workspace$
* :put_litter_in_its_place: To **delete** this plan click [here](lock-url)
* :repeat: To **plan** this project again, comment:
    * $atlantis plan -d path -w workspace$


`,
		},
		{
			"multiple successful plans, disable apply all set",
			models.PlanCommand,
			[]models.ProjectResult{
				{
					Workspace:  "workspace",
					RepoRelDir: "path",
					PlanSuccess: &models.PlanSuccess{
						TerraformOutput: "terraform-output",
						LockURL:         "lock-url",
						ApplyCmd:        "atlantis apply -d path -w workspace",
						RePlanCmd:       "atlantis plan -d path -w workspace",
					},
				},
				{
					Workspace:   "workspace",
					RepoRelDir:  "path2",
					ProjectName: "projectname",
					PlanSuccess: &models.PlanSuccess{
						TerraformOutput: "terraform-output2",
						LockURL:         "lock-url2",
						ApplyCmd:        "atlantis apply -d path2 -w workspace",
						RePlanCmd:       "atlantis plan -d path2 -w workspace",
					},
				},
			},
			models.Github,
			`Ran Plan for 2 projects:

1. dir: $path$ workspace: $workspace$
1. project: $projectname$ dir: $path2$ workspace: $workspace$

### 1. dir: $path$ workspace: $workspace$
$$$diff
terraform-output
$$$

* :arrow_forward: To **apply** this plan, comment:
    * $atlantis apply -d path -w workspace$
* :put_litter_in_its_place: To **delete** this plan click [here](lock-url)
* :repeat: To **plan** this project again, comment:
    * $atlantis plan -d path -w workspace$

### 2. project: $projectname$ dir: $path2$ workspace: $workspace$
$$$diff
terraform-output2
$$$

* :arrow_forward: To **apply** this plan, comment:
    * $atlantis apply -d path2 -w workspace$
* :put_litter_in_its_place: To **delete** this plan click [here](lock-url2)
* :repeat: To **plan** this project again, comment:
    * $atlantis plan -d path2 -w workspace$


`,
		},
	}
	r := events.MarkdownRenderer{
		DisableApplyAll: true,
	}
	for _, c := range cases {
		t.Run(c.Description, func(t *testing.T) {
			res := events.CommandResult{
				ProjectResults: c.ProjectResults,
			}
			for _, verbose := range []bool{true, false} {
				t.Run(c.Description, func(t *testing.T) {
					s := r.Render(res, c.Command, "log", verbose, c.VCSHost)
					expWithBackticks := strings.Replace(c.Expected, "$", "`", -1)
					if !verbose {
						Equals(t, expWithBackticks, s)
					} else {
						Equals(t, expWithBackticks+"<details><summary>Log</summary>\n  <p>\n\n```\nlog```\n</p></details>\n", s)
					}
				})
			}
		})
	}
}

// Test that if disable apply is set then the apply  footer is not added
func TestRenderProjectResultsDisableApply(t *testing.T) {
	cases := []struct {
		Description    string
		Command        models.CommandName
		ProjectResults []models.ProjectResult
		VCSHost        models.VCSHostType
		Expected       string
	}{
		{
			"single successful plan with disable apply set",
			models.PlanCommand,
			[]models.ProjectResult{
				{
					PlanSuccess: &models.PlanSuccess{
						TerraformOutput: "terraform-output",
						LockURL:         "lock-url",
						RePlanCmd:       "atlantis plan -d path -w workspace",
						ApplyCmd:        "atlantis apply -d path -w workspace",
					},
					Workspace:  "workspace",
					RepoRelDir: "path",
				},
			},
			models.Github,
			`Ran Plan for dir: $path$ workspace: $workspace$

$$$diff
terraform-output
$$$

* :put_litter_in_its_place: To **delete** this plan click [here](lock-url)
* :repeat: To **plan** this project again, comment:
    * $atlantis plan -d path -w workspace$


`,
		},
		{
			"single successful plan with project name with disable apply set",
			models.PlanCommand,
			[]models.ProjectResult{
				{
					PlanSuccess: &models.PlanSuccess{
						TerraformOutput: "terraform-output",
						LockURL:         "lock-url",
						RePlanCmd:       "atlantis plan -d path -w workspace",
						ApplyCmd:        "atlantis apply -d path -w workspace",
					},
					Workspace:   "workspace",
					RepoRelDir:  "path",
					ProjectName: "projectname",
				},
			},
			models.Github,
			`Ran Plan for project: $projectname$ dir: $path$ workspace: $workspace$

$$$diff
terraform-output
$$$

* :put_litter_in_its_place: To **delete** this plan click [here](lock-url)
* :repeat: To **plan** this project again, comment:
    * $atlantis plan -d path -w workspace$


`,
		},
		{
			"multiple successful plans, disable apply set",
			models.PlanCommand,
			[]models.ProjectResult{
				{
					Workspace:  "workspace",
					RepoRelDir: "path",
					PlanSuccess: &models.PlanSuccess{
						TerraformOutput: "terraform-output",
						LockURL:         "lock-url",
						ApplyCmd:        "atlantis apply -d path -w workspace",
						RePlanCmd:       "atlantis plan -d path -w workspace",
					},
				},
				{
					Workspace:   "workspace",
					RepoRelDir:  "path2",
					ProjectName: "projectname",
					PlanSuccess: &models.PlanSuccess{
						TerraformOutput: "terraform-output2",
						LockURL:         "lock-url2",
						ApplyCmd:        "atlantis apply -d path2 -w workspace",
						RePlanCmd:       "atlantis plan -d path2 -w workspace",
					},
				},
			},
			models.Github,
			`Ran Plan for 2 projects:

1. dir: $path$ workspace: $workspace$
1. project: $projectname$ dir: $path2$ workspace: $workspace$

### 1. dir: $path$ workspace: $workspace$
$$$diff
terraform-output
$$$

* :put_litter_in_its_place: To **delete** this plan click [here](lock-url)
* :repeat: To **plan** this project again, comment:
    * $atlantis plan -d path -w workspace$

### 2. project: $projectname$ dir: $path2$ workspace: $workspace$
$$$diff
terraform-output2
$$$

* :put_litter_in_its_place: To **delete** this plan click [here](lock-url2)
* :repeat: To **plan** this project again, comment:
    * $atlantis plan -d path2 -w workspace$


`,
		},
	}
	r := events.MarkdownRenderer{
		DisableApplyAll: true,
		DisableApply:    true,
	}
	for _, c := range cases {
		t.Run(c.Description, func(t *testing.T) {
			res := events.CommandResult{
				ProjectResults: c.ProjectResults,
			}
			for _, verbose := range []bool{true, false} {
				t.Run(c.Description, func(t *testing.T) {
					s := r.Render(res, c.Command, "log", verbose, c.VCSHost)
					expWithBackticks := strings.Replace(c.Expected, "$", "`", -1)
					if !verbose {
						Equals(t, expWithBackticks, s)
					} else {
						Equals(t, expWithBackticks+"<details><summary>Log</summary>\n  <p>\n\n```\nlog```\n</p></details>\n", s)
					}
				})
			}
		})
	}
}

// Test that if folding is disabled that it's not used.
func TestRenderProjectResults_DisableFolding(t *testing.T) {
	mr := events.MarkdownRenderer{
		DisableMarkdownFolding: true,
	}

	rendered := mr.Render(events.CommandResult{
		ProjectResults: []models.ProjectResult{
			{
				RepoRelDir: ".",
				Workspace:  "default",
				Error:      errors.New(strings.Repeat("line\n", 13)),
			},
		},
	}, models.PlanCommand, "log", false, models.Github)
	Equals(t, false, strings.Contains(rendered, "<details>"))
}

// Test that if the output is longer than 12 lines, it gets wrapped on the right
// VCS hosts during an error.
func TestRenderProjectResults_WrappedErr(t *testing.T) {
	cases := []struct {
		VCSHost                 models.VCSHostType
		GitlabCommonMarkSupport bool
		Output                  string
		ShouldWrap              bool
	}{
		{
			VCSHost:    models.Github,
			Output:     strings.Repeat("line\n", 1),
			ShouldWrap: false,
		},
		{
			VCSHost:    models.Github,
			Output:     strings.Repeat("line\n", 13),
			ShouldWrap: true,
		},
		{
			VCSHost:                 models.Gitlab,
			GitlabCommonMarkSupport: false,
			Output:                  strings.Repeat("line\n", 1),
			ShouldWrap:              false,
		},
		{
			VCSHost:                 models.Gitlab,
			GitlabCommonMarkSupport: false,
			Output:                  strings.Repeat("line\n", 13),
			ShouldWrap:              false,
		},
		{
			VCSHost:                 models.Gitlab,
			GitlabCommonMarkSupport: true,
			Output:                  strings.Repeat("line\n", 1),
			ShouldWrap:              false,
		},
		{
			VCSHost:                 models.Gitlab,
			GitlabCommonMarkSupport: true,
			Output:                  strings.Repeat("line\n", 13),
			ShouldWrap:              true,
		},
		{
			VCSHost:    models.BitbucketCloud,
			Output:     strings.Repeat("line\n", 1),
			ShouldWrap: false,
		},
		{
			VCSHost:    models.BitbucketCloud,
			Output:     strings.Repeat("line\n", 13),
			ShouldWrap: false,
		},
		{
			VCSHost:    models.BitbucketServer,
			Output:     strings.Repeat("line\n", 1),
			ShouldWrap: false,
		},
		{
			VCSHost:    models.BitbucketServer,
			Output:     strings.Repeat("line\n", 13),
			ShouldWrap: false,
		},
	}

	for _, c := range cases {
		t.Run(fmt.Sprintf("%s_%v", c.VCSHost.String(), c.ShouldWrap),
			func(t *testing.T) {
				mr := events.MarkdownRenderer{
					GitlabSupportsCommonMark: c.GitlabCommonMarkSupport,
				}

				rendered := mr.Render(events.CommandResult{
					ProjectResults: []models.ProjectResult{
						{
							RepoRelDir: ".",
							Workspace:  "default",
							Error:      errors.New(c.Output),
						},
					},
				}, models.PlanCommand, "log", false, c.VCSHost)
				var exp string
				if c.ShouldWrap {
					exp = `Ran Plan for dir: $.$ workspace: $default$

**Plan Error**
<details><summary>Show Output</summary>

$$$
` + c.Output + `
$$$
</details>

`
				} else {
					exp = `Ran Plan for dir: $.$ workspace: $default$

**Plan Error**
$$$
` + c.Output + `
$$$

`
				}

				expWithBackticks := strings.Replace(exp, "$", "`", -1)
				Equals(t, expWithBackticks, rendered)
			})
	}
}

// Test that if the output is longer than 12 lines, it gets wrapped on the right
// VCS hosts for a single project.
func TestRenderProjectResults_WrapSingleProject(t *testing.T) {
	cases := []struct {
		VCSHost                 models.VCSHostType
		GitlabCommonMarkSupport bool
		Output                  string
		ShouldWrap              bool
	}{
		{
			VCSHost:    models.Github,
			Output:     strings.Repeat("line\n", 1),
			ShouldWrap: false,
		},
		{
			VCSHost:    models.Github,
<<<<<<< HEAD
			Output:     strings.Repeat("line\n", 13) + fmt.Sprintf("No changes. Infrastructure is up-to-date."),
=======
			Output:     strings.Repeat("line\n", 13) + "No changes. Infrastructure is up-to-date.",
>>>>>>> 8aabf00b
			ShouldWrap: true,
		},
		{
			VCSHost:                 models.Gitlab,
			GitlabCommonMarkSupport: false,
			Output:                  strings.Repeat("line\n", 1),
			ShouldWrap:              false,
		},
		{
			VCSHost:                 models.Gitlab,
			GitlabCommonMarkSupport: false,
			Output:                  strings.Repeat("line\n", 13),
			ShouldWrap:              false,
		},
		{
			VCSHost:                 models.Gitlab,
			GitlabCommonMarkSupport: true,
			Output:                  strings.Repeat("line\n", 1),
			ShouldWrap:              false,
		},
		{
			VCSHost:                 models.Gitlab,
			GitlabCommonMarkSupport: true,
<<<<<<< HEAD
			Output:                  strings.Repeat("line\n", 13) + fmt.Sprintf("No changes. Infrastructure is up-to-date."),
=======
			Output:                  strings.Repeat("line\n", 13) + "No changes. Infrastructure is up-to-date.",
>>>>>>> 8aabf00b
			ShouldWrap:              true,
		},
		{
			VCSHost:    models.BitbucketCloud,
			Output:     strings.Repeat("line\n", 1),
			ShouldWrap: false,
		},
		{
			VCSHost:    models.BitbucketCloud,
			Output:     strings.Repeat("line\n", 13),
			ShouldWrap: false,
		},
		{
			VCSHost:    models.BitbucketServer,
			Output:     strings.Repeat("line\n", 1),
			ShouldWrap: false,
		},
		{
			VCSHost:    models.BitbucketServer,
			Output:     strings.Repeat("line\n", 13),
			ShouldWrap: false,
		},
	}

	for _, c := range cases {
		for _, cmd := range []models.CommandName{models.PlanCommand, models.ApplyCommand} {
			t.Run(fmt.Sprintf("%s_%s_%v", c.VCSHost.String(), cmd.String(), c.ShouldWrap),
				func(t *testing.T) {
					mr := events.MarkdownRenderer{
						GitlabSupportsCommonMark: c.GitlabCommonMarkSupport,
					}
					var pr models.ProjectResult
					switch cmd {
					case models.PlanCommand:
						pr = models.ProjectResult{
							RepoRelDir: ".",
							Workspace:  "default",
							PlanSuccess: &models.PlanSuccess{
								TerraformOutput: c.Output,
								LockURL:         "lock-url",
								RePlanCmd:       "replancmd",
								ApplyCmd:        "applycmd",
							},
						}
					case models.ApplyCommand:
						pr = models.ProjectResult{
							RepoRelDir:   ".",
							Workspace:    "default",
							ApplySuccess: c.Output,
						}
					}
					rendered := mr.Render(events.CommandResult{
						ProjectResults: []models.ProjectResult{pr},
					}, cmd, "log", false, c.VCSHost)

					// Check result.
					var exp string
					switch cmd {
					case models.PlanCommand:
						if c.ShouldWrap {
							exp = `Ran Plan for dir: $.$ workspace: $default$

<details><summary>Show Output</summary>

$$$diff
` + c.Output + `
$$$

* :arrow_forward: To **apply** this plan, comment:
    * $applycmd$
* :put_litter_in_its_place: To **delete** this plan click [here](lock-url)
* :repeat: To **plan** this project again, comment:
    * $replancmd$
</details>
No changes. Infrastructure is up-to-date.

---
* :fast_forward: To **apply** all unapplied plans from this pull request, comment:
    * $atlantis apply$
* :put_litter_in_its_place: To delete all plans and locks for the PR, comment:
    * $atlantis unlock$
`
						} else {
							exp = `Ran Plan for dir: $.$ workspace: $default$

$$$diff
` + c.Output + `
$$$

* :arrow_forward: To **apply** this plan, comment:
    * $applycmd$
* :put_litter_in_its_place: To **delete** this plan click [here](lock-url)
* :repeat: To **plan** this project again, comment:
    * $replancmd$

---
* :fast_forward: To **apply** all unapplied plans from this pull request, comment:
    * $atlantis apply$
* :put_litter_in_its_place: To delete all plans and locks for the PR, comment:
    * $atlantis unlock$
`
						}
					case models.ApplyCommand:
						if c.ShouldWrap {
							exp = `Ran Apply for dir: $.$ workspace: $default$

<details><summary>Show Output</summary>

$$$diff
` + c.Output + `
$$$
</details>

`
						} else {
							exp = `Ran Apply for dir: $.$ workspace: $default$

$$$diff
` + c.Output + `
$$$

`
						}
					}

					expWithBackticks := strings.Replace(exp, "$", "`", -1)
					Equals(t, expWithBackticks, rendered)
				})
		}
	}
}

func TestRenderProjectResults_MultiProjectApplyWrapped(t *testing.T) {
	mr := events.MarkdownRenderer{}
	tfOut := strings.Repeat("line\n", 13)
	rendered := mr.Render(events.CommandResult{
		ProjectResults: []models.ProjectResult{
			{
				RepoRelDir:   ".",
				Workspace:    "staging",
				ApplySuccess: tfOut,
			},
			{
				RepoRelDir:   ".",
				Workspace:    "production",
				ApplySuccess: tfOut,
			},
		},
	}, models.ApplyCommand, "log", false, models.Github)
	exp := `Ran Apply for 2 projects:

1. dir: $.$ workspace: $staging$
1. dir: $.$ workspace: $production$

### 1. dir: $.$ workspace: $staging$
<details><summary>Show Output</summary>

$$$diff
` + tfOut + `
$$$
</details>

---
### 2. dir: $.$ workspace: $production$
<details><summary>Show Output</summary>

$$$diff
` + tfOut + `
$$$
</details>

---

`
	expWithBackticks := strings.Replace(exp, "$", "`", -1)
	Equals(t, expWithBackticks, rendered)
}

func TestRenderProjectResults_MultiProjectPlanWrapped(t *testing.T) {
	mr := events.MarkdownRenderer{}
<<<<<<< HEAD
	tfOut := strings.Repeat("line\n", 13) + fmt.Sprintf("Plan: 1 to add, 0 to change, 0 to destroy.")
=======
	tfOut := strings.Repeat("line\n", 13) + "Plan: 1 to add, 0 to change, 0 to destroy."
>>>>>>> 8aabf00b
	rendered := mr.Render(events.CommandResult{
		ProjectResults: []models.ProjectResult{
			{
				RepoRelDir: ".",
				Workspace:  "staging",
				PlanSuccess: &models.PlanSuccess{
					TerraformOutput: tfOut,
					LockURL:         "staging-lock-url",
					ApplyCmd:        "staging-apply-cmd",
					RePlanCmd:       "staging-replan-cmd",
				},
			},
			{
				RepoRelDir: ".",
				Workspace:  "production",
				PlanSuccess: &models.PlanSuccess{
					TerraformOutput: tfOut,
					LockURL:         "production-lock-url",
					ApplyCmd:        "production-apply-cmd",
					RePlanCmd:       "production-replan-cmd",
				},
			},
		},
	}, models.PlanCommand, "log", false, models.Github)
	exp := `Ran Plan for 2 projects:

1. dir: $.$ workspace: $staging$
1. dir: $.$ workspace: $production$

### 1. dir: $.$ workspace: $staging$
<details><summary>Show Output</summary>

$$$diff
` + tfOut + `
$$$

* :arrow_forward: To **apply** this plan, comment:
    * $staging-apply-cmd$
* :put_litter_in_its_place: To **delete** this plan click [here](staging-lock-url)
* :repeat: To **plan** this project again, comment:
    * $staging-replan-cmd$
</details>
Plan: 1 to add, 0 to change, 0 to destroy.

---
### 2. dir: $.$ workspace: $production$
<details><summary>Show Output</summary>

$$$diff
` + tfOut + `
$$$

* :arrow_forward: To **apply** this plan, comment:
    * $production-apply-cmd$
* :put_litter_in_its_place: To **delete** this plan click [here](production-lock-url)
* :repeat: To **plan** this project again, comment:
    * $production-replan-cmd$
</details>
Plan: 1 to add, 0 to change, 0 to destroy.

---
* :fast_forward: To **apply** all unapplied plans from this pull request, comment:
    * $atlantis apply$
* :put_litter_in_its_place: To delete all plans and locks for the PR, comment:
    * $atlantis unlock$
`
	expWithBackticks := strings.Replace(exp, "$", "`", -1)
	Equals(t, expWithBackticks, rendered)
}

// Test rendering when there was an error in one of the plans and we deleted
// all the plans as a result.
func TestRenderProjectResults_PlansDeleted(t *testing.T) {
	cases := map[string]struct {
		cr  events.CommandResult
		exp string
	}{
		"one failure": {
			cr: events.CommandResult{
				ProjectResults: []models.ProjectResult{
					{
						RepoRelDir: ".",
						Workspace:  "staging",
						Failure:    "failure",
					},
				},
				PlansDeleted: true,
			},
			exp: `Ran Plan for dir: $.$ workspace: $staging$

**Plan Failed**: failure

`,
		},
		"two failures": {
			cr: events.CommandResult{
				ProjectResults: []models.ProjectResult{
					{
						RepoRelDir: ".",
						Workspace:  "staging",
						Failure:    "failure",
					},
					{
						RepoRelDir: ".",
						Workspace:  "production",
						Failure:    "failure",
					},
				},
				PlansDeleted: true,
			},
			exp: `Ran Plan for 2 projects:

1. dir: $.$ workspace: $staging$
1. dir: $.$ workspace: $production$

### 1. dir: $.$ workspace: $staging$
**Plan Failed**: failure

---
### 2. dir: $.$ workspace: $production$
**Plan Failed**: failure

---

`,
		},
		"one failure, one success": {
			cr: events.CommandResult{
				ProjectResults: []models.ProjectResult{
					{
						RepoRelDir: ".",
						Workspace:  "staging",
						Failure:    "failure",
					},
					{
						RepoRelDir: ".",
						Workspace:  "production",
						PlanSuccess: &models.PlanSuccess{
							TerraformOutput: "tf out",
							LockURL:         "lock-url",
							RePlanCmd:       "re-plan cmd",
							ApplyCmd:        "apply cmd",
						},
					},
				},
				PlansDeleted: true,
			},
			exp: `Ran Plan for 2 projects:

1. dir: $.$ workspace: $staging$
1. dir: $.$ workspace: $production$

### 1. dir: $.$ workspace: $staging$
**Plan Failed**: failure

---
### 2. dir: $.$ workspace: $production$
$$$diff
tf out
$$$

This plan was not saved because one or more projects failed and automerge requires all plans pass.

---

`,
		},
	}

	for name, c := range cases {
		t.Run(name, func(t *testing.T) {
			mr := events.MarkdownRenderer{}
			rendered := mr.Render(c.cr, models.PlanCommand, "log", false, models.Github)
			expWithBackticks := strings.Replace(c.exp, "$", "`", -1)
			Equals(t, expWithBackticks, rendered)
		})
	}
}

// test that id repo locking is disabled the link to unlock the project is not rendered
func TestRenderProjectResultsWithRepoLockingDisabled(t *testing.T) {
	cases := []struct {
		Description    string
		Command        models.CommandName
		ProjectResults []models.ProjectResult
		VCSHost        models.VCSHostType
		Expected       string
	}{
		{
			"no projects",
			models.PlanCommand,
			[]models.ProjectResult{},
			models.Github,
			"Ran Plan for 0 projects:\n\n\n\n",
		},
		{
			"single successful plan",
			models.PlanCommand,
			[]models.ProjectResult{
				{
					PlanSuccess: &models.PlanSuccess{
						TerraformOutput: "terraform-output",
						LockURL:         "lock-url",
						RePlanCmd:       "atlantis plan -d path -w workspace",
						ApplyCmd:        "atlantis apply -d path -w workspace",
					},
					Workspace:  "workspace",
					RepoRelDir: "path",
				},
			},
			models.Github,
			`Ran Plan for dir: $path$ workspace: $workspace$

$$$diff
terraform-output
$$$

* :arrow_forward: To **apply** this plan, comment:
    * $atlantis apply -d path -w workspace$
* :repeat: To **plan** this project again, comment:
    * $atlantis plan -d path -w workspace$

---
* :fast_forward: To **apply** all unapplied plans from this pull request, comment:
    * $atlantis apply$
* :put_litter_in_its_place: To delete all plans and locks for the PR, comment:
    * $atlantis unlock$
`,
		},
		{
			"single successful plan with master ahead",
			models.PlanCommand,
			[]models.ProjectResult{
				{
					PlanSuccess: &models.PlanSuccess{
						TerraformOutput: "terraform-output",
						LockURL:         "lock-url",
						RePlanCmd:       "atlantis plan -d path -w workspace",
						ApplyCmd:        "atlantis apply -d path -w workspace",
						HasDiverged:     true,
					},
					Workspace:  "workspace",
					RepoRelDir: "path",
				},
			},
			models.Github,
			`Ran Plan for dir: $path$ workspace: $workspace$

$$$diff
terraform-output
$$$

* :arrow_forward: To **apply** this plan, comment:
    * $atlantis apply -d path -w workspace$
* :repeat: To **plan** this project again, comment:
    * $atlantis plan -d path -w workspace$

:warning: The branch we're merging into is ahead, it is recommended to pull new commits first.

---
* :fast_forward: To **apply** all unapplied plans from this pull request, comment:
    * $atlantis apply$
* :put_litter_in_its_place: To delete all plans and locks for the PR, comment:
    * $atlantis unlock$
`,
		},
		{
			"single successful plan with project name",
			models.PlanCommand,
			[]models.ProjectResult{
				{
					PlanSuccess: &models.PlanSuccess{
						TerraformOutput: "terraform-output",
						LockURL:         "lock-url",
						RePlanCmd:       "atlantis plan -d path -w workspace",
						ApplyCmd:        "atlantis apply -d path -w workspace",
					},
					Workspace:   "workspace",
					RepoRelDir:  "path",
					ProjectName: "projectname",
				},
			},
			models.Github,
			`Ran Plan for project: $projectname$ dir: $path$ workspace: $workspace$

$$$diff
terraform-output
$$$

* :arrow_forward: To **apply** this plan, comment:
    * $atlantis apply -d path -w workspace$
* :repeat: To **plan** this project again, comment:
    * $atlantis plan -d path -w workspace$

---
* :fast_forward: To **apply** all unapplied plans from this pull request, comment:
    * $atlantis apply$
* :put_litter_in_its_place: To delete all plans and locks for the PR, comment:
    * $atlantis unlock$
`,
		},
		{
			"single successful apply",
			models.ApplyCommand,
			[]models.ProjectResult{
				{
					ApplySuccess: "success",
					Workspace:    "workspace",
					RepoRelDir:   "path",
				},
			},
			models.Github,
			`Ran Apply for dir: $path$ workspace: $workspace$

$$$diff
success
$$$

`,
		},
		{
			"single successful apply with project name",
			models.ApplyCommand,
			[]models.ProjectResult{
				{
					ApplySuccess: "success",
					Workspace:    "workspace",
					RepoRelDir:   "path",
					ProjectName:  "projectname",
				},
			},
			models.Github,
			`Ran Apply for project: $projectname$ dir: $path$ workspace: $workspace$

$$$diff
success
$$$

`,
		},
		{
			"multiple successful plans",
			models.PlanCommand,
			[]models.ProjectResult{
				{
					Workspace:  "workspace",
					RepoRelDir: "path",
					PlanSuccess: &models.PlanSuccess{
						TerraformOutput: "terraform-output",
						LockURL:         "lock-url",
						ApplyCmd:        "atlantis apply -d path -w workspace",
						RePlanCmd:       "atlantis plan -d path -w workspace",
					},
				},
				{
					Workspace:   "workspace",
					RepoRelDir:  "path2",
					ProjectName: "projectname",
					PlanSuccess: &models.PlanSuccess{
						TerraformOutput: "terraform-output2",
						LockURL:         "lock-url2",
						ApplyCmd:        "atlantis apply -d path2 -w workspace",
						RePlanCmd:       "atlantis plan -d path2 -w workspace",
					},
				},
			},
			models.Github,
			`Ran Plan for 2 projects:

1. dir: $path$ workspace: $workspace$
1. project: $projectname$ dir: $path2$ workspace: $workspace$

### 1. dir: $path$ workspace: $workspace$
$$$diff
terraform-output
$$$

* :arrow_forward: To **apply** this plan, comment:
    * $atlantis apply -d path -w workspace$
* :repeat: To **plan** this project again, comment:
    * $atlantis plan -d path -w workspace$

---
### 2. project: $projectname$ dir: $path2$ workspace: $workspace$
$$$diff
terraform-output2
$$$

* :arrow_forward: To **apply** this plan, comment:
    * $atlantis apply -d path2 -w workspace$
* :repeat: To **plan** this project again, comment:
    * $atlantis plan -d path2 -w workspace$

---
* :fast_forward: To **apply** all unapplied plans from this pull request, comment:
    * $atlantis apply$
* :put_litter_in_its_place: To delete all plans and locks for the PR, comment:
    * $atlantis unlock$
`,
		},
		{
			"multiple successful applies",
			models.ApplyCommand,
			[]models.ProjectResult{
				{
					RepoRelDir:   "path",
					Workspace:    "workspace",
					ProjectName:  "projectname",
					ApplySuccess: "success",
				},
				{
					RepoRelDir:   "path2",
					Workspace:    "workspace",
					ApplySuccess: "success2",
				},
			},
			models.Github,
			`Ran Apply for 2 projects:

1. project: $projectname$ dir: $path$ workspace: $workspace$
1. dir: $path2$ workspace: $workspace$

### 1. project: $projectname$ dir: $path$ workspace: $workspace$
$$$diff
success
$$$

---
### 2. dir: $path2$ workspace: $workspace$
$$$diff
success2
$$$

---

`,
		},
		{
			"single errored plan",
			models.PlanCommand,
			[]models.ProjectResult{
				{
					Error:      errors.New("error"),
					RepoRelDir: "path",
					Workspace:  "workspace",
				},
			},
			models.Github,
			`Ran Plan for dir: $path$ workspace: $workspace$

**Plan Error**
$$$
error
$$$

`,
		},
		{
			"single failed plan",
			models.PlanCommand,
			[]models.ProjectResult{
				{
					RepoRelDir: "path",
					Workspace:  "workspace",
					Failure:    "failure",
				},
			},
			models.Github,
			`Ran Plan for dir: $path$ workspace: $workspace$

**Plan Failed**: failure

`,
		},
		{
			"successful, failed, and errored plan",
			models.PlanCommand,
			[]models.ProjectResult{
				{
					Workspace:  "workspace",
					RepoRelDir: "path",
					PlanSuccess: &models.PlanSuccess{
						TerraformOutput: "terraform-output",
						LockURL:         "lock-url",
						ApplyCmd:        "atlantis apply -d path -w workspace",
						RePlanCmd:       "atlantis plan -d path -w workspace",
					},
				},
				{
					Workspace:  "workspace",
					RepoRelDir: "path2",
					Failure:    "failure",
				},
				{
					Workspace:   "workspace",
					RepoRelDir:  "path3",
					ProjectName: "projectname",
					Error:       errors.New("error"),
				},
			},
			models.Github,
			`Ran Plan for 3 projects:

1. dir: $path$ workspace: $workspace$
1. dir: $path2$ workspace: $workspace$
1. project: $projectname$ dir: $path3$ workspace: $workspace$

### 1. dir: $path$ workspace: $workspace$
$$$diff
terraform-output
$$$

* :arrow_forward: To **apply** this plan, comment:
    * $atlantis apply -d path -w workspace$
* :repeat: To **plan** this project again, comment:
    * $atlantis plan -d path -w workspace$

---
### 2. dir: $path2$ workspace: $workspace$
**Plan Failed**: failure

---
### 3. project: $projectname$ dir: $path3$ workspace: $workspace$
**Plan Error**
$$$
error
$$$

---
* :fast_forward: To **apply** all unapplied plans from this pull request, comment:
    * $atlantis apply$
* :put_litter_in_its_place: To delete all plans and locks for the PR, comment:
    * $atlantis unlock$
`,
		},
		{
			"successful, failed, and errored apply",
			models.ApplyCommand,
			[]models.ProjectResult{
				{
					Workspace:    "workspace",
					RepoRelDir:   "path",
					ApplySuccess: "success",
				},
				{
					Workspace:  "workspace",
					RepoRelDir: "path2",
					Failure:    "failure",
				},
				{
					Workspace:  "workspace",
					RepoRelDir: "path3",
					Error:      errors.New("error"),
				},
			},
			models.Github,
			`Ran Apply for 3 projects:

1. dir: $path$ workspace: $workspace$
1. dir: $path2$ workspace: $workspace$
1. dir: $path3$ workspace: $workspace$

### 1. dir: $path$ workspace: $workspace$
$$$diff
success
$$$

---
### 2. dir: $path2$ workspace: $workspace$
**Apply Failed**: failure

---
### 3. dir: $path3$ workspace: $workspace$
**Apply Error**
$$$
error
$$$

---

`,
		},
		{
			"successful, failed, and errored apply",
			models.ApplyCommand,
			[]models.ProjectResult{
				{
					Workspace:    "workspace",
					RepoRelDir:   "path",
					ApplySuccess: "success",
				},
				{
					Workspace:  "workspace",
					RepoRelDir: "path2",
					Failure:    "failure",
				},
				{
					Workspace:  "workspace",
					RepoRelDir: "path3",
					Error:      errors.New("error"),
				},
			},
			models.Github,
			`Ran Apply for 3 projects:

1. dir: $path$ workspace: $workspace$
1. dir: $path2$ workspace: $workspace$
1. dir: $path3$ workspace: $workspace$

### 1. dir: $path$ workspace: $workspace$
$$$diff
success
$$$

---
### 2. dir: $path2$ workspace: $workspace$
**Apply Failed**: failure

---
### 3. dir: $path3$ workspace: $workspace$
**Apply Error**
$$$
error
$$$

---

`,
		},
	}

	r := events.MarkdownRenderer{}
	r.DisableRepoLocking = true
	for _, c := range cases {
		t.Run(c.Description, func(t *testing.T) {
			res := events.CommandResult{
				ProjectResults: c.ProjectResults,
			}
			for _, verbose := range []bool{true, false} {
				t.Run(c.Description, func(t *testing.T) {
					s := r.Render(res, c.Command, "log", verbose, c.VCSHost)
					expWithBackticks := strings.Replace(c.Expected, "$", "`", -1)
					if !verbose {
						Equals(t, expWithBackticks, s)
					} else {
						Equals(t, expWithBackticks+"<details><summary>Log</summary>\n  <p>\n\n```\nlog```\n</p></details>\n", s)
					}
				})
			}
		})
	}
}

func TestRenderProjectResultsWithEnableDiffMarkdownFormat(t *testing.T) {
	tfOutput := `An execution plan has been generated and is shown below.
Resource actions are indicated with the following symbols:
~ update in-place
-/+ destroy and then create replacement

Terraform will perform the following actions:

  # module.redacted.aws_instance.redacted must be replaced
-/+ resource "aws_instance" "redacted" {
      ~ ami                          = "ami-redacted" -> "ami-redacted" # forces replacement
      ~ arn                          = "arn:aws:ec2:us-east-1:redacted:instance/i-redacted" -> (known after apply)
      ~ associate_public_ip_address  = false -> (known after apply)
        availability_zone            = "us-east-1b"
      ~ cpu_core_count               = 4 -> (known after apply)
      ~ cpu_threads_per_core         = 2 -> (known after apply)
      - disable_api_termination      = false -> null
      - ebs_optimized                = false -> null
        get_password_data            = false
      - hibernation                  = false -> null
      + host_id                      = (known after apply)
        iam_instance_profile         = "remote_redacted_profile"
      ~ id                           = "i-redacted" -> (known after apply)
      ~ instance_state               = "running" -> (known after apply)
        instance_type                = "c5.2xlarge"
      ~ ipv6_address_count           = 0 -> (known after apply)
      ~ ipv6_addresses               = [] -> (known after apply)
        key_name                     = "RedactedRedactedRedacted"
      - monitoring                   = false -> null
      + outpost_arn                  = (known after apply)
      + password_data                = (known after apply)
      + placement_group              = (known after apply)
      ~ primary_network_interface_id = "eni-redacted" -> (known after apply)
      ~ private_dns                  = "ip-redacted.ec2.internal" -> (known after apply)
      ~ private_ip                   = "redacted" -> (known after apply)
      + public_dns                   = (known after apply)
      + public_ip                    = (known after apply)
      ~ secondary_private_ips        = [] -> (known after apply)
      ~ security_groups              = [] -> (known after apply)
        source_dest_check            = true
        subnet_id                    = "subnet-redacted"
        tags                         = {
            "Name" = "redacted-redacted"
        }
      ~ tenancy                      = "default" -> (known after apply)
        user_data                    = "redacted"
      ~ volume_tags                  = {} -> (known after apply)
        vpc_security_group_ids       = [
            "sg-redactedsecuritygroup",
        ]

      + ebs_block_device {
          + delete_on_termination = (known after apply)
          + device_name           = (known after apply)
          + encrypted             = (known after apply)
          + iops                  = (known after apply)
          + kms_key_id            = (known after apply)
          + snapshot_id           = (known after apply)
          + volume_id             = (known after apply)
          + volume_size           = (known after apply)
          + volume_type           = (known after apply)
        }

      + ephemeral_block_device {
          + device_name  = (known after apply)
          + no_device    = (known after apply)
          + virtual_name = (known after apply)
        }

      ~ metadata_options {
          ~ http_endpoint               = "enabled" -> (known after apply)
          ~ http_put_response_hop_limit = 1 -> (known after apply)
          ~ http_tokens                 = "optional" -> (known after apply)
        }

      + network_interface {
          + delete_on_termination = (known after apply)
          + device_index          = (known after apply)
          + network_interface_id  = (known after apply)
        }

      ~ root_block_device {
          ~ delete_on_termination = true -> (known after apply)
          ~ device_name           = "/dev/sda1" -> (known after apply)
          ~ encrypted             = false -> (known after apply)
          ~ iops                  = 600 -> (known after apply)
          + kms_key_id            = (known after apply)
          ~ volume_id             = "vol-redacted" -> (known after apply)
          ~ volume_size           = 200 -> (known after apply)
          ~ volume_type           = "gp2" -> (known after apply)
        }
    }

  # module.redacted.aws_route53_record.redacted_record will be updated in-place
~ resource "aws_route53_record" "redacted_record" {
        fqdn    = "redacted.redacted.redacted.io"
        id      = "redacted_redacted.redacted.redacted.io_A"
        name    = "redacted.redacted.redacted.io"
      ~ records = [
          - "redacted",
        ] -> (known after apply)
        ttl     = 300
        type    = "A"
        zone_id = "redacted"
    }

Plan: 1 to add, 1 to change, 1 to destroy.
`
	cases := []struct {
		Description    string
		Command        models.CommandName
		ProjectResults []models.ProjectResult
		VCSHost        models.VCSHostType
		Expected       string
	}{
		{
			"single successful plan with diff markdown formatted",
			models.PlanCommand,
			[]models.ProjectResult{
				{
					PlanSuccess: &models.PlanSuccess{
						TerraformOutput: tfOutput,
						LockURL:         "lock-url",
						RePlanCmd:       "atlantis plan -d path -w workspace",
						ApplyCmd:        "atlantis apply -d path -w workspace",
					},
					Workspace:  "workspace",
					RepoRelDir: "path",
				},
			},
			models.Github,
			`Ran Plan for dir: $path$ workspace: $workspace$

<details><summary>Show Output</summary>

$$$diff
An execution plan has been generated and is shown below.
Resource actions are indicated with the following symbols:
! update in-place
-/+ destroy and then create replacement

Terraform will perform the following actions:

  # module.redacted.aws_instance.redacted must be replaced
-/+ resource "aws_instance" "redacted" {
!       ami                          = "ami-redacted" -> "ami-redacted" # forces replacement
!       arn                          = "arn:aws:ec2:us-east-1:redacted:instance/i-redacted" -> (known after apply)
!       associate_public_ip_address  = false -> (known after apply)
        availability_zone            = "us-east-1b"
!       cpu_core_count               = 4 -> (known after apply)
!       cpu_threads_per_core         = 2 -> (known after apply)
-       disable_api_termination      = false -> null
-       ebs_optimized                = false -> null
        get_password_data            = false
-       hibernation                  = false -> null
+       host_id                      = (known after apply)
        iam_instance_profile         = "remote_redacted_profile"
!       id                           = "i-redacted" -> (known after apply)
!       instance_state               = "running" -> (known after apply)
        instance_type                = "c5.2xlarge"
!       ipv6_address_count           = 0 -> (known after apply)
!       ipv6_addresses               = [] -> (known after apply)
        key_name                     = "RedactedRedactedRedacted"
-       monitoring                   = false -> null
+       outpost_arn                  = (known after apply)
+       password_data                = (known after apply)
+       placement_group              = (known after apply)
!       primary_network_interface_id = "eni-redacted" -> (known after apply)
!       private_dns                  = "ip-redacted.ec2.internal" -> (known after apply)
!       private_ip                   = "redacted" -> (known after apply)
+       public_dns                   = (known after apply)
+       public_ip                    = (known after apply)
!       secondary_private_ips        = [] -> (known after apply)
!       security_groups              = [] -> (known after apply)
        source_dest_check            = true
        subnet_id                    = "subnet-redacted"
        tags                         = {
            "Name" = "redacted-redacted"
        }
!       tenancy                      = "default" -> (known after apply)
        user_data                    = "redacted"
!       volume_tags                  = {} -> (known after apply)
        vpc_security_group_ids       = [
            "sg-redactedsecuritygroup",
        ]

+       ebs_block_device {
+           delete_on_termination = (known after apply)
+           device_name           = (known after apply)
+           encrypted             = (known after apply)
+           iops                  = (known after apply)
+           kms_key_id            = (known after apply)
+           snapshot_id           = (known after apply)
+           volume_id             = (known after apply)
+           volume_size           = (known after apply)
+           volume_type           = (known after apply)
        }

+       ephemeral_block_device {
+           device_name  = (known after apply)
+           no_device    = (known after apply)
+           virtual_name = (known after apply)
        }

!       metadata_options {
!           http_endpoint               = "enabled" -> (known after apply)
!           http_put_response_hop_limit = 1 -> (known after apply)
!           http_tokens                 = "optional" -> (known after apply)
        }

+       network_interface {
+           delete_on_termination = (known after apply)
+           device_index          = (known after apply)
+           network_interface_id  = (known after apply)
        }

!       root_block_device {
!           delete_on_termination = true -> (known after apply)
!           device_name           = "/dev/sda1" -> (known after apply)
!           encrypted             = false -> (known after apply)
!           iops                  = 600 -> (known after apply)
+           kms_key_id            = (known after apply)
!           volume_id             = "vol-redacted" -> (known after apply)
!           volume_size           = 200 -> (known after apply)
!           volume_type           = "gp2" -> (known after apply)
        }
    }

  # module.redacted.aws_route53_record.redacted_record will be updated in-place
! resource "aws_route53_record" "redacted_record" {
        fqdn    = "redacted.redacted.redacted.io"
        id      = "redacted_redacted.redacted.redacted.io_A"
        name    = "redacted.redacted.redacted.io"
!       records = [
-           "redacted",
        ] -> (known after apply)
        ttl     = 300
        type    = "A"
        zone_id = "redacted"
    }

Plan: 1 to add, 1 to change, 1 to destroy.

$$$

* :put_litter_in_its_place: To **delete** this plan click [here](lock-url)
* :repeat: To **plan** this project again, comment:
    * $atlantis plan -d path -w workspace$
</details>
Plan: 1 to add, 1 to change, 1 to destroy.


`,
		},
	}
	r := events.MarkdownRenderer{
		DisableApplyAll:          true,
		DisableApply:             true,
		EnableDiffMarkdownFormat: true,
	}
	for _, c := range cases {
		t.Run(c.Description, func(t *testing.T) {
			res := events.CommandResult{
				ProjectResults: c.ProjectResults,
			}
			for _, verbose := range []bool{true, false} {
				t.Run(c.Description, func(t *testing.T) {
					s := r.Render(res, c.Command, "log", verbose, c.VCSHost)
					expWithBackticks := strings.Replace(c.Expected, "$", "`", -1)
					if !verbose {
						Equals(t, expWithBackticks, s)
					} else {
						Equals(t, expWithBackticks+"<details><summary>Log</summary>\n  <p>\n\n```\nlog```\n</p></details>\n", s)
					}
				})
			}
		})
	}
}<|MERGE_RESOLUTION|>--- conflicted
+++ resolved
@@ -1210,11 +1210,7 @@
 		},
 		{
 			VCSHost:    models.Github,
-<<<<<<< HEAD
-			Output:     strings.Repeat("line\n", 13) + fmt.Sprintf("No changes. Infrastructure is up-to-date."),
-=======
 			Output:     strings.Repeat("line\n", 13) + "No changes. Infrastructure is up-to-date.",
->>>>>>> 8aabf00b
 			ShouldWrap: true,
 		},
 		{
@@ -1238,11 +1234,7 @@
 		{
 			VCSHost:                 models.Gitlab,
 			GitlabCommonMarkSupport: true,
-<<<<<<< HEAD
-			Output:                  strings.Repeat("line\n", 13) + fmt.Sprintf("No changes. Infrastructure is up-to-date."),
-=======
 			Output:                  strings.Repeat("line\n", 13) + "No changes. Infrastructure is up-to-date.",
->>>>>>> 8aabf00b
 			ShouldWrap:              true,
 		},
 		{
@@ -1423,11 +1415,7 @@
 
 func TestRenderProjectResults_MultiProjectPlanWrapped(t *testing.T) {
 	mr := events.MarkdownRenderer{}
-<<<<<<< HEAD
-	tfOut := strings.Repeat("line\n", 13) + fmt.Sprintf("Plan: 1 to add, 0 to change, 0 to destroy.")
-=======
 	tfOut := strings.Repeat("line\n", 13) + "Plan: 1 to add, 0 to change, 0 to destroy."
->>>>>>> 8aabf00b
 	rendered := mr.Render(events.CommandResult{
 		ProjectResults: []models.ProjectResult{
 			{
