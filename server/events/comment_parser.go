--- conflicted
+++ resolved
@@ -191,7 +191,6 @@
 		return CommentParseResult{CommentResponse: e.HelpComment()}
 	}
 
-<<<<<<< HEAD
 	// Need to have allow commands at this point.
 	if !e.isAllowedCommand(cmd) {
 		var allowCommandList []string
@@ -199,11 +198,6 @@
 			allowCommandList = append(allowCommandList, allowCommand.String())
 		}
 		return CommentParseResult{CommentResponse: fmt.Sprintf("```\nError: unknown command %q.\nRun '%s --help' for usage.\nAvailable commands(--allow-commands): %s\n```", cmd, e.ExecutableName, strings.Join(allowCommandList, ", "))}
-=======
-	// Need to have a plan, apply, approve_policy or unlock at this point.
-	if !e.stringInSlice(cmd, []string{command.Plan.String(), command.Apply.String(), command.Unlock.String(), command.ApprovePolicies.String(), command.Version.String(), command.Import.String()}) {
-		return CommentParseResult{CommentResponse: fmt.Sprintf("```\nError: unknown command %q.\nRun '%s --help' for usage.\n```", cmd, e.ExecutableName)}
->>>>>>> de953fe2
 	}
 
 	var workspace string
@@ -423,7 +417,7 @@
 	buf := &bytes.Buffer{}
 	var tmpl = template.Must(template.New("").Parse(helpCommentTemplate))
 	if err := tmpl.Execute(buf, struct {
-<<<<<<< HEAD
+		ExecutableName       string
 		AllowVersion         bool
 		AllowPlan            bool
 		AllowApply           bool
@@ -431,19 +425,13 @@
 		AllowApprovePolicies bool
 		AllowImport          bool
 	}{
+		ExecutableName:       e.ExecutableName,
 		AllowVersion:         e.isAllowedCommand(command.Version.String()),
 		AllowPlan:            e.isAllowedCommand(command.Plan.String()),
 		AllowApply:           e.isAllowedCommand(command.Apply.String()),
 		AllowUnlock:          e.isAllowedCommand(command.Unlock.String()),
 		AllowApprovePolicies: e.isAllowedCommand(command.ApprovePolicies.String()),
 		AllowImport:          e.isAllowedCommand(command.Import.String()),
-=======
-		ApplyDisabled  bool
-		ExecutableName string
-	}{
-		ApplyDisabled:  applyDisabled,
-		ExecutableName: e.ExecutableName,
->>>>>>> de953fe2
 	}); err != nil {
 		return fmt.Sprintf("Failed to render template, this is a bug: %v", err)
 	}
@@ -463,14 +451,9 @@
 {{- if .AllowPlan }}
 
   # run plan in the root directory passing the -target flag to terraform
-<<<<<<< HEAD
-  atlantis plan -d . -- -target=resource
+  {{ .ExecutableName }} plan -d . -- -target=resource
 {{- end }}
 {{- if .AllowApply }}
-=======
-  {{ .ExecutableName }} plan -d . -- -target=resource
-  {{- if not .ApplyDisabled }}
->>>>>>> de953fe2
 
   # apply all unapplied plans from this pull request
   {{ .ExecutableName }} apply
