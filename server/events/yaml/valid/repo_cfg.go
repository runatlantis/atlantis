// Package valid contains the structs representing the atlantis.yaml config
// after it's been parsed and validated.
package valid

import (
	"fmt"
	"strings"

	version "github.com/hashicorp/go-version"
)

// RepoCfg is the atlantis.yaml config after it's been parsed and validated.
type RepoCfg struct {
	// Version is the version of the atlantis YAML file.
<<<<<<< HEAD
	Version                   int
	Projects                  []Project
	Workflows                 map[string]Workflow
	Automerge                 bool
	ParallelApply             bool
	ParallelPlan              bool
	DeleteSourceBranchOnMerge *bool
=======
	Version             int
	Projects            []Project
	Workflows           map[string]Workflow
	PolicySets          PolicySets
	Automerge           bool
	ParallelApply       bool
	ParallelPlan        bool
	ParallelPolicyCheck bool
>>>>>>> af2a8068
}

func (r RepoCfg) FindProjectsByDirWorkspace(repoRelDir string, workspace string) []Project {
	var ps []Project
	for _, p := range r.Projects {
		if p.Dir == repoRelDir && p.Workspace == workspace {
			ps = append(ps, p)
		}
	}
	return ps
}

// FindProjectsByDir returns all projects that are in dir.
func (r RepoCfg) FindProjectsByDir(dir string) []Project {
	var ps []Project
	for _, p := range r.Projects {
		if p.Dir == dir {
			ps = append(ps, p)
		}
	}
	return ps
}

func (r RepoCfg) FindProjectByName(name string) *Project {
	for _, p := range r.Projects {
		if p.Name != nil && *p.Name == name {
			return &p
		}
	}
	return nil
}

// validateWorkspaceAllowed returns an error if repoCfg defines projects in
// repoRelDir but none of them use workspace. We want this to be an error
// because if users have gone to the trouble of defining projects in repoRelDir
// then it's likely that if we're running a command for a workspace that isn't
// defined then they probably just typed the workspace name wrong.
func (r RepoCfg) ValidateWorkspaceAllowed(repoRelDir string, workspace string) error {
	projects := r.FindProjectsByDir(repoRelDir)

	// If that directory doesn't have any projects configured then we don't
	// enforce workspace names.
	if len(projects) == 0 {
		return nil
	}

	var configuredSpaces []string
	for _, p := range projects {
		if p.Workspace == workspace {
			return nil
		}
		configuredSpaces = append(configuredSpaces, p.Workspace)
	}

	return fmt.Errorf(
		"running commands in workspace %q is not allowed because this"+
			" directory is only configured for the following workspaces: %s",
		workspace,
		strings.Join(configuredSpaces, ", "),
	)
}

type Project struct {
	Dir                       string
	Workspace                 string
	Name                      *string
	WorkflowName              *string
	TerraformVersion          *version.Version
	Autoplan                  Autoplan
	ApplyRequirements         []string
	DeleteSourceBranchOnMerge *bool
}

// GetName returns the name of the project or an empty string if there is no
// project name.
func (p Project) GetName() string {
	if p.Name != nil {
		return *p.Name
	}
	return ""
}

type Autoplan struct {
	WhenModified []string
	Enabled      bool
}

type Stage struct {
	Steps []Step
}

type Step struct {
	StepName  string
	ExtraArgs []string
	// RunCommand is either a custom run step or the command to run
	// during an env step to populate the environment variable dynamically.
	RunCommand string
	// EnvVarName is the name of the
	// environment variable that should be set by this step.
	EnvVarName string
	// EnvVarValue is the value to set EnvVarName to.
	EnvVarValue string
}

type Workflow struct {
	Name        string
	Apply       Stage
	Plan        Stage
	PolicyCheck Stage
}<|MERGE_RESOLUTION|>--- conflicted
+++ resolved
@@ -12,24 +12,15 @@
 // RepoCfg is the atlantis.yaml config after it's been parsed and validated.
 type RepoCfg struct {
 	// Version is the version of the atlantis YAML file.
-<<<<<<< HEAD
 	Version                   int
 	Projects                  []Project
 	Workflows                 map[string]Workflow
+	PolicySets                PolicySets
 	Automerge                 bool
 	ParallelApply             bool
 	ParallelPlan              bool
+	ParallelPolicyCheck       bool
 	DeleteSourceBranchOnMerge *bool
-=======
-	Version             int
-	Projects            []Project
-	Workflows           map[string]Workflow
-	PolicySets          PolicySets
-	Automerge           bool
-	ParallelApply       bool
-	ParallelPlan        bool
-	ParallelPolicyCheck bool
->>>>>>> af2a8068
 }
 
 func (r RepoCfg) FindProjectsByDirWorkspace(repoRelDir string, workspace string) []Project {
