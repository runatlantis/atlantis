package valid_test

import (
	"fmt"
	"io/ioutil"
	"path/filepath"
	"regexp"
	"testing"

	"github.com/hashicorp/go-version"
	"github.com/mohae/deepcopy"
	"github.com/runatlantis/atlantis/server/events/yaml"
	"github.com/runatlantis/atlantis/server/events/yaml/valid"
	"github.com/runatlantis/atlantis/server/logging"
	. "github.com/runatlantis/atlantis/testing"
)

func TestNewGlobalCfg(t *testing.T) {
	expDefaultWorkflow := valid.Workflow{
		Name: "default",
		Apply: valid.Stage{
			Steps: []valid.Step{
				{
					StepName: "apply",
				},
			},
		},
		PolicyCheck: valid.Stage{
			Steps: []valid.Step{
				{
					StepName: "show",
				},
				{
					StepName: "policy_check",
				},
			},
		},
		Plan: valid.Stage{
			Steps: []valid.Step{
				{
					StepName: "init",
				},
				{
					StepName: "plan",
				},
			},
		},
	}
	baseCfg := valid.GlobalCfg{
		Repos: []valid.Repo{
			{
				IDRegex:                   regexp.MustCompile(".*"),
				BranchRegex:               regexp.MustCompile(".*"),
				ApplyRequirements:         []string{},
				Workflow:                  &expDefaultWorkflow,
				AllowedWorkflows:          []string{},
				AllowedOverrides:          []string{},
				AllowCustomWorkflows:      Bool(false),
				DeleteSourceBranchOnMerge: Bool(false),
			},
		},
		Workflows: map[string]valid.Workflow{
			"default": expDefaultWorkflow,
		},
	}

	cases := []struct {
		allowRepoCfg  bool
		approvedReq   bool
		mergeableReq  bool
		unDivergedReq bool
	}{
		{
			allowRepoCfg:  false,
			approvedReq:   false,
			mergeableReq:  false,
			unDivergedReq: false,
		},
		{
			allowRepoCfg:  true,
			approvedReq:   false,
			mergeableReq:  false,
			unDivergedReq: false,
		},
		{
			allowRepoCfg:  false,
			approvedReq:   true,
			mergeableReq:  false,
			unDivergedReq: false,
		},
		{
			allowRepoCfg:  false,
			approvedReq:   false,
			mergeableReq:  true,
			unDivergedReq: false,
		},
		{
			allowRepoCfg:  false,
			approvedReq:   true,
			mergeableReq:  true,
			unDivergedReq: false,
		},
		{
			allowRepoCfg:  true,
			approvedReq:   true,
			mergeableReq:  true,
			unDivergedReq: false,
		},
		{
			allowRepoCfg:  false,
			approvedReq:   false,
			mergeableReq:  false,
			unDivergedReq: true,
		},
		{
			allowRepoCfg:  true,
			approvedReq:   false,
			mergeableReq:  false,
			unDivergedReq: true,
		},
		{
			allowRepoCfg:  false,
			approvedReq:   true,
			mergeableReq:  false,
			unDivergedReq: true,
		},
		{
			allowRepoCfg:  false,
			approvedReq:   false,
			mergeableReq:  true,
			unDivergedReq: true,
		},
		{
			allowRepoCfg:  false,
			approvedReq:   true,
			mergeableReq:  true,
			unDivergedReq: true,
		},
		{
			allowRepoCfg:  true,
			approvedReq:   true,
			mergeableReq:  true,
			unDivergedReq: true,
		},
	}

	for _, c := range cases {
		caseName := fmt.Sprintf("allow_repo: %t, approved: %t, mergeable: %t, undiverged: %t",
			c.allowRepoCfg, c.approvedReq, c.mergeableReq, c.unDivergedReq)
		t.Run(caseName, func(t *testing.T) {
			globalCfgArgs := valid.GlobalCfgArgs{
				AllowRepoCfg:  c.allowRepoCfg,
				MergeableReq:  c.mergeableReq,
				ApprovedReq:   c.approvedReq,
				UnDivergedReq: c.unDivergedReq,
			}
			act := valid.NewGlobalCfgFromArgs(globalCfgArgs)

			// For each test, we change our expected cfg based on the parameters.
			exp := deepcopy.Copy(baseCfg).(valid.GlobalCfg)
			exp.Repos[0].IDRegex = regexp.MustCompile(".*") // deepcopy doesn't copy the regex.
			exp.Repos[0].BranchRegex = regexp.MustCompile(".*")

			if c.allowRepoCfg {
				exp.Repos[0].AllowCustomWorkflows = Bool(true)
				exp.Repos[0].AllowedOverrides = []string{"apply_requirements", "workflow", "delete_source_branch_on_merge"}
			}
			if c.mergeableReq {
				exp.Repos[0].ApplyRequirements = append(exp.Repos[0].ApplyRequirements, "mergeable")
			}
			if c.approvedReq {
				exp.Repos[0].ApplyRequirements = append(exp.Repos[0].ApplyRequirements, "approved")
			}
<<<<<<< HEAD
=======
			if c.unDivergedReq {
				exp.Repos[0].ApplyRequirements = append(exp.Repos[0].ApplyRequirements, "undiverged")
			}
>>>>>>> 8aabf00b

			Equals(t, exp, act)

			// Have to hand-compare regexes because Equals doesn't do it.
			for i, actRepo := range act.Repos {
				expRepo := exp.Repos[i]
				if expRepo.IDRegex != nil {
					Assert(t, expRepo.IDRegex.String() == actRepo.IDRegex.String(),
						"%q != %q for repos[%d]", expRepo.IDRegex.String(), actRepo.IDRegex.String(), i)
				}
				if expRepo.BranchRegex != nil {
					Assert(t, expRepo.BranchRegex.String() == actRepo.BranchRegex.String(),
						"%q != %q for repos[%d]", expRepo.BranchRegex.String(), actRepo.BranchRegex.String(), i)
				}
			}
		})
	}
}

func TestGlobalCfg_ValidateRepoCfg(t *testing.T) {
	cases := map[string]struct {
		gCfg   valid.GlobalCfg
		rCfg   valid.RepoCfg
		repoID string
		expErr string
	}{
		"repo uses workflow that is defined server side but not allowed (with custom workflows)": {
			gCfg: valid.GlobalCfg{
				Repos: []valid.Repo{
					valid.NewGlobalCfgFromArgs(valid.GlobalCfgArgs{
						AllowRepoCfg:  true,
						MergeableReq:  false,
						ApprovedReq:   false,
						UnDivergedReq: false,
					}).Repos[0],
					{
						ID:                   "github.com/owner/repo",
						AllowCustomWorkflows: Bool(true),
						AllowedOverrides:     []string{"workflow"},
						AllowedWorkflows:     []string{"allowed"},
					},
				},
				Workflows: map[string]valid.Workflow{
					"allowed":   {},
					"forbidden": {},
				},
			},
			rCfg: valid.RepoCfg{
				Projects: []valid.Project{
					{
						Dir:          ".",
						Workspace:    "default",
						WorkflowName: String("forbidden"),
					},
				},
			},
			repoID: "github.com/owner/repo",
			expErr: "workflow 'forbidden' is not allowed for this repo",
		},
		"repo uses workflow that is defined server side but not allowed (without custom workflows)": {
			gCfg: valid.GlobalCfg{
				Repos: []valid.Repo{
					valid.NewGlobalCfgFromArgs(valid.GlobalCfgArgs{
						AllowRepoCfg:  true,
						MergeableReq:  false,
						ApprovedReq:   false,
						UnDivergedReq: false,
					}).Repos[0],
					{
						ID:                   "github.com/owner/repo",
						AllowCustomWorkflows: Bool(false),
						AllowedOverrides:     []string{"workflow"},
						AllowedWorkflows:     []string{"allowed"},
					},
				},
				Workflows: map[string]valid.Workflow{
					"allowed":   {},
					"forbidden": {},
				},
			},
			rCfg: valid.RepoCfg{
				Projects: []valid.Project{
					{
						Dir:          ".",
						Workspace:    "default",
						WorkflowName: String("forbidden"),
					},
				},
			},
			repoID: "github.com/owner/repo",
			expErr: "workflow 'forbidden' is not allowed for this repo",
		},
		"repo uses workflow that is defined in both places with same name (without custom workflows)": {
			gCfg: valid.GlobalCfg{
				Repos: []valid.Repo{
					valid.NewGlobalCfgFromArgs(valid.GlobalCfgArgs{
						AllowRepoCfg:  true,
						MergeableReq:  false,
						ApprovedReq:   false,
						UnDivergedReq: false,
					}).Repos[0],
					{
						ID:                   "github.com/owner/repo",
						AllowCustomWorkflows: Bool(false),
						AllowedOverrides:     []string{"workflow"},
						AllowedWorkflows:     []string{"duplicated"},
					},
				},
				Workflows: map[string]valid.Workflow{
					"duplicated": {},
				},
			},
			rCfg: valid.RepoCfg{
				Projects: []valid.Project{
					{
						Dir:          ".",
						Workspace:    "default",
						WorkflowName: String("duplicated"),
					},
				},
				Workflows: map[string]valid.Workflow{
					"duplicated": {},
				},
			},
			repoID: "github.com/owner/repo",
			expErr: "repo config not allowed to define custom workflows: server-side config needs 'allow_custom_workflows: true'",
		},
		"repo uses workflow that is defined repo side, but not allowed (with custom workflows)": {
			gCfg: valid.GlobalCfg{
				Repos: []valid.Repo{
					valid.NewGlobalCfgFromArgs(valid.GlobalCfgArgs{
						AllowRepoCfg:  true,
						MergeableReq:  false,
						ApprovedReq:   false,
						UnDivergedReq: false,
					}).Repos[0],
					{
						ID:                   "github.com/owner/repo",
						AllowCustomWorkflows: Bool(true),
						AllowedOverrides:     []string{"workflow"},
						AllowedWorkflows:     []string{"none"},
					},
				},
				Workflows: map[string]valid.Workflow{
					"forbidden": {},
				},
			},
			rCfg: valid.RepoCfg{
				Projects: []valid.Project{
					{
						Dir:          ".",
						Workspace:    "default",
						WorkflowName: String("repodefined"),
					},
				},
				Workflows: map[string]valid.Workflow{
					"repodefined": {},
				},
			},
			repoID: "github.com/owner/repo",
			expErr: "",
		},
		"repo uses workflow that is defined server side and allowed (without custom workflows)": {
			gCfg: valid.GlobalCfg{
				Repos: []valid.Repo{
					valid.NewGlobalCfgFromArgs(valid.GlobalCfgArgs{
						AllowRepoCfg:  true,
						MergeableReq:  false,
						ApprovedReq:   false,
						UnDivergedReq: false,
					}).Repos[0],
					{
						ID:                   "github.com/owner/repo",
						AllowCustomWorkflows: Bool(false),
						AllowedOverrides:     []string{"workflow"},
						AllowedWorkflows:     []string{"allowed"},
					},
				},
				Workflows: map[string]valid.Workflow{
					"allowed":   {},
					"forbidden": {},
				},
			},
			rCfg: valid.RepoCfg{
				Projects: []valid.Project{
					{
						Dir:          ".",
						Workspace:    "default",
						WorkflowName: String("allowed"),
					},
				},
			},
			repoID: "github.com/owner/repo",
			expErr: "",
		},
		"repo uses workflow that is defined server side and allowed (with custom workflows)": {
			gCfg: valid.GlobalCfg{
				Repos: []valid.Repo{
					valid.NewGlobalCfgFromArgs(valid.GlobalCfgArgs{
						AllowRepoCfg:  true,
						MergeableReq:  false,
						ApprovedReq:   false,
						UnDivergedReq: false,
					}).Repos[0],
					{
						ID:                   "github.com/owner/repo",
						AllowCustomWorkflows: Bool(true),
						AllowedOverrides:     []string{"workflow"},
						AllowedWorkflows:     []string{"allowed"},
					},
				},
				Workflows: map[string]valid.Workflow{
					"allowed":   {},
					"forbidden": {},
				},
			},
			rCfg: valid.RepoCfg{
				Projects: []valid.Project{
					{
						Dir:          ".",
						Workspace:    "default",
						WorkflowName: String("allowed"),
					},
				},
			},
			repoID: "github.com/owner/repo",
			expErr: "",
		},
		"workflow not allowed": {
			gCfg: valid.NewGlobalCfgFromArgs(valid.GlobalCfgArgs{
				AllowRepoCfg:  false,
				MergeableReq:  false,
				ApprovedReq:   false,
				UnDivergedReq: false,
			}),
			rCfg: valid.RepoCfg{
				Projects: []valid.Project{
					{
						WorkflowName: String("invalid"),
					},
				},
			},
			repoID: "github.com/owner/repo",
			expErr: "repo config not allowed to set 'workflow' key: server-side config needs 'allowed_overrides: [workflow]'",
		},
		"custom workflows not allowed": {
			gCfg: valid.NewGlobalCfgFromArgs(valid.GlobalCfgArgs{
				AllowRepoCfg:  false,
				MergeableReq:  false,
				ApprovedReq:   false,
				UnDivergedReq: false,
			}),
			rCfg: valid.RepoCfg{
				Workflows: map[string]valid.Workflow{
					"custom": {},
				},
			},
			repoID: "github.com/owner/repo",
			expErr: "repo config not allowed to define custom workflows: server-side config needs 'allow_custom_workflows: true'",
		},
		"custom workflows allowed": {
			gCfg: valid.NewGlobalCfgFromArgs(valid.GlobalCfgArgs{
				AllowRepoCfg:  true,
				MergeableReq:  false,
				ApprovedReq:   false,
				UnDivergedReq: false,
			}),
			rCfg: valid.RepoCfg{
				Workflows: map[string]valid.Workflow{
					"custom": {},
				},
			},
			repoID: "github.com/owner/repo",
			expErr: "",
		},
		"repo uses custom workflow defined on repo": {
			gCfg: valid.NewGlobalCfgFromArgs(valid.GlobalCfgArgs{
				AllowRepoCfg:  true,
				MergeableReq:  false,
				ApprovedReq:   false,
				UnDivergedReq: false,
			}),
			rCfg: valid.RepoCfg{
				Projects: []valid.Project{
					{
						Dir:          ".",
						Workspace:    "default",
						WorkflowName: String("repodefined"),
					},
				},
				Workflows: map[string]valid.Workflow{
					"repodefined": {},
				},
			},
			repoID: "github.com/owner/repo",
			expErr: "",
		},
		"custom workflows allowed for this repo only": {
			gCfg: valid.GlobalCfg{
				Repos: []valid.Repo{
					valid.NewGlobalCfgFromArgs(valid.GlobalCfgArgs{
						AllowRepoCfg:  false,
						MergeableReq:  false,
						ApprovedReq:   false,
						UnDivergedReq: false,
					}).Repos[0],
					{
						ID:                   "github.com/owner/repo",
						AllowCustomWorkflows: Bool(true),
					},
				},
			},
			rCfg: valid.RepoCfg{
				Workflows: map[string]valid.Workflow{
					"custom": {},
				},
			},
			repoID: "github.com/owner/repo",
			expErr: "",
		},
		"repo uses global workflow": {
			gCfg: valid.NewGlobalCfgFromArgs(valid.GlobalCfgArgs{
				AllowRepoCfg:  true,
				MergeableReq:  false,
				ApprovedReq:   false,
				UnDivergedReq: false,
			}),
			rCfg: valid.RepoCfg{
				Projects: []valid.Project{
					{
						Dir:          ".",
						Workspace:    "default",
						WorkflowName: String("default"),
					},
				},
			},
			repoID: "github.com/owner/repo",
			expErr: "",
		},
		"apply_reqs not allowed": {
			gCfg: valid.NewGlobalCfgFromArgs(valid.GlobalCfgArgs{
				AllowRepoCfg:  false,
				MergeableReq:  false,
				ApprovedReq:   false,
				UnDivergedReq: false,
			}),
			rCfg: valid.RepoCfg{
				Projects: []valid.Project{
					{
						Dir:               ".",
						Workspace:         "default",
						ApplyRequirements: []string{""},
					},
				},
			},
			repoID: "github.com/owner/repo",
			expErr: "repo config not allowed to set 'apply_requirements' key: server-side config needs 'allowed_overrides: [apply_requirements]'",
		},
		"repo workflow doesn't exist": {
			gCfg: valid.NewGlobalCfgFromArgs(valid.GlobalCfgArgs{
				AllowRepoCfg:  true,
				MergeableReq:  false,
				ApprovedReq:   false,
				UnDivergedReq: false,
			}),
			rCfg: valid.RepoCfg{
				Projects: []valid.Project{
					{
						Dir:          ".",
						Workspace:    "default",
						WorkflowName: String("doesntexist"),
					},
				},
			},
			repoID: "github.com/owner/repo",
			expErr: "workflow \"doesntexist\" is not defined anywhere",
		},
	}
	for name, c := range cases {
		t.Run(name, func(t *testing.T) {
			actErr := c.gCfg.ValidateRepoCfg(c.rCfg, c.repoID)
			if c.expErr == "" {
				Ok(t, actErr)
			} else {
				ErrEquals(t, c.expErr, actErr)
			}
		})
	}
}

func TestGlobalCfg_WithPolicySets(t *testing.T) {
	version, _ := version.NewVersion("v1.0.0")
	cases := map[string]struct {
		gCfg   string
		proj   valid.Project
		repoID string
		exp    valid.MergedProjectCfg
	}{
		"policies are added to MergedProjectCfg when present": {
			gCfg: `
repos:
- id: /.*/
policies:
  policy_sets:
    - name: good-policy
      source: local
      path: rel/path/to/source
`,
			repoID: "github.com/owner/repo",
			proj: valid.Project{
				Dir:          ".",
				Workspace:    "default",
				WorkflowName: String("custom"),
			},
			exp: valid.MergedProjectCfg{
				ApplyRequirements: []string{},
				Workflow: valid.Workflow{
					Name:        "default",
					Apply:       valid.DefaultApplyStage,
					Plan:        valid.DefaultPlanStage,
					PolicyCheck: valid.DefaultPolicyCheckStage,
				},
				PolicySets: valid.PolicySets{
					Version: nil,
					PolicySets: []valid.PolicySet{
						{
							Name:   "good-policy",
							Path:   "rel/path/to/source",
							Source: "local",
						},
					},
				},
				RepoRelDir:      ".",
				Workspace:       "default",
				Name:            "",
				AutoplanEnabled: false,
			},
		},
		"policies set correct version if specified": {
			gCfg: `
repos:
- id: /.*/
policies:
  conftest_version: v1.0.0
  policy_sets:
    - name: good-policy
      source: local
      path: rel/path/to/source
`,
			repoID: "github.com/owner/repo",
			proj: valid.Project{
				Dir:          ".",
				Workspace:    "default",
				WorkflowName: String("custom"),
			},
			exp: valid.MergedProjectCfg{
				ApplyRequirements: []string{},
				Workflow: valid.Workflow{
					Name:        "default",
					Apply:       valid.DefaultApplyStage,
					Plan:        valid.DefaultPlanStage,
					PolicyCheck: valid.DefaultPolicyCheckStage,
				},
				PolicySets: valid.PolicySets{
					Version: version,
					PolicySets: []valid.PolicySet{
						{
							Name:   "good-policy",
							Path:   "rel/path/to/source",
							Source: "local",
						},
					},
				},
				RepoRelDir:      ".",
				Workspace:       "default",
				Name:            "",
				AutoplanEnabled: false,
			},
		},
	}
	for name, c := range cases {
		t.Run(name, func(t *testing.T) {
			tmp, cleanup := TempDir(t)
			defer cleanup()
			var global valid.GlobalCfg
			if c.gCfg != "" {
				path := filepath.Join(tmp, "config.yaml")
				Ok(t, ioutil.WriteFile(path, []byte(c.gCfg), 0600))
				var err error
				globalCfgArgs := valid.GlobalCfgArgs{
					AllowRepoCfg:  false,
					MergeableReq:  false,
					ApprovedReq:   false,
					UnDivergedReq: false,
				}
				global, err = (&yaml.ParserValidator{}).ParseGlobalCfg(path, valid.NewGlobalCfgFromArgs(globalCfgArgs))
				Ok(t, err)
			} else {
				globalCfgArgs := valid.GlobalCfgArgs{
					AllowRepoCfg:  false,
					MergeableReq:  false,
					ApprovedReq:   false,
					UnDivergedReq: false,
				}
				global = valid.NewGlobalCfgFromArgs(globalCfgArgs)
			}

			Equals(t,
				c.exp,
				global.MergeProjectCfg(logging.NewNoopLogger(t), c.repoID, c.proj, valid.RepoCfg{}))
		})
	}
}

func TestGlobalCfg_MergeProjectCfg(t *testing.T) {
	var emptyPolicySets valid.PolicySets

	cases := map[string]struct {
		gCfg          string
		repoID        string
		proj          valid.Project
		repoWorkflows map[string]valid.Workflow
		exp           valid.MergedProjectCfg
	}{
		"repos can use server-side defined workflow if allowed": {
			gCfg: `
repos:
- id: /.*/
  allowed_overrides: [workflow]
workflows:
  custom:
    plan:
      steps: [plan]`,
			repoID: "github.com/owner/repo",
			proj: valid.Project{
				Dir:          ".",
				Workspace:    "default",
				WorkflowName: String("custom"),
			},
			repoWorkflows: nil,
			exp: valid.MergedProjectCfg{
				ApplyRequirements: []string{},
				Workflow: valid.Workflow{
					Name:        "custom",
					Apply:       valid.DefaultApplyStage,
					PolicyCheck: valid.DefaultPolicyCheckStage,
					Plan: valid.Stage{
						Steps: []valid.Step{
							{
								StepName: "plan",
							},
						},
					},
				},
				RepoRelDir:      ".",
				Workspace:       "default",
				Name:            "",
				AutoplanEnabled: false,
				PolicySets:      emptyPolicySets,
			},
		},
		"repo-side apply reqs win out if allowed": {
			gCfg: `
repos:
- id: /.*/
  allowed_overrides: [apply_requirements]
  apply_requirements: [approved]
`,
			repoID: "github.com/owner/repo",
			proj: valid.Project{
				Dir:               ".",
				Workspace:         "default",
				ApplyRequirements: []string{"mergeable"},
			},
			repoWorkflows: nil,
			exp: valid.MergedProjectCfg{
				ApplyRequirements: []string{"mergeable"},
				Workflow: valid.Workflow{
					Name:        "default",
					Apply:       valid.DefaultApplyStage,
					PolicyCheck: valid.DefaultPolicyCheckStage,
					Plan:        valid.DefaultPlanStage,
				},
				RepoRelDir:      ".",
				Workspace:       "default",
				Name:            "",
				AutoplanEnabled: false,
				PolicySets:      emptyPolicySets,
			},
		},
		"last server-side match wins": {
			gCfg: `
repos:
- id: /.*/
  apply_requirements: [approved]
- id: /github.com/.*/
  apply_requirements: [mergeable]
- id: github.com/owner/repo
  apply_requirements: [approved, mergeable]
`,
			repoID: "github.com/owner/repo",
			proj: valid.Project{
				Dir:       "mydir",
				Workspace: "myworkspace",
				Name:      String("myname"),
			},
			repoWorkflows: nil,
			exp: valid.MergedProjectCfg{
				ApplyRequirements: []string{"approved", "mergeable"},
				Workflow: valid.Workflow{
					Name:        "default",
					Apply:       valid.DefaultApplyStage,
					PolicyCheck: valid.DefaultPolicyCheckStage,
					Plan:        valid.DefaultPlanStage,
				},
				RepoRelDir:      "mydir",
				Workspace:       "myworkspace",
				Name:            "myname",
				AutoplanEnabled: false,
				PolicySets:      emptyPolicySets,
			},
		},
		"autoplan is set properly": {
			gCfg:   "",
			repoID: "github.com/owner/repo",
			proj: valid.Project{
				Dir:       "mydir",
				Workspace: "myworkspace",
				Name:      String("myname"),
				Autoplan: valid.Autoplan{
					WhenModified: []string{".tf"},
					Enabled:      true,
				},
			},
			repoWorkflows: nil,
			exp: valid.MergedProjectCfg{
				ApplyRequirements: []string{},
				Workflow: valid.Workflow{
					Name:        "default",
					Apply:       valid.DefaultApplyStage,
					PolicyCheck: valid.DefaultPolicyCheckStage,
					Plan:        valid.DefaultPlanStage,
				},
				RepoRelDir:      "mydir",
				Workspace:       "myworkspace",
				Name:            "myname",
				AutoplanEnabled: true,
				PolicySets:      emptyPolicySets,
			},
		},
	}
	for name, c := range cases {
		t.Run(name, func(t *testing.T) {
			tmp, cleanup := TempDir(t)
			defer cleanup()
			var global valid.GlobalCfg
			if c.gCfg != "" {
				path := filepath.Join(tmp, "config.yaml")
				Ok(t, ioutil.WriteFile(path, []byte(c.gCfg), 0600))
				var err error
				globalCfgArgs := valid.GlobalCfgArgs{
					AllowRepoCfg:  false,
					MergeableReq:  false,
					ApprovedReq:   false,
					UnDivergedReq: false,
				}

				global, err = (&yaml.ParserValidator{}).ParseGlobalCfg(path, valid.NewGlobalCfgFromArgs(globalCfgArgs))
				Ok(t, err)
			} else {
				globalCfgArgs := valid.GlobalCfgArgs{
					AllowRepoCfg:  false,
					MergeableReq:  false,
					ApprovedReq:   false,
					UnDivergedReq: false,
				}
				global = valid.NewGlobalCfgFromArgs(globalCfgArgs)
			}

			global.PolicySets = emptyPolicySets
			Equals(t, c.exp, global.MergeProjectCfg(logging.NewNoopLogger(t), c.repoID, c.proj, valid.RepoCfg{Workflows: c.repoWorkflows}))
		})
	}
}

func TestRepo_IDMatches(t *testing.T) {
	// Test exact matches.
	Equals(t, false, (valid.Repo{ID: "github.com/owner/repo"}).IDMatches("github.com/runatlantis/atlantis"))
	Equals(t, true, (valid.Repo{ID: "github.com/owner/repo"}).IDMatches("github.com/owner/repo"))

	// Test regexes.
	Equals(t, true, (valid.Repo{IDRegex: regexp.MustCompile(".*")}).IDMatches("github.com/owner/repo"))
	Equals(t, true, (valid.Repo{IDRegex: regexp.MustCompile("github.com")}).IDMatches("github.com/owner/repo"))
	Equals(t, false, (valid.Repo{IDRegex: regexp.MustCompile("github.com/anotherowner")}).IDMatches("github.com/owner/repo"))
	Equals(t, true, (valid.Repo{IDRegex: regexp.MustCompile("github.com/(owner|runatlantis)")}).IDMatches("github.com/owner/repo"))
	Equals(t, true, (valid.Repo{IDRegex: regexp.MustCompile("github.com/owner.*")}).IDMatches("github.com/owner/repo"))
}

func TestRepo_IDString(t *testing.T) {
	Equals(t, "github.com/owner/repo", (valid.Repo{ID: "github.com/owner/repo"}).IDString())
	Equals(t, "/regex.*/", (valid.Repo{IDRegex: regexp.MustCompile("regex.*")}).IDString())
}

func TestRepo_BranchMatches(t *testing.T) {
	// Test matches when no branch regex is set.
	Equals(t, true, (valid.Repo{}).BranchMatches("main"))

	// Test regexes.
	Equals(t, true, (valid.Repo{BranchRegex: regexp.MustCompile(".*")}).BranchMatches("main"))
	Equals(t, true, (valid.Repo{BranchRegex: regexp.MustCompile("main")}).BranchMatches("main"))
	Equals(t, false, (valid.Repo{BranchRegex: regexp.MustCompile("^main$")}).BranchMatches("foo-main"))
	Equals(t, false, (valid.Repo{BranchRegex: regexp.MustCompile("^main$")}).BranchMatches("main-foo"))
	Equals(t, true, (valid.Repo{BranchRegex: regexp.MustCompile("(main|master)")}).BranchMatches("main"))
	Equals(t, true, (valid.Repo{BranchRegex: regexp.MustCompile("(main|master)")}).BranchMatches("master"))
	Equals(t, true, (valid.Repo{BranchRegex: regexp.MustCompile("release")}).BranchMatches("release-stage"))
	Equals(t, false, (valid.Repo{BranchRegex: regexp.MustCompile("release")}).BranchMatches("main"))
}

<<<<<<< HEAD
=======
func TestGlobalCfg_MatchingRepo(t *testing.T) {
	defaultRepo := valid.Repo{
		IDRegex:           regexp.MustCompile(".*"),
		BranchRegex:       regexp.MustCompile(".*"),
		ApplyRequirements: []string{},
	}
	repo1 := valid.Repo{
		IDRegex:           regexp.MustCompile(".*"),
		BranchRegex:       regexp.MustCompile("^main$"),
		ApplyRequirements: []string{"approved"},
	}
	repo2 := valid.Repo{
		ID:                "github.com/owner/repo",
		BranchRegex:       regexp.MustCompile("^master$"),
		ApplyRequirements: []string{"approved", "mergeable"},
	}

	cases := map[string]struct {
		gCfg   valid.GlobalCfg
		repoID string
		exp    *valid.Repo
	}{
		"matches to default": {
			gCfg: valid.GlobalCfg{
				Repos: []valid.Repo{
					defaultRepo,
					repo2,
				},
			},
			repoID: "foo",
			exp:    &defaultRepo,
		},
		"matches to IDRegex": {
			gCfg: valid.GlobalCfg{
				Repos: []valid.Repo{
					defaultRepo,
					repo1,
					repo2,
				},
			},
			repoID: "foo",
			exp:    &repo1,
		},
		"matches to ID": {
			gCfg: valid.GlobalCfg{
				Repos: []valid.Repo{
					defaultRepo,
					repo1,
					repo2,
				},
			},
			repoID: "github.com/owner/repo",
			exp:    &repo2,
		},
	}

	for name, c := range cases {
		t.Run(name, func(t *testing.T) {
			Equals(t, c.exp, c.gCfg.MatchingRepo(c.repoID))
		})
	}
}

>>>>>>> 8aabf00b
// String is a helper routine that allocates a new string value
// to store v and returns a pointer to it.
func String(v string) *string { return &v }

// Bool is a helper routine that allocates a new bool value
// to store v and returns a pointer to it.
func Bool(v bool) *bool { return &v }<|MERGE_RESOLUTION|>--- conflicted
+++ resolved
@@ -171,12 +171,9 @@
 			if c.approvedReq {
 				exp.Repos[0].ApplyRequirements = append(exp.Repos[0].ApplyRequirements, "approved")
 			}
-<<<<<<< HEAD
-=======
 			if c.unDivergedReq {
 				exp.Repos[0].ApplyRequirements = append(exp.Repos[0].ApplyRequirements, "undiverged")
 			}
->>>>>>> 8aabf00b
 
 			Equals(t, exp, act)
 
@@ -895,8 +892,6 @@
 	Equals(t, false, (valid.Repo{BranchRegex: regexp.MustCompile("release")}).BranchMatches("main"))
 }
 
-<<<<<<< HEAD
-=======
 func TestGlobalCfg_MatchingRepo(t *testing.T) {
 	defaultRepo := valid.Repo{
 		IDRegex:           regexp.MustCompile(".*"),
@@ -960,7 +955,6 @@
 	}
 }
 
->>>>>>> 8aabf00b
 // String is a helper routine that allocates a new string value
 // to store v and returns a pointer to it.
 func String(v string) *string { return &v }
