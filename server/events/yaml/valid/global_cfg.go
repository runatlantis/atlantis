package valid

import (
	"fmt"
	"regexp"
	"strings"

	version "github.com/hashicorp/go-version"
	"github.com/runatlantis/atlantis/server/logging"
)

const MergeableApplyReq = "mergeable"
const ApprovedApplyReq = "approved"
const PoliciesPassedApplyReq = "policies_passed"
const ApplyRequirementsKey = "apply_requirements"
const PreWorkflowHooksKey = "pre_workflow_hooks"
const WorkflowKey = "workflow"
const AllowedWorkflowsKey = "allowed_workflows"
const AllowedOverridesKey = "allowed_overrides"
const AllowCustomWorkflowsKey = "allow_custom_workflows"
const DefaultWorkflowName = "default"
const DeleteSourceBranchOnMergeKey = "delete_source_branch_on_merge"

// NonOverrideableApplyReqs will get applied across all "repos" in the server side config.
// If repo config is allowed overrides, they can override this.
// TODO: Make this more customizable, not everyone wants this rigid workflow
// maybe something along the lines of defining overridable/non-overrideable apply
// requirements in the config and removing the flag to enable policy checking.
var NonOverrideableApplyReqs []string = []string{PoliciesPassedApplyReq}

// GlobalCfg is the final parsed version of server-side repo config.
type GlobalCfg struct {
	Repos      []Repo
	Workflows  map[string]Workflow
	PolicySets PolicySets
}

// Repo is the final parsed version of server-side repo config.
type Repo struct {
	// ID is the exact match id of this config.
	// If IDRegex is set then this will be empty.
	ID string
	// IDRegex is the regex match for this config.
	// If ID is set then this will be nil.
	IDRegex                   *regexp.Regexp
	BranchRegex               *regexp.Regexp
	ApplyRequirements         []string
	PreWorkflowHooks          []*PreWorkflowHook
	Workflow                  *Workflow
	AllowedWorkflows          []string
	AllowedOverrides          []string
	AllowCustomWorkflows      *bool
	DeleteSourceBranchOnMerge *bool
}

type MergedProjectCfg struct {
	ApplyRequirements         []string
	Workflow                  Workflow
	AllowedWorkflows          []string
	RepoRelDir                string
	Workspace                 string
	Name                      string
	AutoplanEnabled           bool
	TerraformVersion          *version.Version
	RepoCfgVersion            int
	PolicySets                PolicySets
	DeleteSourceBranchOnMerge bool
}

// PreWorkflowHook is a map of custom run commands to run before workflows.
type PreWorkflowHook struct {
	StepName   string
	RunCommand string
}

// DefaultApplyStage is the Atlantis default apply stage.
var DefaultApplyStage = Stage{
	Steps: []Step{
		{
			StepName: "apply",
		},
	},
}

// DefaultPolicyCheckStage is the Atlantis default policy check stage.
var DefaultPolicyCheckStage = Stage{
	Steps: []Step{
		{
			StepName: "show",
		},
		{
			StepName: "policy_check",
		},
	},
}

// DefaultPlanStage is the Atlantis default plan stage.
var DefaultPlanStage = Stage{
	Steps: []Step{
		{
			StepName: "init",
		},
		{
			StepName: "plan",
		},
	},
}

// Deprecated: use NewGlobalCfgFromArgs
func NewGlobalCfgWithHooks(allowRepoCfg bool, mergeableReq bool, approvedReq bool, preWorkflowHooks []*PreWorkflowHook) GlobalCfg {
	return NewGlobalCfgFromArgs(GlobalCfgArgs{
		AllowRepoCfg:     allowRepoCfg,
		MergeableReq:     mergeableReq,
		ApprovedReq:      approvedReq,
		PreWorkflowHooks: preWorkflowHooks,
	})
}

// NewGlobalCfg returns a global config that respects the parameters.
// allowRepoCfg is true if users want to allow repos full config functionality.
// mergeableReq is true if users want to set the mergeable apply requirement
// for all repos.
// approvedReq is true if users want to set the approved apply requirement
// for all repos.
// Deprecated: use NewGlobalCfgFromArgs
func NewGlobalCfg(allowRepoCfg bool, mergeableReq bool, approvedReq bool) GlobalCfg {
	return NewGlobalCfgFromArgs(GlobalCfgArgs{
		AllowRepoCfg: allowRepoCfg,
		MergeableReq: mergeableReq,
		ApprovedReq:  approvedReq,
	})
}

type GlobalCfgArgs struct {
	AllowRepoCfg       bool
	MergeableReq       bool
	ApprovedReq        bool
	PolicyCheckEnabled bool
	PreWorkflowHooks   []*PreWorkflowHook
}

func NewGlobalCfgFromArgs(args GlobalCfgArgs) GlobalCfg {
	defaultWorkflow := Workflow{
		Name:        DefaultWorkflowName,
		Apply:       DefaultApplyStage,
		Plan:        DefaultPlanStage,
		PolicyCheck: DefaultPolicyCheckStage,
	}
	// Must construct slices here instead of using a `var` declaration because
	// we treat nil slices differently.
	applyReqs := []string{}
	allowedOverrides := []string{}
	allowedWorkflows := []string{}
	if args.MergeableReq {
		applyReqs = append(applyReqs, MergeableApplyReq)
	}
	if args.ApprovedReq {
		applyReqs = append(applyReqs, ApprovedApplyReq)
	}

	if args.PolicyCheckEnabled {
		applyReqs = append(applyReqs, PoliciesPassedApplyReq)
	}

	allowCustomWorkflows := false
<<<<<<< HEAD
	deleteSourceBranchOnMerge := false
	if allowRepoCfg {
		allowedOverrides = []string{ApplyRequirementsKey, WorkflowKey, DeleteSourceBranchOnMergeKey}
=======
	if args.AllowRepoCfg {
		allowedOverrides = []string{ApplyRequirementsKey, WorkflowKey}
>>>>>>> df106ded
		allowCustomWorkflows = true
		//deleteSourceBranchOnMerge = true
	}

	return GlobalCfg{
		Repos: []Repo{
			{
<<<<<<< HEAD
				IDRegex:                   regexp.MustCompile(".*"),
				BranchRegex:               regexp.MustCompile(".*"),
				ApplyRequirements:         applyReqs,
				PreWorkflowHooks:          preWorkflowHooks,
				Workflow:                  &defaultWorkflow,
				AllowedWorkflows:          allowedWorkflows,
				AllowedOverrides:          allowedOverrides,
				AllowCustomWorkflows:      &allowCustomWorkflows,
				DeleteSourceBranchOnMerge: &deleteSourceBranchOnMerge,
=======
				IDRegex:              regexp.MustCompile(".*"),
				BranchRegex:          regexp.MustCompile(".*"),
				ApplyRequirements:    applyReqs,
				PreWorkflowHooks:     args.PreWorkflowHooks,
				Workflow:             &defaultWorkflow,
				AllowedWorkflows:     allowedWorkflows,
				AllowedOverrides:     allowedOverrides,
				AllowCustomWorkflows: &allowCustomWorkflows,
>>>>>>> df106ded
			},
		},
		Workflows: map[string]Workflow{
			DefaultWorkflowName: defaultWorkflow,
		},
	}
}

// IDMatches returns true if the repo ID otherID matches this config.
func (r Repo) IDMatches(otherID string) bool {
	if r.ID != "" {
		return r.ID == otherID
	}
	return r.IDRegex.MatchString(otherID)
}

// BranchMatches returns true if the branch other matches a branch regex (if preset).
func (r Repo) BranchMatches(other string) bool {
	if r.BranchRegex == nil {
		return true
	}
	return r.BranchRegex.MatchString(other)
}

// IDString returns a string representation of this config.
func (r Repo) IDString() string {
	if r.ID != "" {
		return r.ID
	}
	return "/" + r.IDRegex.String() + "/"
}

// MergeProjectCfg merges proj and rCfg with the global config to return a
// final config. It assumes that all configs have been validated.
func (g GlobalCfg) MergeProjectCfg(log logging.SimpleLogging, repoID string, proj Project, rCfg RepoCfg) MergedProjectCfg {
	log.Debug("MergeProjectCfg started")
	applyReqs, workflow, allowedOverrides, allowCustomWorkflows, deleteSourceBranchOnMerge := g.getMatchingCfg(log, repoID)

	// If repos are allowed to override certain keys then override them.
	for _, key := range allowedOverrides {
		switch key {
		case ApplyRequirementsKey:
			if proj.ApplyRequirements != nil {
				log.Debug("overriding server-defined %s with repo settings: [%s]", ApplyRequirementsKey, strings.Join(proj.ApplyRequirements, ","))
				applyReqs = proj.ApplyRequirements
			}
		case WorkflowKey:
			if proj.WorkflowName != nil {
				// We iterate over the global workflows first and the repo
				// workflows second so that repo workflows override. This is
				// safe because at this point we know if a repo is allowed to
				// define its own workflow. We also know that a workflow will
				// exist with this name due to earlier validation.
				name := *proj.WorkflowName
				for k, v := range g.Workflows {
					if k == name {
						workflow = v
					}
				}
				if allowCustomWorkflows {
					for k, v := range rCfg.Workflows {
						if k == name {
							workflow = v
						}
					}
				}
				log.Debug("overriding server-defined %s with repo-specified workflow: %q", WorkflowKey, workflow.Name)
			}
		case DeleteSourceBranchOnMergeKey:
			//We check whether the server configured value and repo-root level
			//config is different. If it is then we change to the more granular.
			if rCfg.DeleteSourceBranchOnMerge != nil && deleteSourceBranchOnMerge != *rCfg.DeleteSourceBranchOnMerge {
				log.Debug("overriding server-defined %s with repo settings: [%t]", DeleteSourceBranchOnMergeKey, rCfg.DeleteSourceBranchOnMerge)
				deleteSourceBranchOnMerge = *rCfg.DeleteSourceBranchOnMerge
			}
			//Then we check whether the more granular project based config is
			//different. If it is then we set it.
			if proj.DeleteSourceBranchOnMerge != nil && deleteSourceBranchOnMerge != *proj.DeleteSourceBranchOnMerge {
				log.Debug("overriding repo-root-defined %s with repo settings: [%t]", DeleteSourceBranchOnMergeKey, *proj.DeleteSourceBranchOnMerge)
				deleteSourceBranchOnMerge = *proj.DeleteSourceBranchOnMerge
			}
			log.Debug("merged deleteSourceBranchOnMerge: [%t]", deleteSourceBranchOnMerge)
		}
		log.Debug("MergeProjectCfg completed")
	}

	log.Debug("final settings: %s: [%s], %s: %s",
		ApplyRequirementsKey, strings.Join(applyReqs, ","), WorkflowKey, workflow.Name)

	return MergedProjectCfg{
		ApplyRequirements:         applyReqs,
		Workflow:                  workflow,
		RepoRelDir:                proj.Dir,
		Workspace:                 proj.Workspace,
		Name:                      proj.GetName(),
		AutoplanEnabled:           proj.Autoplan.Enabled,
		TerraformVersion:          proj.TerraformVersion,
		RepoCfgVersion:            rCfg.Version,
		PolicySets:                g.PolicySets,
		DeleteSourceBranchOnMerge: deleteSourceBranchOnMerge,
	}
}

// DefaultProjCfg returns the default project config for all projects under the
// repo with id repoID. It is used when there is no repo config.
func (g GlobalCfg) DefaultProjCfg(log logging.SimpleLogging, repoID string, repoRelDir string, workspace string) MergedProjectCfg {
	log.Debug("building config based on server-side config")
	applyReqs, workflow, _, _, deleteSourceBranchOnMerge := g.getMatchingCfg(log, repoID)
	return MergedProjectCfg{
		ApplyRequirements:         applyReqs,
		Workflow:                  workflow,
		RepoRelDir:                repoRelDir,
		Workspace:                 workspace,
		Name:                      "",
		AutoplanEnabled:           DefaultAutoPlanEnabled,
		TerraformVersion:          nil,
		PolicySets:                g.PolicySets,
		DeleteSourceBranchOnMerge: deleteSourceBranchOnMerge,
	}
}

// ValidateRepoCfg validates that rCfg for repo with id repoID is valid based
// on our global config.
func (g GlobalCfg) ValidateRepoCfg(rCfg RepoCfg, repoID string) error {

	sliceContainsF := func(slc []string, str string) bool {
		for _, s := range slc {
			if s == str {
				return true
			}
		}
		return false
	}
	mapContainsF := func(m map[string]Workflow, key string) bool {
		for k := range m {
			if k == key {
				return true
			}
		}
		return false
	}

	// Check allowed overrides.
	var allowedOverrides []string
	for _, repo := range g.Repos {
		if repo.IDMatches(repoID) {
			if repo.AllowedOverrides != nil {
				allowedOverrides = repo.AllowedOverrides
			}
		}
	}
	for _, p := range rCfg.Projects {
		if p.WorkflowName != nil && !sliceContainsF(allowedOverrides, WorkflowKey) {
			return fmt.Errorf("repo config not allowed to set '%s' key: server-side config needs '%s: [%s]'", WorkflowKey, AllowedOverridesKey, WorkflowKey)
		}
		if p.ApplyRequirements != nil && !sliceContainsF(allowedOverrides, ApplyRequirementsKey) {
			return fmt.Errorf("repo config not allowed to set '%s' key: server-side config needs '%s: [%s]'", ApplyRequirementsKey, AllowedOverridesKey, ApplyRequirementsKey)
		}
		if p.DeleteSourceBranchOnMerge != nil && !sliceContainsF(allowedOverrides, DeleteSourceBranchOnMergeKey) {
			return fmt.Errorf("repo config not allowed to set '%s' key: server-side config needs '%s: [%s]'", DeleteSourceBranchOnMergeKey, AllowedOverridesKey, DeleteSourceBranchOnMergeKey)
		}
	}

	// Check custom workflows.
	var allowCustomWorkflows bool
	for _, repo := range g.Repos {
		if repo.IDMatches(repoID) {
			if repo.AllowCustomWorkflows != nil {
				allowCustomWorkflows = *repo.AllowCustomWorkflows
			}
		}
	}

	if len(rCfg.Workflows) > 0 && !allowCustomWorkflows {
		return fmt.Errorf("repo config not allowed to define custom workflows: server-side config needs '%s: true'", AllowCustomWorkflowsKey)
	}

	// Check if the repo has set a workflow name that doesn't exist.
	for _, p := range rCfg.Projects {
		if p.WorkflowName != nil {
			name := *p.WorkflowName
			if !mapContainsF(rCfg.Workflows, name) && !mapContainsF(g.Workflows, name) {
				return fmt.Errorf("workflow %q is not defined anywhere", name)
			}
		}
	}

	// Check workflow is allowed
	var allowedWorkflows []string
	for _, repo := range g.Repos {
		if repo.IDMatches(repoID) {

			if repo.AllowedWorkflows != nil {
				allowedWorkflows = repo.AllowedWorkflows
			}
		}
	}

	for _, p := range rCfg.Projects {
		// default is always allowed
		if p.WorkflowName != nil && len(allowedWorkflows) != 0 {
			name := *p.WorkflowName
			if allowCustomWorkflows {
				// If we allow CustomWorkflows we need to check that workflow name is defined inside repo and not global.
				if mapContainsF(rCfg.Workflows, name) {
					break
				}
			}

			if !sliceContainsF(allowedWorkflows, name) {
				return fmt.Errorf("workflow '%s' is not allowed for this repo", name)
			}
		}
	}

	return nil
}

// getMatchingCfg returns the key settings for repoID.
func (g GlobalCfg) getMatchingCfg(log logging.SimpleLogging, repoID string) (applyReqs []string, workflow Workflow, allowedOverrides []string, allowCustomWorkflows bool, deleteSourceBranchOnMerge bool) {
	toLog := make(map[string]string)
	traceF := func(repoIdx int, repoID string, key string, val interface{}) string {
		from := "default server config"
		if repoIdx > 0 {
			from = fmt.Sprintf("repos[%d], id: %s", repoIdx, repoID)
		}
		var valStr string
		switch v := val.(type) {
		case string:
			valStr = fmt.Sprintf("%q", v)
		case []string:
			valStr = fmt.Sprintf("[%s]", strings.Join(v, ","))
		case bool:
			valStr = fmt.Sprintf("%t", v)
		default:
			valStr = "this is a bug"
		}

		return fmt.Sprintf("setting %s: %s from %s", key, valStr, from)
	}

	for _, key := range []string{ApplyRequirementsKey, WorkflowKey, AllowedOverridesKey, AllowCustomWorkflowsKey, DeleteSourceBranchOnMergeKey} {
		for i, repo := range g.Repos {
			if repo.IDMatches(repoID) {
				switch key {
				case ApplyRequirementsKey:
					if repo.ApplyRequirements != nil {
						toLog[ApplyRequirementsKey] = traceF(i, repo.IDString(), ApplyRequirementsKey, repo.ApplyRequirements)
						applyReqs = repo.ApplyRequirements
					}
				case WorkflowKey:
					if repo.Workflow != nil {
						toLog[WorkflowKey] = traceF(i, repo.IDString(), WorkflowKey, repo.Workflow.Name)
						workflow = *repo.Workflow
					}
				case AllowedOverridesKey:
					if repo.AllowedOverrides != nil {
						toLog[AllowedOverridesKey] = traceF(i, repo.IDString(), AllowedOverridesKey, repo.AllowedOverrides)
						allowedOverrides = repo.AllowedOverrides
					}
				case AllowCustomWorkflowsKey:
					if repo.AllowCustomWorkflows != nil {
						toLog[AllowCustomWorkflowsKey] = traceF(i, repo.IDString(), AllowCustomWorkflowsKey, *repo.AllowCustomWorkflows)
						allowCustomWorkflows = *repo.AllowCustomWorkflows
					}
				case DeleteSourceBranchOnMergeKey:
					if repo.DeleteSourceBranchOnMerge != nil {
						toLog[DeleteSourceBranchOnMergeKey] = traceF(i, repo.IDString(), DeleteSourceBranchOnMergeKey, *repo.DeleteSourceBranchOnMerge)
						deleteSourceBranchOnMerge = *repo.DeleteSourceBranchOnMerge
					}
				}
			}
		}
	}
	for _, l := range toLog {
		log.Debug(l)
	}
	return
}<|MERGE_RESOLUTION|>--- conflicted
+++ resolved
@@ -163,32 +163,15 @@
 	}
 
 	allowCustomWorkflows := false
-<<<<<<< HEAD
 	deleteSourceBranchOnMerge := false
-	if allowRepoCfg {
+	if args.AllowRepoCfg {
 		allowedOverrides = []string{ApplyRequirementsKey, WorkflowKey, DeleteSourceBranchOnMergeKey}
-=======
-	if args.AllowRepoCfg {
-		allowedOverrides = []string{ApplyRequirementsKey, WorkflowKey}
->>>>>>> df106ded
 		allowCustomWorkflows = true
-		//deleteSourceBranchOnMerge = true
 	}
 
 	return GlobalCfg{
 		Repos: []Repo{
 			{
-<<<<<<< HEAD
-				IDRegex:                   regexp.MustCompile(".*"),
-				BranchRegex:               regexp.MustCompile(".*"),
-				ApplyRequirements:         applyReqs,
-				PreWorkflowHooks:          preWorkflowHooks,
-				Workflow:                  &defaultWorkflow,
-				AllowedWorkflows:          allowedWorkflows,
-				AllowedOverrides:          allowedOverrides,
-				AllowCustomWorkflows:      &allowCustomWorkflows,
-				DeleteSourceBranchOnMerge: &deleteSourceBranchOnMerge,
-=======
 				IDRegex:              regexp.MustCompile(".*"),
 				BranchRegex:          regexp.MustCompile(".*"),
 				ApplyRequirements:    applyReqs,
@@ -197,7 +180,7 @@
 				AllowedWorkflows:     allowedWorkflows,
 				AllowedOverrides:     allowedOverrides,
 				AllowCustomWorkflows: &allowCustomWorkflows,
->>>>>>> df106ded
+				DeleteSourceBranchOnMerge: &deleteSourceBranchOnMerge,
 			},
 		},
 		Workflows: map[string]Workflow{
