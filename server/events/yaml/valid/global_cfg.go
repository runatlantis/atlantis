--- conflicted
+++ resolved
@@ -34,8 +34,8 @@
 	ID string
 	// IDRegex is the regex match for this config.
 	// If ID is set then this will be nil.
-<<<<<<< HEAD
 	IDRegex                   *regexp.Regexp
+	BranchRegex               *regexp.Regexp
 	ApplyRequirements         []string
 	PreWorkflowHooks          []*PreWorkflowHook
 	Workflow                  *Workflow
@@ -43,16 +43,6 @@
 	AllowedOverrides          []string
 	AllowCustomWorkflows      *bool
 	DeleteSourceBranchOnMerge *bool
-=======
-	IDRegex              *regexp.Regexp
-	BranchRegex          *regexp.Regexp
-	ApplyRequirements    []string
-	PreWorkflowHooks     []*PreWorkflowHook
-	Workflow             *Workflow
-	AllowedWorkflows     []string
-	AllowedOverrides     []string
-	AllowCustomWorkflows *bool
->>>>>>> 00a5bc0f
 }
 
 type MergedProjectCfg struct {
@@ -138,8 +128,8 @@
 	return GlobalCfg{
 		Repos: []Repo{
 			{
-<<<<<<< HEAD
 				IDRegex:                   regexp.MustCompile(".*"),
+				BranchRegex:               regexp.MustCompile(".*"),
 				ApplyRequirements:         applyReqs,
 				PreWorkflowHooks:          preWorkflowHooks,
 				Workflow:                  &defaultWorkflow,
@@ -147,16 +137,6 @@
 				AllowedOverrides:          allowedOverrides,
 				AllowCustomWorkflows:      &allowCustomWorkflows,
 				DeleteSourceBranchOnMerge: &deleteSourceBranchOnMerge,
-=======
-				IDRegex:              regexp.MustCompile(".*"),
-				BranchRegex:          regexp.MustCompile(".*"),
-				ApplyRequirements:    applyReqs,
-				PreWorkflowHooks:     preWorkflowHooks,
-				Workflow:             &defaultWorkflow,
-				AllowedWorkflows:     allowedWorkflows,
-				AllowedOverrides:     allowedOverrides,
-				AllowCustomWorkflows: &allowCustomWorkflows,
->>>>>>> 00a5bc0f
 			},
 		},
 		Workflows: map[string]Workflow{
