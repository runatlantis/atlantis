--- conflicted
+++ resolved
@@ -241,18 +241,6 @@
 	}
 
 	return valid.Repo{
-<<<<<<< HEAD
-		ID:                        id,
-		IDRegex:                   idRegex,
-		BranchRegex:               branchRegex,
-		ApplyRequirements:         r.ApplyRequirements,
-		PreWorkflowHooks:          preWorkflowHooks,
-		Workflow:                  workflow,
-		AllowedWorkflows:          r.AllowedWorkflows,
-		AllowedOverrides:          r.AllowedOverrides,
-		AllowCustomWorkflows:      r.AllowCustomWorkflows,
-		DeleteSourceBranchOnMerge: r.DeleteSourceBranchOnMerge,
-=======
 		ID:                   id,
 		IDRegex:              idRegex,
 		BranchRegex:          branchRegex,
@@ -262,6 +250,6 @@
 		AllowedWorkflows:     r.AllowedWorkflows,
 		AllowedOverrides:     r.AllowedOverrides,
 		AllowCustomWorkflows: r.AllowCustomWorkflows,
->>>>>>> df106ded
+		DeleteSourceBranchOnMerge: r.DeleteSourceBranchOnMerge,
 	}
 }