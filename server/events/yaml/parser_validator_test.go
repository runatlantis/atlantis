--- conflicted
+++ resolved
@@ -1120,12 +1120,8 @@
   workflow: custom1
   allowed_overrides: [apply_requirements, workflow, delete_source_branch_on_merge]
   allow_custom_workflows: true
-<<<<<<< HEAD
-- id: /.*/  
-=======
 - id: /.*/
   branch: /(master|main)/
->>>>>>> 00a5bc0f
   pre_workflow_hooks:
     - run: custom workflow command
 workflows:
