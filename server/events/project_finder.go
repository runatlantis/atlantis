--- conflicted
+++ resolved
@@ -15,11 +15,7 @@
 
 import (
 	"fmt"
-<<<<<<< HEAD
 	"io/fs"
-	"io/ioutil"
-=======
->>>>>>> ada4e539
 	"os"
 	"path"
 	"path/filepath"
