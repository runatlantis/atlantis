--- conflicted
+++ resolved
@@ -69,13 +69,8 @@
 		DB:                 db,
 		PullClosedTemplate: &events.PullClosedEventTemplate{},
 	}
-<<<<<<< HEAD
-	err := errors.New("err")
+	err = errors.New("err")
 	When(l.UnlockByPull(fixtures.GithubRepo.FullName, fixtures.Pull.Num)).ThenReturn(nil, models.DequeueStatus{ProjectLocks: nil}, err)
-=======
-	err = errors.New("err")
-	When(l.UnlockByPull(fixtures.GithubRepo.FullName, fixtures.Pull.Num)).ThenReturn(nil, err)
->>>>>>> 58e9b42b
 	actualErr := pce.CleanUpPull(fixtures.GithubRepo, fixtures.Pull)
 	Equals(t, "cleaning up locks: err", actualErr.Error())
 }
