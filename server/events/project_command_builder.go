--- conflicted
+++ resolved
@@ -376,6 +376,7 @@
 		automerge = automerge || repoCfg.Automerge
 		parallelApply = parallelApply || repoCfg.ParallelApply
 		parallelPlan = parallelPlan || repoCfg.ParallelPlan
+    abortOnExcecutionOrderFail = repoCfg.AbortOnExcecutionOrderFail
 	}
 
 	if len(repoCfg.Projects) > 0 {
@@ -422,20 +423,7 @@
 			if err != nil {
 				return nil, errors.Wrapf(err, "looking for Terraform Cloud workspace from configuration %s", repoDir)
 			}
-<<<<<<< HEAD
-
-=======
-			automerge := DefaultAutomergeEnabled
-			parallelApply := DefaultParallelApplyEnabled
-			parallelPlan := DefaultParallelPlanEnabled
-			abortOnExcecutionOrderFail := DefaultAbortOnExcecutionOrderFail
-			if hasRepoCfg {
-				automerge = repoCfg.Automerge
-				parallelApply = repoCfg.ParallelApply
-				parallelPlan = repoCfg.ParallelPlan
-				abortOnExcecutionOrderFail = repoCfg.AbortOnExcecutionOrderFail
-			}
->>>>>>> 4e867fc3
+
 			pCfg := p.GlobalCfg.DefaultProjCfg(ctx.Log, ctx.Pull.BaseRepo.ID(), mp.Path, pWorkspace)
 
 			projCtxs = append(projCtxs,
@@ -723,23 +711,13 @@
 	var projCtxs []command.ProjectContext
 	var projCfg valid.MergedProjectCfg
 	automerge := DefaultAutomergeEnabled
-<<<<<<< HEAD
 	parallelApply := p.EnableParallelApply
 	parallelPlan := p.EnableParallelPlan
 	if repoCfgPtr != nil {
 		automerge = automerge || repoCfgPtr.Automerge
 		parallelApply = parallelApply || repoCfgPtr.ParallelApply
 		parallelPlan = parallelPlan || repoCfgPtr.ParallelPlan
-=======
-	parallelApply := DefaultParallelApplyEnabled
-	parallelPlan := DefaultParallelPlanEnabled
-	abortOnExcecutionOrderFail := DefaultAbortOnExcecutionOrderFail
-	if repoCfgPtr != nil {
-		automerge = repoCfgPtr.Automerge
-		parallelApply = repoCfgPtr.ParallelApply
-		parallelPlan = repoCfgPtr.ParallelPlan
 		abortOnExcecutionOrderFail = *&repoCfgPtr.AbortOnExcecutionOrderFail
->>>>>>> 4e867fc3
 	}
 
 	if len(matchingProjects) > 0 {
