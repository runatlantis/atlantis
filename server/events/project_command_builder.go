--- conflicted
+++ resolved
@@ -56,7 +56,6 @@
 	skipCloneNoChanges bool,
 	EnableRegExpCmd bool,
 	EnableAutoMerge bool,
-	EnableAutoDiscover valid.Autodiscover,
 	EnableParallelPlan bool,
 	EnableParallelApply bool,
 	AutoDetectModuleFiles string,
@@ -64,6 +63,7 @@
 	RestrictFileList bool,
 	SilenceNoProjects bool,
 	IncludeGitUntrackedFiles bool,
+	AutoDiscoverMode string,
 	scope tally.Scope,
 	logger logging.SimpleLogging,
 	terraformClient terraform.Client,
@@ -88,7 +88,6 @@
 			skipCloneNoChanges,
 			EnableRegExpCmd,
 			EnableAutoMerge,
-			EnableAutoDiscover,
 			EnableParallelPlan,
 			EnableParallelApply,
 			AutoDetectModuleFiles,
@@ -96,6 +95,7 @@
 			RestrictFileList,
 			SilenceNoProjects,
 			IncludeGitUntrackedFiles,
+			AutoDiscoverMode,
 			scope,
 			logger,
 			terraformClient,
@@ -118,7 +118,6 @@
 	skipCloneNoChanges bool,
 	EnableRegExpCmd bool,
 	EnableAutoMerge bool,
-	EnableAutoDiscover valid.Autodiscover,
 	EnableParallelPlan bool,
 	EnableParallelApply bool,
 	AutoDetectModuleFiles string,
@@ -126,6 +125,7 @@
 	RestrictFileList bool,
 	SilenceNoProjects bool,
 	IncludeGitUntrackedFiles bool,
+	AutoDiscoverMode string,
 	scope tally.Scope,
 	logger logging.SimpleLogging,
 	terraformClient terraform.Client,
@@ -141,7 +141,6 @@
 		SkipCloneNoChanges:       skipCloneNoChanges,
 		EnableRegExpCmd:          EnableRegExpCmd,
 		EnableAutoMerge:          EnableAutoMerge,
-		EnableAutoDiscover:       EnableAutoDiscover,
 		EnableParallelPlan:       EnableParallelPlan,
 		EnableParallelApply:      EnableParallelApply,
 		AutoDetectModuleFiles:    AutoDetectModuleFiles,
@@ -149,6 +148,7 @@
 		RestrictFileList:         RestrictFileList,
 		SilenceNoProjects:        SilenceNoProjects,
 		IncludeGitUntrackedFiles: IncludeGitUntrackedFiles,
+		AutoDiscoverMode:         AutoDiscoverMode,
 		ProjectCommandContextBuilder: NewProjectCommandContextBuilder(
 			policyChecksSupported,
 			commentBuilder,
@@ -239,8 +239,6 @@
 	EnableRegExpCmd bool
 	// User config option: Automatically merge pull requests after all plans have been successfully applied.
 	EnableAutoMerge bool
-	// User config option: Enables auto-discovery of projects in a repository.
-	EnableAutoDiscover valid.Autodiscover
 	// User config option: Whether to run plan operations in parallel.
 	EnableParallelPlan bool
 	// User config option: Whether to run apply operations in parallel.
@@ -257,6 +255,8 @@
 	SilenceNoProjects bool
 	// User config option: Include git untracked files in the modified file list.
 	IncludeGitUntrackedFiles bool
+	// User config option: Controls auto-discovery of projects in a repository.
+	AutoDiscoverMode string
 	// Handles the actual running of Terraform commands.
 	TerraformExecutor terraform.Client
 }
@@ -351,6 +351,13 @@
 
 	ctx.Log.Debug("%d files were modified in this pull request. Modified files: %v", len(modifiedFiles), modifiedFiles)
 
+	// Get default AutoDiscoverMode from userConfig/globalConfig
+	defaultAutoDiscoverMode := valid.AutoDiscoverMode(p.AutoDiscoverMode)
+	globalAutoDiscover := p.GlobalCfg.RepoAutoDiscoverCfg(ctx.Pull.BaseRepo.ID())
+	if globalAutoDiscover != nil {
+		defaultAutoDiscoverMode = globalAutoDiscover.Mode
+	}
+
 	if p.SkipCloneNoChanges && p.VCSClient.SupportsSingleFileDownload(ctx.Pull.BaseRepo) {
 		repoCfgFile := p.GlobalCfg.RepoConfigFile(ctx.Pull.BaseRepo.ID())
 		hasRepoCfg, repoCfgData, err := p.VCSClient.GetFileContent(ctx.Pull, repoCfgFile)
@@ -364,8 +371,12 @@
 				return nil, errors.Wrapf(err, "parsing %s", repoCfgFile)
 			}
 			ctx.Log.Info("successfully parsed remote %s file", repoCfgFile)
+
+			if repoCfg.AutoDiscover != nil {
+				defaultAutoDiscoverMode = repoCfg.AutoDiscover.Mode
+			}
 			// If auto_discovery is enabled, we never want to skip cloning
-			if !repoCfg.AutoDiscoverEnabled() {
+			if !repoCfg.AutoDiscoverEnabled(defaultAutoDiscoverMode) {
 				if len(repoCfg.Projects) > 0 {
 					matchingProjects, err := p.ProjectFinder.DetermineProjectsViaConfig(ctx.Log, modifiedFiles, repoCfg, "", nil)
 					if err != nil {
@@ -380,15 +391,7 @@
 					ctx.Log.Info("no projects are defined in %s. Will resume automatic detection", repoCfgFile)
 				}
 			} else {
-<<<<<<< HEAD
 				ctx.Log.Info("automatic project discovery enabled. Will resume automatic detection")
-=======
-				if !repoCfg.Autodiscover.Enabled {
-					ctx.Log.Info("No projects are defined in %s. Auto discovery is disabled. Will skip automatic detection", repoCfgFile)
-					return []command.ProjectContext{}, nil
-				}
-				ctx.Log.Info("No projects are defined in %s. Auto discovery is enabled, will resume automatic detection", repoCfgFile)
->>>>>>> 3f640a75
 			}
 			// NOTE: We discard this work here and end up doing it again after
 			// cloning to ensure all the return values are set properly with
@@ -430,6 +433,10 @@
 			return nil, errors.Wrapf(err, "parsing %s", repoCfgFile)
 		}
 		ctx.Log.Info("successfully parsed %s file", repoCfgFile)
+		// This above condition to set this may not have been reached
+		if repoCfg.AutoDiscover != nil {
+			defaultAutoDiscoverMode = repoCfg.AutoDiscover.Mode
+		}
 	}
 
 	moduleInfo, err := FindModuleProjects(repoDir, p.AutoDetectModuleFiles)
@@ -439,18 +446,12 @@
 	ctx.Log.Debug("moduleInfo for %s (matching %q) = %v", repoDir, p.AutoDetectModuleFiles, moduleInfo)
 
 	automerge := p.EnableAutoMerge
-	autodiscover := p.EnableAutoDiscover
 	parallelApply := p.EnableParallelApply
 	parallelPlan := p.EnableParallelPlan
 	abortOnExcecutionOrderFail := DefaultAbortOnExcecutionOrderFail
 	if hasRepoCfg {
 		if repoCfg.Automerge != nil {
 			automerge = *repoCfg.Automerge
-		}
-		if repoCfg.Autodiscover != nil {
-			autodiscover = *repoCfg.Autodiscover
-		} else {
-			autodiscover = valid.Autodiscover{Enabled: DefaultAutoDiscoverEnabled}
 		}
 		if repoCfg.ParallelApply != nil {
 			parallelApply = *repoCfg.ParallelApply
@@ -481,7 +482,6 @@
 					commentFlags,
 					repoDir,
 					automerge,
-					autodiscover,
 					parallelApply,
 					parallelPlan,
 					verbose,
@@ -491,23 +491,15 @@
 		}
 	}
 
-	if repoCfg.AutoDiscoverEnabled() {
+	if repoCfg.AutoDiscoverEnabled(defaultAutoDiscoverMode) {
 		// If there is no config file or it specified no projects, then we'll plan each project that
 		// our algorithm determines was modified.
 		if hasRepoCfg {
-<<<<<<< HEAD
 			if len(repoCfg.Projects) == 0 {
 				ctx.Log.Info("no projects are defined in %s. Will resume automatic detection", repoCfgFile)
 			} else {
 				ctx.Log.Info("automatic project discovery enabled. Will resume automatic detection")
 			}
-=======
-			if !repoCfg.Autodiscover.Enabled {
-				ctx.Log.Info("No projects are defined in %s. Auto discovery is disabled. Will skip automatic detection", repoCfgFile)
-				return []command.ProjectContext{}, nil
-			}
-			ctx.Log.Info("No projects are defined in %s. Auto discovery is enabled, will resume automatic detection", repoCfgFile)
->>>>>>> 3f640a75
 		} else {
 			ctx.Log.Info("found no %s file", repoCfgFile)
 		}
@@ -548,7 +540,6 @@
 					commentFlags,
 					repoDir,
 					automerge,
-					autodiscover,
 					parallelApply,
 					parallelPlan,
 					verbose,
@@ -840,18 +831,12 @@
 	var projCfg valid.MergedProjectCfg
 
 	automerge := p.EnableAutoMerge
-	autodiscover := p.EnableAutoDiscover
 	parallelApply := p.EnableParallelApply
 	parallelPlan := p.EnableParallelPlan
 	abortOnExcecutionOrderFail := DefaultAbortOnExcecutionOrderFail
 	if repoCfgPtr != nil {
 		if repoCfgPtr.Automerge != nil {
 			automerge = *repoCfgPtr.Automerge
-		}
-		if repoCfgPtr.Autodiscover != nil {
-			autodiscover = *repoCfgPtr.Autodiscover
-		} else {
-			autodiscover = valid.Autodiscover{Enabled: true}
 		}
 		if repoCfgPtr.ParallelApply != nil {
 			parallelApply = *repoCfgPtr.ParallelApply
@@ -881,7 +866,6 @@
 					commentFlags,
 					repoDir,
 					automerge,
-					autodiscover,
 					parallelApply,
 					parallelPlan,
 					verbose,
@@ -906,7 +890,6 @@
 				commentFlags,
 				repoDir,
 				automerge,
-				autodiscover,
 				parallelApply,
 				parallelPlan,
 				verbose,
