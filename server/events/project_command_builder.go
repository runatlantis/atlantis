--- conflicted
+++ resolved
@@ -277,11 +277,8 @@
 	if hasRepoCfg {
 		// If there's a repo cfg with projects then we'll use it to figure out which projects
 		// should be planed.
-<<<<<<< HEAD
 		repoCfg, err = p.ParserValidator.ParseRepoCfg(repoDir, p.GlobalCfg, ctx.Pull.BaseRepo.ID())
-=======
 		repoCfg, err := p.ParserValidator.ParseRepoCfg(repoDir, p.GlobalCfg, ctx.Pull.BaseRepo.ID(), ctx.Pull.BaseBranch)
->>>>>>> 020eeba8
 		if err != nil {
 			return nil, errors.Wrapf(err, "parsing %s", config.AtlantisYAMLFilename)
 		}
