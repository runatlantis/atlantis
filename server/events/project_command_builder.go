--- conflicted
+++ resolved
@@ -222,9 +222,6 @@
 		for _, mp := range matchingProjects {
 			ctx.Log.Debug("determining config for project at dir: %q workspace: %q", mp.Dir, mp.Workspace)
 			mergedCfg := p.GlobalCfg.MergeProjectCfg(ctx.Log, ctx.Pull.BaseRepo.ID(), mp, repoCfg)
-<<<<<<< HEAD
-			projCtxs = append(projCtxs, p.buildCtx(ctx, models.PlanCommand, mergedCfg, commentFlags, repoCfg.Automerge, repoCfg.ParallelApply, repoCfg.ParallelPlan, verbose, repoDir, mergedCfg.DeleteSourceBranchOnMerge))
-=======
 
 			projCtxs = append(projCtxs,
 				p.ProjectCommandContextBuilder.BuildProjectContext(
@@ -234,11 +231,11 @@
 					commentFlags,
 					repoDir,
 					repoCfg.Automerge,
+					mergedCfg.DeleteSourceBranchOnMerge,
 					repoCfg.ParallelApply,
 					repoCfg.ParallelPlan,
 					verbose,
 				)...)
->>>>>>> af2a8068
 		}
 	} else {
 		// If there is no config file, then we'll plan each project that
@@ -249,9 +246,6 @@
 		for _, mp := range modifiedProjects {
 			ctx.Log.Debug("determining config for project at dir: %q", mp.Path)
 			pCfg := p.GlobalCfg.DefaultProjCfg(ctx.Log, ctx.Pull.BaseRepo.ID(), mp.Path, DefaultWorkspace)
-<<<<<<< HEAD
-			projCtxs = append(projCtxs, p.buildCtx(ctx, models.PlanCommand, pCfg, commentFlags, DefaultAutomergeEnabled, DefaultParallelApplyEnabled, DefaultParallelPlanEnabled, verbose, repoDir, pCfg.DeleteSourceBranchOnMerge))
-=======
 
 			projCtxs = append(projCtxs,
 				p.ProjectCommandContextBuilder.BuildProjectContext(
@@ -261,11 +255,11 @@
 					commentFlags,
 					repoDir,
 					DefaultAutomergeEnabled,
+					pCfg.DeleteSourceBranchOnMerge,
 					DefaultParallelApplyEnabled,
 					DefaultParallelPlanEnabled,
 					verbose,
 				)...)
->>>>>>> af2a8068
 		}
 	}
 
@@ -470,11 +464,6 @@
 		parallelPlan = repoCfgPtr.ParallelPlan
 		deleteBranchOnMerge = projCfg.DeleteSourceBranchOnMerge
 	}
-<<<<<<< HEAD
-	return p.buildCtx(ctx, cmd, projCfg, commentFlags, automerge, parallelApply, parallelPlan, verbose, repoDir, deleteBranchOnMerge), nil
-}
-=======
->>>>>>> af2a8068
 
 	return p.ProjectCommandContextBuilder.BuildProjectContext(
 		ctx,
@@ -483,6 +472,7 @@
 		commentFlags,
 		repoDir,
 		automerge,
+		deleteBranchOnMerge,
 		parallelApply,
 		parallelPlan,
 		verbose,
@@ -499,130 +489,5 @@
 		return nil
 	}
 
-<<<<<<< HEAD
-	projects := repoCfg.FindProjectsByDir(repoRelDir)
-
-	// If that directory doesn't have any projects configured then we don't
-	// enforce workspace names.
-	if len(projects) == 0 {
-		return nil
-	}
-
-	var configuredSpaces []string
-	for _, p := range projects {
-		if p.Workspace == workspace {
-			return nil
-		}
-		configuredSpaces = append(configuredSpaces, p.Workspace)
-	}
-
-	return fmt.Errorf(
-		"running commands in workspace %q is not allowed because this"+
-			" directory is only configured for the following workspaces: %s",
-		workspace,
-		strings.Join(configuredSpaces, ", "),
-	)
-}
-
-// buildCtx is a helper method that handles constructing the ProjectCommandContext.
-func (p *DefaultProjectCommandBuilder) buildCtx(ctx *CommandContext,
-	cmd models.CommandName,
-	projCfg valid.MergedProjectCfg,
-	commentArgs []string,
-	automergeEnabled bool,
-	parallelApplyEnabled bool,
-	parallelPlanEnabled bool,
-	verbose bool,
-	absRepoDir string,
-	deleteBranchOnMerge bool) models.ProjectCommandContext {
-
-	var steps []valid.Step
-	switch cmd {
-	case models.PlanCommand:
-		steps = projCfg.Workflow.Plan.Steps
-	case models.ApplyCommand:
-		steps = projCfg.Workflow.Apply.Steps
-	}
-
-	// If TerraformVersion not defined in config file look for a
-	// terraform.require_version block.
-	if projCfg.TerraformVersion == nil {
-		projCfg.TerraformVersion = p.getTfVersion(ctx, filepath.Join(absRepoDir, projCfg.RepoRelDir))
-	}
-
-	return models.ProjectCommandContext{
-		ApplyCmd:                  p.CommentBuilder.BuildApplyComment(projCfg.RepoRelDir, projCfg.Workspace, projCfg.Name),
-		BaseRepo:                  ctx.Pull.BaseRepo,
-		EscapedCommentArgs:        p.escapeArgs(commentArgs),
-		AutomergeEnabled:          automergeEnabled,
-		DeleteSourceBranchOnMerge: deleteBranchOnMerge,
-		ParallelApplyEnabled:      parallelApplyEnabled,
-		ParallelPlanEnabled:       parallelPlanEnabled,
-		AutoplanEnabled:           projCfg.AutoplanEnabled,
-		Steps:                     steps,
-		HeadRepo:                  ctx.HeadRepo,
-		Log:                       ctx.Log,
-		PullMergeable:             ctx.PullMergeable,
-		Pull:                      ctx.Pull,
-		ProjectName:               projCfg.Name,
-		ApplyRequirements:         projCfg.ApplyRequirements,
-		RePlanCmd:                 p.CommentBuilder.BuildPlanComment(projCfg.RepoRelDir, projCfg.Workspace, projCfg.Name, commentArgs),
-		RepoRelDir:                projCfg.RepoRelDir,
-		RepoConfigVersion:         projCfg.RepoCfgVersion,
-		TerraformVersion:          projCfg.TerraformVersion,
-		User:                      ctx.User,
-		Verbose:                   verbose,
-		Workspace:                 projCfg.Workspace,
-	}
-}
-
-func (p *DefaultProjectCommandBuilder) escapeArgs(args []string) []string {
-	var escaped []string
-	for _, arg := range args {
-		var escapedArg string
-		for i := range arg {
-			escapedArg += "\\" + string(arg[i])
-		}
-		escaped = append(escaped, escapedArg)
-	}
-	return escaped
-}
-
-// Extracts required_version from Terraform configuration.
-// Returns nil if unable to determine version from configuration.
-func (p *DefaultProjectCommandBuilder) getTfVersion(ctx *CommandContext, absProjDir string) *version.Version {
-	module, diags := tfconfig.LoadModule(absProjDir)
-	if diags.HasErrors() {
-		ctx.Log.Err("trying to detect required version: %s", diags.Error())
-		for _, d := range diags {
-			ctx.Log.Debug("%s in %s:%d", d.Detail, d.Pos.Filename, d.Pos.Line)
-		}
-		return nil
-	}
-
-	if len(module.RequiredCore) != 1 {
-		ctx.Log.Info("cannot determine which version to use from terraform configuration, detected %d possibilities.", len(module.RequiredCore))
-		return nil
-	}
-	requiredVersionSetting := module.RequiredCore[0]
-
-	// We allow `= x.y.z`, `=x.y.z` or `x.y.z` where `x`, `y` and `z` are integers.
-	re := regexp.MustCompile(`^=?\s*([^\s]+)\s*$`)
-	matched := re.FindStringSubmatch(requiredVersionSetting)
-	if len(matched) == 0 {
-		ctx.Log.Debug("did not specify exact version in terraform configuration, found %q", requiredVersionSetting)
-		return nil
-	}
-	ctx.Log.Debug("found required_version setting of %q", requiredVersionSetting)
-	version, err := version.NewVersion(matched[1])
-	if err != nil {
-		ctx.Log.Debug(err.Error())
-		return nil
-	}
-
-	ctx.Log.Info("detected module requires version: %q", version.String())
-	return version
-=======
 	return repoCfg.ValidateWorkspaceAllowed(repoRelDir, workspace)
->>>>>>> af2a8068
 }