--- conflicted
+++ resolved
@@ -92,13 +92,8 @@
 			scope,
 			terraformClient,
 		),
-<<<<<<< HEAD
 		Scope: scope,
 		Log:   logger,
-=======
-		Logger: logger,
-		scope:  scope,
->>>>>>> 2c6abc44
 	}
 }
 
