package events

import (
	"fmt"
	"os"

	"github.com/runatlantis/atlantis/server/events/yaml/valid"

	"github.com/pkg/errors"
	"github.com/runatlantis/atlantis/server/events/models"
	"github.com/runatlantis/atlantis/server/events/vcs"
	"github.com/runatlantis/atlantis/server/events/yaml"
)

const (
	// DefaultRepoRelDir is the default directory we run commands in, relative
	// to the root of the repo.
	DefaultRepoRelDir = "."
	// DefaultWorkspace is the default Terraform workspace we run commands in.
	// This is also Terraform's default workspace.
	DefaultWorkspace = "default"
	// DefaultAutomergeEnabled is the default for the automerge setting.
	DefaultAutomergeEnabled = false
	// DefaultParallelApplyEnabled is the default for the parallel apply setting.
	DefaultParallelApplyEnabled = false
	// DefaultParallelPlanEnabled is the default for the parallel plan setting.
	DefaultParallelPlanEnabled = false
	// DefaultDeleteSourceBranchOnMerge being false is the default setting whether or not to remove a source branch on merge
	DefaultDeleteSourceBranchOnMerge = false
)

func NewProjectCommandBuilder(
	policyChecksSupported bool,
	parserValidator *yaml.ParserValidator,
	projectFinder ProjectFinder,
	vcsClient vcs.Client,
	workingDir WorkingDir,
	workingDirLocker WorkingDirLocker,
	globalCfg valid.GlobalCfg,
	pendingPlanFinder *DefaultPendingPlanFinder,
	commentBuilder CommentBuilder,
	skipCloneNoChanges bool,
	EnableRegExpCmd bool,
) *DefaultProjectCommandBuilder {
	projectCommandBuilder := &DefaultProjectCommandBuilder{
		ParserValidator:    parserValidator,
		ProjectFinder:      projectFinder,
		VCSClient:          vcsClient,
		WorkingDir:         workingDir,
		WorkingDirLocker:   workingDirLocker,
		GlobalCfg:          globalCfg,
		PendingPlanFinder:  pendingPlanFinder,
		SkipCloneNoChanges: skipCloneNoChanges,
		EnableRegExpCmd:    EnableRegExpCmd,
		ProjectCommandContextBuilder: NewProjectCommandContextBulder(
			policyChecksSupported,
			commentBuilder,
		),
	}

	return projectCommandBuilder
}

type ProjectPlanCommandBuilder interface {
	// BuildAutoplanCommands builds project commands that will run plan on
	// the projects determined to be modified.
	BuildAutoplanCommands(ctx *CommandContext) ([]models.ProjectCommandContext, error)
	// BuildPlanCommands builds project plan commands for this ctx and comment. If
	// comment doesn't specify one project then there may be multiple commands
	// to be run.
	BuildPlanCommands(ctx *CommandContext, comment *CommentCommand) ([]models.ProjectCommandContext, error)
}

type ProjectApplyCommandBuilder interface {
	// BuildApplyCommands builds project Apply commands for this ctx and comment. If
	// comment doesn't specify one project then there may be multiple commands
	// to be run.
	BuildApplyCommands(ctx *CommandContext, comment *CommentCommand) ([]models.ProjectCommandContext, error)
}

type ProjectApprovePoliciesCommandBuilder interface {
	// BuildApprovePoliciesCommands builds project PolicyCheck commands for this ctx and comment.
	BuildApprovePoliciesCommands(ctx *CommandContext, comment *CommentCommand) ([]models.ProjectCommandContext, error)
}

//go:generate pegomock generate -m --use-experimental-model-gen --package mocks -o mocks/mock_project_command_builder.go ProjectCommandBuilder

// ProjectCommandBuilder builds commands that run on individual projects.
type ProjectCommandBuilder interface {
	ProjectPlanCommandBuilder
	ProjectApplyCommandBuilder
	ProjectApprovePoliciesCommandBuilder
}

// DefaultProjectCommandBuilder implements ProjectCommandBuilder.
// This class combines the data from the comment and any atlantis.yaml file or
// Atlantis server config and then generates a set of contexts.
type DefaultProjectCommandBuilder struct {
	ParserValidator              *yaml.ParserValidator
	ProjectFinder                ProjectFinder
	VCSClient                    vcs.Client
	WorkingDir                   WorkingDir
	WorkingDirLocker             WorkingDirLocker
	GlobalCfg                    valid.GlobalCfg
	PendingPlanFinder            *DefaultPendingPlanFinder
	ProjectCommandContextBuilder ProjectCommandContextBuilder
	SkipCloneNoChanges           bool
	EnableRegExpCmd              bool
}

// See ProjectCommandBuilder.BuildAutoplanCommands.
func (p *DefaultProjectCommandBuilder) BuildAutoplanCommands(ctx *CommandContext) ([]models.ProjectCommandContext, error) {
	projCtxs, err := p.buildPlanAllCommands(ctx, nil, false)
	if err != nil {
		return nil, err
	}
	var autoplanEnabled []models.ProjectCommandContext
	for _, projCtx := range projCtxs {
		if !projCtx.AutoplanEnabled {
			ctx.Log.Debug("ignoring project at dir %q, workspace: %q because autoplan is disabled", projCtx.RepoRelDir, projCtx.Workspace)
			continue
		}
		autoplanEnabled = append(autoplanEnabled, projCtx)
	}
	return autoplanEnabled, nil
}

// See ProjectCommandBuilder.BuildPlanCommands.
func (p *DefaultProjectCommandBuilder) BuildPlanCommands(ctx *CommandContext, cmd *CommentCommand) ([]models.ProjectCommandContext, error) {
	if !cmd.IsForSpecificProject() {
		return p.buildPlanAllCommands(ctx, cmd.Flags, cmd.Verbose)
	}
	pcc, err := p.buildProjectPlanCommand(ctx, cmd)
	return pcc, err
}

// See ProjectCommandBuilder.BuildApplyCommands.
func (p *DefaultProjectCommandBuilder) BuildApplyCommands(ctx *CommandContext, cmd *CommentCommand) ([]models.ProjectCommandContext, error) {
	if !cmd.IsForSpecificProject() {
		return p.buildAllProjectCommands(ctx, cmd)
	}
	pac, err := p.buildProjectApplyCommand(ctx, cmd)
	return pac, err
}

func (p *DefaultProjectCommandBuilder) BuildApprovePoliciesCommands(ctx *CommandContext, cmd *CommentCommand) ([]models.ProjectCommandContext, error) {
	return p.buildAllProjectCommands(ctx, cmd)
}

// buildPlanAllCommands builds plan contexts for all projects we determine were
// modified in this ctx.
func (p *DefaultProjectCommandBuilder) buildPlanAllCommands(ctx *CommandContext, commentFlags []string, verbose bool) ([]models.ProjectCommandContext, error) {
	// We'll need the list of modified files.
	modifiedFiles, err := p.VCSClient.GetModifiedFiles(ctx.Pull.BaseRepo, ctx.Pull)
	if err != nil {
		return nil, err
	}
	ctx.Log.Debug("%d files were modified in this pull request", len(modifiedFiles))

	if p.SkipCloneNoChanges && p.VCSClient.SupportsSingleFileDownload(ctx.Pull.BaseRepo) {
		hasRepoCfg, repoCfgData, err := p.VCSClient.DownloadRepoConfigFile(ctx.Pull)
		if err != nil {
			return nil, errors.Wrapf(err, "downloading %s", yaml.AtlantisYAMLFilename)
		}

		if hasRepoCfg {
			repoCfg, err := p.ParserValidator.ParseRepoCfgData(repoCfgData, p.GlobalCfg, ctx.Pull.BaseRepo.ID())
			if err != nil {
				return nil, errors.Wrapf(err, "parsing %s", yaml.AtlantisYAMLFilename)
			}
			ctx.Log.Info("successfully parsed remote %s file", yaml.AtlantisYAMLFilename)
			matchingProjects, err := p.ProjectFinder.DetermineProjectsViaConfig(ctx.Log, modifiedFiles, repoCfg, "")
			if err != nil {
				return nil, err
			}
			ctx.Log.Info("%d projects are changed on MR %q based on their when_modified config", len(matchingProjects), ctx.Pull.Num)
			if len(matchingProjects) == 0 {
				ctx.Log.Info("skipping repo clone since no project was modified")
				return []models.ProjectCommandContext{}, nil
			}
			// NOTE: We discard this work here and end up doing it again after
			// cloning to ensure all the return values are set properly with
			// the actual clone directory.
		}
	}

	// Need to lock the workspace we're about to clone to.
	workspace := DefaultWorkspace

	unlockFn, err := p.WorkingDirLocker.TryLock(ctx.Pull.BaseRepo.FullName, ctx.Pull.Num, workspace)
	if err != nil {
		ctx.Log.Warn("workspace was locked")
		return nil, err
	}
	ctx.Log.Debug("got workspace lock")
	defer unlockFn()

	repoDir, _, err := p.WorkingDir.Clone(ctx.Log, ctx.HeadRepo, ctx.Pull, workspace)
	if err != nil {
		return nil, err
	}

	// Parse config file if it exists.
	hasRepoCfg, err := p.ParserValidator.HasRepoCfg(repoDir)
	if err != nil {
		return nil, errors.Wrapf(err, "looking for %s file in %q", yaml.AtlantisYAMLFilename, repoDir)
	}

	var projCtxs []models.ProjectCommandContext

	if hasRepoCfg {
		// If there's a repo cfg then we'll use it to figure out which projects
		// should be planed.
		repoCfg, err := p.ParserValidator.ParseRepoCfg(repoDir, p.GlobalCfg, ctx.Pull.BaseRepo.ID())
		if err != nil {
			return nil, errors.Wrapf(err, "parsing %s", yaml.AtlantisYAMLFilename)
		}
		ctx.Log.Info("successfully parsed %s file", yaml.AtlantisYAMLFilename)
		matchingProjects, err := p.ProjectFinder.DetermineProjectsViaConfig(ctx.Log, modifiedFiles, repoCfg, repoDir)
		if err != nil {
			return nil, err
		}
		ctx.Log.Info("%d projects are to be planned based on their when_modified config", len(matchingProjects))

		for _, mp := range matchingProjects {
			ctx.Log.Debug("determining config for project at dir: %q workspace: %q", mp.Dir, mp.Workspace)
			mergedCfg := p.GlobalCfg.MergeProjectCfg(ctx.Log, ctx.Pull.BaseRepo.ID(), mp, repoCfg)

			projCtxs = append(projCtxs,
				p.ProjectCommandContextBuilder.BuildProjectContext(
					ctx,
					models.PlanCommand,
					mergedCfg,
					commentFlags,
					repoDir,
					repoCfg.Automerge,
					mergedCfg.DeleteSourceBranchOnMerge,
					repoCfg.ParallelApply,
					repoCfg.ParallelPlan,
					verbose,
				)...)
		}
	} else {
		// If there is no config file, then we'll plan each project that
		// our algorithm determines was modified.
		ctx.Log.Info("found no %s file", yaml.AtlantisYAMLFilename)
		modifiedProjects := p.ProjectFinder.DetermineProjects(ctx.Log, modifiedFiles, ctx.Pull.BaseRepo.FullName, repoDir)
		ctx.Log.Info("automatically determined that there were %d projects modified in this pull request: %s", len(modifiedProjects), modifiedProjects)
		for _, mp := range modifiedProjects {
			ctx.Log.Debug("determining config for project at dir: %q", mp.Path)
			pCfg := p.GlobalCfg.DefaultProjCfg(ctx.Log, ctx.Pull.BaseRepo.ID(), mp.Path, DefaultWorkspace)

			projCtxs = append(projCtxs,
				p.ProjectCommandContextBuilder.BuildProjectContext(
					ctx,
					models.PlanCommand,
					pCfg,
					commentFlags,
					repoDir,
					DefaultAutomergeEnabled,
					pCfg.DeleteSourceBranchOnMerge,
					DefaultParallelApplyEnabled,
					DefaultParallelPlanEnabled,
					verbose,
				)...)
		}
	}

	return projCtxs, nil
}

// buildProjectPlanCommand builds a plan context for a single project.
// cmd must be for only one project.
func (p *DefaultProjectCommandBuilder) buildProjectPlanCommand(ctx *CommandContext, cmd *CommentCommand) ([]models.ProjectCommandContext, error) {
	workspace := DefaultWorkspace
	if cmd.Workspace != "" {
		workspace = cmd.Workspace
	}

	var pcc []models.ProjectCommandContext
	ctx.Log.Debug("building plan command")
	unlockFn, err := p.WorkingDirLocker.TryLock(ctx.Pull.BaseRepo.FullName, ctx.Pull.Num, workspace)
	if err != nil {
		return pcc, err
	}
	defer unlockFn()

	ctx.Log.Debug("cloning repository")
	repoDir, _, err := p.WorkingDir.Clone(ctx.Log, ctx.HeadRepo, ctx.Pull, workspace)
	if err != nil {
		return pcc, err
	}

	repoRelDir := DefaultRepoRelDir
	if cmd.RepoRelDir != "" {
		repoRelDir = cmd.RepoRelDir
	}

	return p.buildProjectCommandCtx(
		ctx,
		models.PlanCommand,
		cmd.ProjectName,
		cmd.Flags,
		repoDir,
		repoRelDir,
		workspace,
		cmd.Verbose,
	)
}

// getCfg returns the atlantis.yaml config (if it exists) for this project. If
// there is no config, then projectCfg and repoCfg will be nil.
func (p *DefaultProjectCommandBuilder) getCfg(ctx *CommandContext, projectName string, dir string, workspace string, repoDir string) (projectsCfg []valid.Project, repoCfg *valid.RepoCfg, err error) {
	hasConfigFile, err := p.ParserValidator.HasRepoCfg(repoDir)
	if err != nil {
		err = errors.Wrapf(err, "looking for %s file in %q", yaml.AtlantisYAMLFilename, repoDir)
		return
	}
	if !hasConfigFile {
		if projectName != "" {
			err = fmt.Errorf("cannot specify a project name unless an %s file exists to configure projects", yaml.AtlantisYAMLFilename)
			return
		}
		return
	}

	var repoConfig valid.RepoCfg
	repoConfig, err = p.ParserValidator.ParseRepoCfg(repoDir, p.GlobalCfg, ctx.Pull.BaseRepo.ID())
	if err != nil {
		return
	}
	repoCfg = &repoConfig

	// If they've specified a project by name we look it up. Otherwise we
	// use the dir and workspace.
	if projectName != "" {
		if p.EnableRegExpCmd {
			projectsCfg = repoCfg.FindProjectsByName(projectName)
		} else {
			if p := repoCfg.FindProjectByName(projectName); p != nil {
				projectsCfg = append(projectsCfg, *p)
			}
		}
		if len(projectsCfg) == 0 {
			err = fmt.Errorf("no project with name %q is defined in %s", projectName, yaml.AtlantisYAMLFilename)
			return
		}
		return
	}

	projCfgs := repoCfg.FindProjectsByDirWorkspace(dir, workspace)
	if len(projCfgs) == 0 {
		return
	}
	if len(projCfgs) > 1 {
		err = fmt.Errorf("must specify project name: more than one project defined in %s matched dir: %q workspace: %q", yaml.AtlantisYAMLFilename, dir, workspace)
		return
	}
	projectsCfg = projCfgs
	return
}

// buildAllProjectCommands builds contexts for a command for every project that has
// pending plans in this ctx.
func (p *DefaultProjectCommandBuilder) buildAllProjectCommands(ctx *CommandContext, commentCmd *CommentCommand) ([]models.ProjectCommandContext, error) {
	// Lock all dirs in this pull request (instead of a single dir) because we
	// don't know how many dirs we'll need to run the command in.
	unlockFn, err := p.WorkingDirLocker.TryLockPull(ctx.Pull.BaseRepo.FullName, ctx.Pull.Num)
	if err != nil {
		return nil, err
	}
	defer unlockFn()

	pullDir, err := p.WorkingDir.GetPullDir(ctx.Pull.BaseRepo, ctx.Pull)
	if err != nil {
		return nil, err
	}

	plans, err := p.PendingPlanFinder.Find(pullDir)
	if err != nil {
		return nil, err
	}

	var cmds []models.ProjectCommandContext
	for _, plan := range plans {
		commentCmds, err := p.buildProjectCommandCtx(ctx, commentCmd.CommandName(), plan.ProjectName, commentCmd.Flags, plan.RepoDir, plan.RepoRelDir, plan.Workspace, commentCmd.Verbose)
		if err != nil {
			return nil, errors.Wrapf(err, "building command for dir %q", plan.RepoRelDir)
		}
		cmds = append(cmds, commentCmds...)
	}
	return cmds, nil
}

// buildProjectApplyCommand builds an apply command for the single project
// identified by cmd.
func (p *DefaultProjectCommandBuilder) buildProjectApplyCommand(ctx *CommandContext, cmd *CommentCommand) ([]models.ProjectCommandContext, error) {
	workspace := DefaultWorkspace
	if cmd.Workspace != "" {
		workspace = cmd.Workspace
	}

	var projCtx []models.ProjectCommandContext
	unlockFn, err := p.WorkingDirLocker.TryLock(ctx.Pull.BaseRepo.FullName, ctx.Pull.Num, workspace)
	if err != nil {
		return projCtx, err
	}
	defer unlockFn()

	repoDir, err := p.WorkingDir.GetWorkingDir(ctx.Pull.BaseRepo, ctx.Pull, workspace)
	if os.IsNotExist(errors.Cause(err)) {
		return projCtx, errors.New("no working directory found–did you run plan?")
	} else if err != nil {
		return projCtx, err
	}

	repoRelDir := DefaultRepoRelDir
	if cmd.RepoRelDir != "" {
		repoRelDir = cmd.RepoRelDir
	}

	return p.buildProjectCommandCtx(
		ctx,
		models.ApplyCommand,
		cmd.ProjectName,
		cmd.Flags,
		repoDir,
		repoRelDir,
		workspace,
		cmd.Verbose,
	)
}

// buildProjectCommandCtx builds a context for a single or several projects identified
// by the parameters.
func (p *DefaultProjectCommandBuilder) buildProjectCommandCtx(ctx *CommandContext,
	cmd models.CommandName,
	projectName string,
	commentFlags []string,
	repoDir string,
	repoRelDir string,
	workspace string,
	verbose bool) ([]models.ProjectCommandContext, error) {

	matchingProjects, repoCfgPtr, err := p.getCfg(ctx, projectName, repoRelDir, workspace, repoDir)
	if err != nil {
		return []models.ProjectCommandContext{}, err
	}
	var projCtxs []models.ProjectCommandContext
	var projCfg valid.MergedProjectCfg
	automerge := DefaultAutomergeEnabled
	parallelApply := DefaultParallelApplyEnabled
	parallelPlan := DefaultParallelPlanEnabled
	if repoCfgPtr != nil {
		automerge = repoCfgPtr.Automerge
		parallelApply = repoCfgPtr.ParallelApply
		parallelPlan = repoCfgPtr.ParallelPlan
	}

	if len(matchingProjects) > 0 {
		// Override any dir/workspace defined on the comment with what was
		// defined in config. This shouldn't matter since we don't allow comments
		// with both project name and dir/workspace.
		repoRelDir = projCfg.RepoRelDir
		workspace = projCfg.Workspace
		for _, mp := range matchingProjects {
			ctx.Log.Debug("Merging config for project at dir: %q workspace: %q", mp.Dir, mp.Workspace)
			projCfg = p.GlobalCfg.MergeProjectCfg(ctx.Log, ctx.Pull.BaseRepo.ID(), mp, *repoCfgPtr)

			projCtxs = append(projCtxs,
				p.ProjectCommandContextBuilder.BuildProjectContext(
					ctx,
					cmd,
					projCfg,
					commentFlags,
					repoDir,
					automerge,
					parallelApply,
					parallelPlan,
					verbose,
				)...)
		}
	} else {
		projCfg = p.GlobalCfg.DefaultProjCfg(ctx.Log, ctx.Pull.BaseRepo.ID(), repoRelDir, workspace)
		projCtxs = append(projCtxs,
			p.ProjectCommandContextBuilder.BuildProjectContext(
				ctx,
				cmd,
				projCfg,
				commentFlags,
				repoDir,
				automerge,
				parallelApply,
				parallelPlan,
				verbose,
			)...)
	}

	if err := p.validateWorkspaceAllowed(repoCfgPtr, repoRelDir, workspace); err != nil {
		return []models.ProjectCommandContext{}, err
	}

<<<<<<< HEAD
	automerge := DefaultAutomergeEnabled
	parallelApply := DefaultParallelApplyEnabled
	parallelPlan := DefaultParallelPlanEnabled
	deleteBranchOnMerge := DefaultDeleteSourceBranchOnMerge
	if repoCfgPtr != nil {
		automerge = repoCfgPtr.Automerge
		parallelApply = repoCfgPtr.ParallelApply
		parallelPlan = repoCfgPtr.ParallelPlan
		deleteBranchOnMerge = projCfg.DeleteSourceBranchOnMerge
	}

	return p.ProjectCommandContextBuilder.BuildProjectContext(
		ctx,
		cmd,
		projCfg,
		commentFlags,
		repoDir,
		automerge,
		deleteBranchOnMerge,
		parallelApply,
		parallelPlan,
		verbose,
	), nil
=======
	return projCtxs, nil

>>>>>>> ca976d8b
}

// validateWorkspaceAllowed returns an error if repoCfg defines projects in
// repoRelDir but none of them use workspace. We want this to be an error
// because if users have gone to the trouble of defining projects in repoRelDir
// then it's likely that if we're running a command for a workspace that isn't
// defined then they probably just typed the workspace name wrong.
func (p *DefaultProjectCommandBuilder) validateWorkspaceAllowed(repoCfg *valid.RepoCfg, repoRelDir string, workspace string) error {
	if repoCfg == nil {
		return nil
	}

	return repoCfg.ValidateWorkspaceAllowed(repoRelDir, workspace)
}<|MERGE_RESOLUTION|>--- conflicted
+++ resolved
@@ -449,10 +449,12 @@
 	var projCtxs []models.ProjectCommandContext
 	var projCfg valid.MergedProjectCfg
 	automerge := DefaultAutomergeEnabled
+	deleteBranchOnMerge := DefaultDeleteSourceBranchOnMerge
 	parallelApply := DefaultParallelApplyEnabled
 	parallelPlan := DefaultParallelPlanEnabled
 	if repoCfgPtr != nil {
 		automerge = repoCfgPtr.Automerge
+		deleteBranchOnMerge = projCfg.DeleteSourceBranchOnMerge
 		parallelApply = repoCfgPtr.ParallelApply
 		parallelPlan = repoCfgPtr.ParallelPlan
 	}
@@ -475,8 +477,9 @@
 					commentFlags,
 					repoDir,
 					automerge,
+					deleteBranchOnMerge,
+					parallelPlan,
 					parallelApply,
-					parallelPlan,
 					verbose,
 				)...)
 		}
@@ -490,8 +493,9 @@
 				commentFlags,
 				repoDir,
 				automerge,
+				deleteBranchOnMerge,
+				parallelPlan,
 				parallelApply,
-				parallelPlan,
 				verbose,
 			)...)
 	}
@@ -500,34 +504,7 @@
 		return []models.ProjectCommandContext{}, err
 	}
 
-<<<<<<< HEAD
-	automerge := DefaultAutomergeEnabled
-	parallelApply := DefaultParallelApplyEnabled
-	parallelPlan := DefaultParallelPlanEnabled
-	deleteBranchOnMerge := DefaultDeleteSourceBranchOnMerge
-	if repoCfgPtr != nil {
-		automerge = repoCfgPtr.Automerge
-		parallelApply = repoCfgPtr.ParallelApply
-		parallelPlan = repoCfgPtr.ParallelPlan
-		deleteBranchOnMerge = projCfg.DeleteSourceBranchOnMerge
-	}
-
-	return p.ProjectCommandContextBuilder.BuildProjectContext(
-		ctx,
-		cmd,
-		projCfg,
-		commentFlags,
-		repoDir,
-		automerge,
-		deleteBranchOnMerge,
-		parallelApply,
-		parallelPlan,
-		verbose,
-	), nil
-=======
 	return projCtxs, nil
-
->>>>>>> ca976d8b
 }
 
 // validateWorkspaceAllowed returns an error if repoCfg defines projects in
