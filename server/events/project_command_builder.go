--- conflicted
+++ resolved
@@ -96,19 +96,6 @@
 	logger logging.SimpleLogging,
 ) *DefaultProjectCommandBuilder {
 	return &DefaultProjectCommandBuilder{
-<<<<<<< HEAD
-		ParserValidator:    parserValidator,
-		ProjectFinder:      projectFinder,
-		VCSClient:          vcsClient,
-		WorkingDir:         workingDir,
-		WorkingDirLocker:   workingDirLocker,
-		GlobalCfg:          globalCfg,
-		PendingPlanFinder:  pendingPlanFinder,
-		SkipCloneNoChanges: skipCloneNoChanges,
-		EnableRegExpCmd:    EnableRegExpCmd,
-		AutoplanFileList:   AutoplanFileList,
-		StrictPlanFileList: StrictPlanFileList,
-=======
 		ParserValidator:       parserValidator,
 		ProjectFinder:         projectFinder,
 		VCSClient:             vcsClient,
@@ -120,7 +107,7 @@
 		EnableRegExpCmd:       EnableRegExpCmd,
 		AutoDetectModuleFiles: AutoDetectModuleFiles,
 		AutoplanFileList:      AutoplanFileList,
->>>>>>> e60dd843
+		StrictPlanFileList:    StrictPlanFileList,
 		ProjectCommandContextBuilder: NewProjectCommandContextBuilder(
 			policyChecksSupported,
 			commentBuilder,
