--- conflicted
+++ resolved
@@ -319,15 +319,11 @@
 	} else {
 		// If there is no config file or it specified no projects, then we'll plan each project that
 		// our algorithm determines was modified.
-<<<<<<< HEAD
 		if hasRepoCfg {
 			ctx.Log.Info("No projects are defined in %s. Will resume automatic detection", config.AtlantisYAMLFilename)
 		} else {
 			ctx.Log.Info("found no %s file", config.AtlantisYAMLFilename)
 		}
-		modifiedProjects := p.ProjectFinder.DetermineProjects(ctx.Log, modifiedFiles, ctx.Pull.BaseRepo.FullName, repoDir, p.AutoplanFileList)
-=======
-		ctx.Log.Info("found no %s file", config.AtlantisYAMLFilename)
 		// build a module index for projects that are explicitly included
 		moduleInfo, err := FindModuleProjects(repoDir, p.AutoDetectModuleFiles)
 		if err != nil {
@@ -335,7 +331,6 @@
 		}
 		ctx.Log.Debug("moduleInfo for %s (matching %q) = %v", repoDir, p.AutoDetectModuleFiles, moduleInfo)
 		modifiedProjects := p.ProjectFinder.DetermineProjects(ctx.Log, modifiedFiles, ctx.Pull.BaseRepo.FullName, repoDir, p.AutoplanFileList, moduleInfo)
->>>>>>> 61bcfbab
 		ctx.Log.Info("automatically determined that there were %d projects modified in this pull request: %s", len(modifiedProjects), modifiedProjects)
 		for _, mp := range modifiedProjects {
 			ctx.Log.Debug("determining config for project at dir: %q", mp.Path)
