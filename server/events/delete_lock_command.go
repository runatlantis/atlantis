package events

import (
	"github.com/runatlantis/atlantis/server/core/db"
	"github.com/runatlantis/atlantis/server/core/locking"
	"github.com/runatlantis/atlantis/server/events/models"
	"github.com/runatlantis/atlantis/server/events/workspace"
	"github.com/runatlantis/atlantis/server/logging"
)

//go:generate pegomock generate github.com/runatlantis/atlantis/server/events --package mocks -o mocks/mock_delete_lock_command.go DeleteLockCommand

// DeleteLockCommand is the first step after a command request has been parsed.
type DeleteLockCommand interface {
	DeleteLock(logger logging.SimpleLogging, id string) (*models.ProjectLock, error)
	DeleteLocksByPull(logger logging.SimpleLogging, repoFullName string, pullNum int) (int, error)
}

// DefaultDeleteLockCommand deletes a specific lock after a request from the LocksController.
type DefaultDeleteLockCommand struct {
	Locker           locking.Locker
<<<<<<< HEAD
	WorkingDir       workspace.WorkingDir
	WorkingDirLocker workspace.WorkingDirLocker
	Backend          locking.Backend
=======
	WorkingDir       WorkingDir
	WorkingDirLocker WorkingDirLocker
	Database         db.Database
>>>>>>> af82e3de
}

// DeleteLock handles deleting the lock at id
func (l *DefaultDeleteLockCommand) DeleteLock(logger logging.SimpleLogging, id string) (*models.ProjectLock, error) {
	lock, err := l.Locker.Unlock(id)
	if err != nil {
		return nil, err
	}
	if lock == nil {
		return nil, nil
	}

	removeErr := l.WorkingDir.DeletePlan(logger, lock.Pull.BaseRepo, lock.Pull, lock.Workspace, lock.Project.Path, lock.Project.ProjectName)
	if removeErr != nil {
		logger.Warn("Failed to delete plan: %s", removeErr)
		return nil, removeErr
	}

	return lock, nil
}

// DeleteLocksByPull handles deleting all locks for the pull request
func (l *DefaultDeleteLockCommand) DeleteLocksByPull(logger logging.SimpleLogging, repoFullName string, pullNum int) (int, error) {
	locks, err := l.Locker.UnlockByPull(repoFullName, pullNum)
	numLocks := len(locks)
	if err != nil {
		return numLocks, err
	}
	if numLocks == 0 {
		logger.Debug("No locks found for repo '%v', pull request: %v", repoFullName, pullNum)
		return numLocks, nil
	}

	for i := 0; i < numLocks; i++ {
		lock := locks[i]

		err := l.WorkingDir.DeletePlan(logger, lock.Pull.BaseRepo, lock.Pull, lock.Workspace, lock.Project.Path, lock.Project.ProjectName)
		if err != nil {
			logger.Warn("Failed to delete plan: %s", err)
			return numLocks, err
		}
	}

	return numLocks, nil
}<|MERGE_RESOLUTION|>--- conflicted
+++ resolved
@@ -19,15 +19,9 @@
 // DefaultDeleteLockCommand deletes a specific lock after a request from the LocksController.
 type DefaultDeleteLockCommand struct {
 	Locker           locking.Locker
-<<<<<<< HEAD
 	WorkingDir       workspace.WorkingDir
 	WorkingDirLocker workspace.WorkingDirLocker
-	Backend          locking.Backend
-=======
-	WorkingDir       WorkingDir
-	WorkingDirLocker WorkingDirLocker
 	Database         db.Database
->>>>>>> af82e3de
 }
 
 // DeleteLock handles deleting the lock at id
