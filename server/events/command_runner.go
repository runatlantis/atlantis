--- conflicted
+++ resolved
@@ -208,21 +208,9 @@
 		Name: command.Autoplan,
 	}
 
-<<<<<<< HEAD
 	// Use StatusManager to handle command start with policy-aware decisions
 	if err := c.StatusManager.HandleCommandStart(ctx, command.Plan); err != nil {
 		ctx.Log.Warn("unable to handle command start status: %s", err)
-=======
-	// Only set pending status if silence is not enabled
-	// The PlanCommandRunner will handle the final status decision based on project results
-	if !c.SilenceVCSStatusNoProjects {
-		// Update the combined plan commit status to pending
-		if err := c.CommitStatusUpdater.UpdateCombined(ctx.Log, ctx.Pull.BaseRepo, ctx.Pull, models.PendingCommitStatus, command.Plan); err != nil {
-			ctx.Log.Warn("unable to update plan commit status: %s", err)
-		}
-	} else {
-		ctx.Log.Debug("silence enabled - not setting pending VCS status")
->>>>>>> 7fdce471
 	}
 
 	preWorkflowHooksErr := c.PreWorkflowHooksCommandRunner.RunPreHooks(ctx, cmd)
@@ -383,28 +371,9 @@
 		return
 	}
 
-<<<<<<< HEAD
 	// Use StatusManager to handle command start with policy-aware decisions
 	if err := c.StatusManager.HandleCommandStart(ctx, cmd.Name); err != nil {
 		ctx.Log.Warn("unable to handle command start status: %s", err)
-=======
-	// Only set pending status if silence is not enabled
-	// The command runners will handle the final status decision based on project results
-	if !c.SilenceVCSStatusNoProjects {
-		// Update the combined plan or apply commit status to pending
-		switch cmd.Name {
-		case command.Plan:
-			if err := c.CommitStatusUpdater.UpdateCombined(ctx.Log, ctx.Pull.BaseRepo, ctx.Pull, models.PendingCommitStatus, command.Plan); err != nil {
-				ctx.Log.Warn("unable to update plan commit status: %s", err)
-			}
-		case command.Apply:
-			if err := c.CommitStatusUpdater.UpdateCombined(ctx.Log, ctx.Pull.BaseRepo, ctx.Pull, models.PendingCommitStatus, command.Apply); err != nil {
-				ctx.Log.Warn("unable to update apply commit status: %s", err)
-			}
-		}
-	} else {
-		ctx.Log.Debug("silence enabled - not setting pending VCS status")
->>>>>>> 7fdce471
 	}
 
 	preWorkflowHooksErr := c.PreWorkflowHooksCommandRunner.RunPreHooks(ctx, cmd)
