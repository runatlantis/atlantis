--- conflicted
+++ resolved
@@ -299,14 +299,10 @@
 		Verbose:                    verbose,
 		Workspace:                  projCfg.Workspace,
 		PolicySets:                 policySets,
-<<<<<<< HEAD
 		PullReqStatus:              pullReqStatus,
 		PullStatus:                 pullStatus,
-=======
 		PolicySetTarget:            ctx.PolicySet,
 		ClearPolicyApproval:        ctx.ClearPolicyApproval,
-		PullReqStatus:              pullStatus,
->>>>>>> 23e897c0
 		JobID:                      uuid.New().String(),
 		ExecutionOrderGroup:        projCfg.ExecutionOrderGroup,
 		AbortOnExcecutionOrderFail: abortOnExcecutionOrderFail,
