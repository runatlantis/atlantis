--- conflicted
+++ resolved
@@ -211,10 +211,7 @@
 		Verbose:                   verbose,
 		Workspace:                 projCfg.Workspace,
 		PolicySets:                policySets,
-<<<<<<< HEAD
 		Backend:                   projCfg.Backend,
-=======
->>>>>>> 8aabf00b
 	}
 }
 
