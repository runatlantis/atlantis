--- conflicted
+++ resolved
@@ -366,15 +366,10 @@
 			ignorePolicy := false
 			if policySet.Name == policyStatus.PolicySetName {
 				// Policy set either passed or has sufficient approvals. Move on.
-<<<<<<< HEAD
 				if policyStatus.Passed || (policyStatus.CurApprovals == policySet.ApproveCount) {
-					ignorePolicy = true
-=======
-				if policyStatus.Passed || (policyStatus.Approvals == policySet.ApproveCount) {
 					if !ctx.ClearPolicyApproval {
 						ignorePolicy = true
 					}
->>>>>>> 434bab5c
 				}
 				// Set ignore flag if targeted policy does not match.
 				if ctx.PolicySetTarget != "" && (ctx.PolicySetTarget != policySet.Name) {
@@ -382,15 +377,11 @@
 				}
 				// Increment approval if user is owner.
 				if isOwner && !ignorePolicy {
-<<<<<<< HEAD
-					prjPolicyStatus[i].CurApprovals = policyStatus.CurApprovals + 1
-=======
 					if !ctx.ClearPolicyApproval {
-						prjPolicyStatus[i].Approvals = policyStatus.Approvals + 1
+						prjPolicyStatus[i].CurApprovals = policyStatus.CurApprovals + 1
 					} else {
 						prjPolicyStatus[i].Approvals = 0
 					}
->>>>>>> 434bab5c
 					// User is not authorized to approve policy set.
 				} else if !ignorePolicy {
 					prjErr = multierror.Append(prjErr, fmt.Errorf("policy set: %s user %s is not a policy owner - please contact policy owners to approve failing policies", policySet.Name, ctx.User.Username))
