--- conflicted
+++ resolved
@@ -176,11 +176,8 @@
 	VersionStepRunner          StepRunner
 	RunStepRunner              CustomStepRunner
 	EnvStepRunner              EnvStepRunner
-<<<<<<< HEAD
 	MultiEnvStepRunner         MultiEnvStepRunner
-=======
 	PullApprovedChecker        runtime.PullApprovedChecker
->>>>>>> e06d1812
 	WorkingDir                 WorkingDir
 	Webhooks                   WebhooksSender
 	WorkingDirLocker           WorkingDirLocker
