// Copyright 2017 HootSuite Media Inc.
//
// Licensed under the Apache License, Version 2.0 (the License);
// you may not use this file except in compliance with the License.
// You may obtain a copy of the License at
//    http://www.apache.org/licenses/LICENSE-2.0
// Unless required by applicable law or agreed to in writing, software
// distributed under the License is distributed on an AS IS BASIS,
// WITHOUT WARRANTIES OR CONDITIONS OF ANY KIND, either express or implied.
// See the License for the specific language governing permissions and
// limitations under the License.
// Modified hereafter by contributors to runatlantis/atlantis.

package events

import (
	"encoding/json"
	"fmt"
	"os"
	"path/filepath"
	"strings"

	"github.com/hashicorp/go-multierror"
	"github.com/pkg/errors"
	"github.com/runatlantis/atlantis/server/core/config/valid"
	"github.com/runatlantis/atlantis/server/core/runtime"
	"github.com/runatlantis/atlantis/server/events/command"
	"github.com/runatlantis/atlantis/server/events/models"
	"github.com/runatlantis/atlantis/server/events/vcs"
	"github.com/runatlantis/atlantis/server/events/webhooks"
	"github.com/runatlantis/atlantis/server/logging"
)

const OperationComplete = true

// DirNotExistErr is an error caused by the directory not existing.
type DirNotExistErr struct {
	RepoRelDir string
}

// Error implements the error interface.
func (d DirNotExistErr) Error() string {
	return fmt.Sprintf("dir %q does not exist", d.RepoRelDir)
}

//go:generate pegomock generate --package mocks -o mocks/mock_lock_url_generator.go LockURLGenerator

// LockURLGenerator generates urls to locks.
type LockURLGenerator interface {
	// GenerateLockURL returns the full URL to the lock at lockID.
	GenerateLockURL(lockID string) string
}

//go:generate pegomock generate --package mocks -o mocks/mock_step_runner.go StepRunner

// StepRunner runs steps. Steps are individual pieces of execution like
// `terraform plan`.
type StepRunner interface {
	// Run runs the step.
	Run(ctx command.ProjectContext, extraArgs []string, path string, envs map[string]string) (string, error)
}

//go:generate pegomock generate --package mocks -o mocks/mock_custom_step_runner.go CustomStepRunner

// CustomStepRunner runs custom run steps.
type CustomStepRunner interface {
	// Run cmd in path.
	Run(ctx command.ProjectContext, cmd string, path string, envs map[string]string, streamOutput bool, postProcessOutput valid.PostProcessRunOutputOption) (string, error)
}

//go:generate pegomock generate --package mocks -o mocks/mock_env_step_runner.go EnvStepRunner

// EnvStepRunner runs env steps.
type EnvStepRunner interface {
	Run(ctx command.ProjectContext, cmd string, value string, path string, envs map[string]string) (string, error)
}

// MultiEnvStepRunner runs multienv steps.
type MultiEnvStepRunner interface {
	// Run cmd in path.
	Run(ctx command.ProjectContext, cmd string, path string, envs map[string]string) (string, error)
}

//go:generate pegomock generate --package mocks -o mocks/mock_webhooks_sender.go WebhooksSender

// WebhooksSender sends webhook.
type WebhooksSender interface {
	// Send sends the webhook.
	Send(log logging.SimpleLogging, res webhooks.ApplyResult) error
}

//go:generate pegomock generate --package mocks -o mocks/mock_project_command_runner.go ProjectCommandRunner

type ProjectPlanCommandRunner interface {
	// Plan runs terraform plan for the project described by ctx.
	Plan(ctx command.ProjectContext) command.ProjectResult
}

type ProjectApplyCommandRunner interface {
	// Apply runs terraform apply for the project described by ctx.
	Apply(ctx command.ProjectContext) command.ProjectResult
}

type ProjectPolicyCheckCommandRunner interface {
	// PolicyCheck runs OPA defined policies for the project desribed by ctx.
	PolicyCheck(ctx command.ProjectContext) command.ProjectResult
}

type ProjectApprovePoliciesCommandRunner interface {
	// Approves any failing OPA policies.
	ApprovePolicies(ctx command.ProjectContext) command.ProjectResult
}

type ProjectVersionCommandRunner interface {
	// Version runs terraform version for the project described by ctx.
	Version(ctx command.ProjectContext) command.ProjectResult
}

type ProjectImportCommandRunner interface {
	// Import runs terraform import for the project described by ctx.
	Import(ctx command.ProjectContext) command.ProjectResult
}

type ProjectStateCommandRunner interface {
	// StateRm runs terraform state rm for the project described by ctx.
	StateRm(ctx command.ProjectContext) command.ProjectResult
}

// ProjectCommandRunner runs project commands. A project command is a command
// for a specific TF project.
type ProjectCommandRunner interface {
	ProjectPlanCommandRunner
	ProjectApplyCommandRunner
	ProjectPolicyCheckCommandRunner
	ProjectApprovePoliciesCommandRunner
	ProjectVersionCommandRunner
	ProjectImportCommandRunner
	ProjectStateCommandRunner
}

//go:generate pegomock generate --package mocks -o mocks/mock_job_url_setter.go JobURLSetter

type JobURLSetter interface {
	// SetJobURLWithStatus sets the commit status for the project represented by
	// ctx and updates the status with and url to a job.
	SetJobURLWithStatus(ctx command.ProjectContext, cmdName command.Name, status models.CommitStatus, result *command.ProjectResult) error
}

//go:generate pegomock generate --package mocks -o mocks/mock_job_message_sender.go JobMessageSender

type JobMessageSender interface {
	Send(ctx command.ProjectContext, msg string, operationComplete bool)
}

// ProjectOutputWrapper is a decorator that creates a new PR status check per project.
// The status contains a url that outputs current progress of the terraform plan/apply command.
type ProjectOutputWrapper struct {
	ProjectCommandRunner
	JobMessageSender JobMessageSender
	JobURLSetter     JobURLSetter
}

func (p *ProjectOutputWrapper) Plan(ctx command.ProjectContext) command.ProjectResult {
	result := p.updateProjectPRStatus(command.Plan, ctx, p.ProjectCommandRunner.Plan)
	p.JobMessageSender.Send(ctx, "", OperationComplete)
	return result
}

func (p *ProjectOutputWrapper) Apply(ctx command.ProjectContext) command.ProjectResult {
	result := p.updateProjectPRStatus(command.Apply, ctx, p.ProjectCommandRunner.Apply)
	p.JobMessageSender.Send(ctx, "", OperationComplete)
	return result
}

func (p *ProjectOutputWrapper) updateProjectPRStatus(commandName command.Name, ctx command.ProjectContext, execute func(ctx command.ProjectContext) command.ProjectResult) command.ProjectResult {
	// Create a PR status to track project's plan status. The status will
	// include a link to view the progress of atlantis plan command in real
	// time
	if err := p.JobURLSetter.SetJobURLWithStatus(ctx, commandName, models.PendingCommitStatus, nil); err != nil {
		ctx.Log.Err("updating project PR status", err)
	}

	// ensures we are differentiating between project level command and overall command
	result := execute(ctx)

	if result.Error != nil || result.Failure != "" {
		if err := p.JobURLSetter.SetJobURLWithStatus(ctx, commandName, models.FailedCommitStatus, &result); err != nil {
			ctx.Log.Err("updating project PR status", err)
		}

		return result
	}

	if err := p.JobURLSetter.SetJobURLWithStatus(ctx, commandName, models.SuccessCommitStatus, &result); err != nil {
		ctx.Log.Err("updating project PR status", err)
	}

	return result
}

// DefaultProjectCommandRunner implements ProjectCommandRunner.
type DefaultProjectCommandRunner struct {
	VcsClient                 vcs.Client
	Locker                    ProjectLocker
	LockURLGenerator          LockURLGenerator
	InitStepRunner            StepRunner
	PlanStepRunner            StepRunner
	ShowStepRunner            StepRunner
	ApplyStepRunner           StepRunner
	PolicyCheckStepRunner     StepRunner
	VersionStepRunner         StepRunner
	ImportStepRunner          StepRunner
	StateRmStepRunner         StepRunner
	RunStepRunner             CustomStepRunner
	EnvStepRunner             EnvStepRunner
	MultiEnvStepRunner        MultiEnvStepRunner
	PullApprovedChecker       runtime.PullApprovedChecker
	WorkingDir                WorkingDir
	Webhooks                  WebhooksSender
	WorkingDirLocker          WorkingDirLocker
	CommandRequirementHandler CommandRequirementHandler
}

// Plan runs terraform plan for the project described by ctx.
func (p *DefaultProjectCommandRunner) Plan(ctx command.ProjectContext) command.ProjectResult {
	planSuccess, failure, err := p.doPlan(ctx)
	return command.ProjectResult{
		Command:     command.Plan,
		PlanSuccess: planSuccess,
		Error:       err,
		Failure:     failure,
		RepoRelDir:  ctx.RepoRelDir,
		Workspace:   ctx.Workspace,
		ProjectName: ctx.ProjectName,
	}
}

// PolicyCheck evaluates policies defined with Rego for the project described by ctx.
func (p *DefaultProjectCommandRunner) PolicyCheck(ctx command.ProjectContext) command.ProjectResult {
	policySuccess, failure, err := p.doPolicyCheck(ctx)
	return command.ProjectResult{
		Command:            command.PolicyCheck,
		PolicyCheckResults: policySuccess,
		Error:              err,
		Failure:            failure,
		RepoRelDir:         ctx.RepoRelDir,
		Workspace:          ctx.Workspace,
		ProjectName:        ctx.ProjectName,
	}
}

// Apply runs terraform apply for the project described by ctx.
func (p *DefaultProjectCommandRunner) Apply(ctx command.ProjectContext) command.ProjectResult {
	applyOut, failure, err := p.doApply(ctx)
	return command.ProjectResult{
		Command:      command.Apply,
		Failure:      failure,
		Error:        err,
		ApplySuccess: applyOut,
		RepoRelDir:   ctx.RepoRelDir,
		Workspace:    ctx.Workspace,
		ProjectName:  ctx.ProjectName,
	}
}

func (p *DefaultProjectCommandRunner) ApprovePolicies(ctx command.ProjectContext) command.ProjectResult {
	approvedOut, failure, err := p.doApprovePolicies(ctx)
	return command.ProjectResult{
		Command:            command.PolicyCheck,
		Failure:            failure,
		Error:              err,
		PolicyCheckResults: approvedOut,
		RepoRelDir:         ctx.RepoRelDir,
		Workspace:          ctx.Workspace,
		ProjectName:        ctx.ProjectName,
	}
}

func (p *DefaultProjectCommandRunner) Version(ctx command.ProjectContext) command.ProjectResult {
	versionOut, failure, err := p.doVersion(ctx)
	return command.ProjectResult{
		Command:        command.Version,
		Failure:        failure,
		Error:          err,
		VersionSuccess: versionOut,
		RepoRelDir:     ctx.RepoRelDir,
		Workspace:      ctx.Workspace,
		ProjectName:    ctx.ProjectName,
	}
}

// Import runs terraform import for the project described by ctx.
func (p *DefaultProjectCommandRunner) Import(ctx command.ProjectContext) command.ProjectResult {
	importSuccess, failure, err := p.doImport(ctx)
	return command.ProjectResult{
		Command:       command.Import,
		ImportSuccess: importSuccess,
		Error:         err,
		Failure:       failure,
		RepoRelDir:    ctx.RepoRelDir,
		Workspace:     ctx.Workspace,
		ProjectName:   ctx.ProjectName,
	}
}

// StateRm runs terraform state rm for the project described by ctx.
func (p *DefaultProjectCommandRunner) StateRm(ctx command.ProjectContext) command.ProjectResult {
	stateRmSuccess, failure, err := p.doStateRm(ctx)
	return command.ProjectResult{
		Command:        command.State,
		SubCommand:     "rm",
		StateRmSuccess: stateRmSuccess,
		Error:          err,
		Failure:        failure,
		RepoRelDir:     ctx.RepoRelDir,
		Workspace:      ctx.Workspace,
		ProjectName:    ctx.ProjectName,
	}
}

func (p *DefaultProjectCommandRunner) doApprovePolicies(ctx command.ProjectContext) (*models.PolicyCheckResults, string, error) {
	// Acquire Atlantis lock for this repo/dir/workspace.
	lockAttempt, err := p.Locker.TryLock(ctx.Log, ctx.Pull, ctx.User, ctx.Workspace, models.NewProject(ctx.Pull.BaseRepo.FullName, ctx.RepoRelDir), ctx.RepoLocking)
	if err != nil {
		return nil, "", errors.Wrap(err, "acquiring lock")
	}
	if !lockAttempt.LockAcquired {
		return nil, lockAttempt.LockFailureReason, nil
	}
	ctx.Log.Debug("acquired lock for project")

	// Acquire internal lock for the directory we're going to operate in.
	unlockFn, err := p.WorkingDirLocker.TryLock(ctx.Pull.BaseRepo.FullName, ctx.Pull.Num, ctx.Workspace, ctx.RepoRelDir)
	if err != nil {
		return nil, "", err
	}
	defer unlockFn()

	teams := []string{}

	policySetCfg := ctx.PolicySets

	// Only query the users team membership if any teams have been configured as owners on any policy set(s).
	if policySetCfg.HasTeamOwners() {
		// A convenient way to access vcsClient. Not sure if best way.
		userTeams, err := p.VcsClient.GetTeamNamesForUser(ctx.Pull.BaseRepo, ctx.User)
		if err != nil {
			ctx.Log.Err("unable to get team membership for user: %s", err)
			return nil, "", err
		}
		teams = append(teams, userTeams...)
	}
	isAdmin := policySetCfg.Owners.IsOwner(ctx.User.Username, teams)

	var failure string

	// Run over each policy set for the project and perform appropriate approval.
	var prjPolicySetResults []models.PolicySetResult
	var prjErr error
	allPassed := true
	for _, policySet := range policySetCfg.PolicySets {
		isOwner := policySet.Owners.IsOwner(ctx.User.Username, teams) || isAdmin
		prjPolicyStatus := ctx.ProjectPolicyStatus
		for i, policyStatus := range prjPolicyStatus {
			ignorePolicy := false
			if policySet.Name == policyStatus.PolicySetName {
				// Policy set either passed or has sufficient approvals. Move on.
				if policyStatus.Passed || (policyStatus.Approvals == policySet.ApproveCount) {
					if !ctx.ClearPolicyApproval {
						ignorePolicy = true
					}
				}
				// Set ignore flag if targeted policy does not match.
				if ctx.PolicySetTarget != "" && (ctx.PolicySetTarget != policySet.Name) {
					ignorePolicy = true
				}
				// Increment approval if user is owner.
				if isOwner && !ignorePolicy {
					if !ctx.ClearPolicyApproval {
						prjPolicyStatus[i].Approvals = policyStatus.Approvals + 1
					} else {
						prjPolicyStatus[i].Approvals = 0
					}
					// User is not authorized to approve policy set.
				} else if !ignorePolicy {
					prjErr = multierror.Append(prjErr, fmt.Errorf("policy set: %s user %s is not a policy owner - please contact policy owners to approve failing policies", policySet.Name, ctx.User.Username))
				}
				// Still bubble up this failure, even if policy set is not targeted.
				if !policyStatus.Passed && (prjPolicyStatus[i].Approvals != policySet.ApproveCount) {
					allPassed = false
				}
				prjPolicySetResults = append(prjPolicySetResults, models.PolicySetResult{
					PolicySetName: policySet.Name,
					Passed:        policyStatus.Passed,
					CurApprovals:  prjPolicyStatus[i].Approvals,
					ReqApprovals:  policySet.ApproveCount,
				})
			}
		}
	}
	if !allPassed {
		failure = `One or more policy sets require additional approval.`
	}
	return &models.PolicyCheckResults{
		LockURL:            p.LockURLGenerator.GenerateLockURL(lockAttempt.LockKey),
		PolicySetResults:   prjPolicySetResults,
		ApplyCmd:           ctx.ApplyCmd,
		RePlanCmd:          ctx.RePlanCmd,
		ApprovePoliciesCmd: ctx.ApprovePoliciesCmd,
	}, failure, prjErr
}

func (p *DefaultProjectCommandRunner) doPolicyCheck(ctx command.ProjectContext) (*models.PolicyCheckResults, string, error) {
	// Acquire Atlantis lock for this repo/dir/workspace.
	// This should already be acquired from the prior plan operation.
	// if for some reason an unlock happens between the plan and policy check step
	// we will attempt to capture the lock here but fail to get the working directory
	// at which point we will unlock again to preserve functionality
	// If we fail to capture the lock here (super unlikely) then we error out and the user is forced to replan
	lockAttempt, err := p.Locker.TryLock(ctx.Log, ctx.Pull, ctx.User, ctx.Workspace, models.NewProject(ctx.Pull.BaseRepo.FullName, ctx.RepoRelDir), ctx.RepoLocking)

	if err != nil {
		return nil, "", errors.Wrap(err, "acquiring lock")
	}
	if !lockAttempt.LockAcquired {
		return nil, lockAttempt.LockFailureReason, nil
	}
	ctx.Log.Debug("acquired lock for project")

	// Acquire internal lock for the directory we're going to operate in.
	// We should refactor this to keep the lock for the duration of plan and policy check since as of now
	// there is a small gap where we don't have the lock and if we can't get this here, we should just unlock the PR.
	unlockFn, err := p.WorkingDirLocker.TryLock(ctx.Pull.BaseRepo.FullName, ctx.Pull.Num, ctx.Workspace, ctx.RepoRelDir)
	if err != nil {
		return nil, "", err
	}
	defer unlockFn()

	// we shouldn't attempt to clone this again. If changes occur to the pull request while the plan is happening
	// that shouldn't affect this particular operation.
	repoDir, err := p.WorkingDir.GetWorkingDir(ctx.Pull.BaseRepo, ctx.Pull, ctx.Workspace)
	if err != nil {

		// let's unlock here since something probably nuked our directory between the plan and policy check phase
		if unlockErr := lockAttempt.UnlockFn(); unlockErr != nil {
			ctx.Log.Err("error unlocking state after plan error: %v", unlockErr)
		}

		if os.IsNotExist(err) {
			return nil, "", errors.New("project has not been cloned–did you run plan?")
		}
		return nil, "", err
	}
	absPath := filepath.Join(repoDir, ctx.RepoRelDir)
	if _, err = os.Stat(absPath); os.IsNotExist(err) {

		// let's unlock here since something probably nuked our directory between the plan and policy check phase
		if unlockErr := lockAttempt.UnlockFn(); unlockErr != nil {
			ctx.Log.Err("error unlocking state after plan error: %v", unlockErr)
		}

		return nil, "", DirNotExistErr{RepoRelDir: ctx.RepoRelDir}
	}

	var failure string
	outputs, err := p.runSteps(ctx.Steps, ctx, absPath)
	var errs error
	if err != nil {
		for {
			err = errors.Unwrap(err)
			if err == nil {
				break
			}
			// Exclude errors for failed policies
			if !strings.Contains(err.Error(), "some policies failed") {
				errs = multierror.Append(errs, err)
			}
		}

		if errs != nil {
			// Note: we are explicitly not unlocking the pr here since a failing policy check will require
			// approval
			return nil, "", errs
		}
	}

	// Separate output from custom run steps
	var index int
	var preConftestOutput []string
	var postConftestOutput []string
	var policySetResults []models.PolicySetResult
	for i, output := range outputs {
		index = i
		err = json.Unmarshal([]byte(strings.Join([]string{output}, "\n")), &policySetResults)
		if err == nil {
			break
		}
		preConftestOutput = append(preConftestOutput, output)
	}
	if policySetResults == nil {
		return nil, "", errors.New("unable to unmarshal conftest output")
	}
	if len(outputs) > 0 {
		postConftestOutput = outputs[(index + 1):]
	}

	result := &models.PolicyCheckResults{
		LockURL:            p.LockURLGenerator.GenerateLockURL(lockAttempt.LockKey),
		PreConftestOutput:  strings.Join(preConftestOutput, "\n"),
		PostConftestOutput: strings.Join(postConftestOutput, "\n"),
		PolicySetResults:   policySetResults,
		RePlanCmd:          ctx.RePlanCmd,
		ApplyCmd:           ctx.ApplyCmd,
		ApprovePoliciesCmd: ctx.ApprovePoliciesCmd,
	}

	// Using this function instead of catching failed policy runs with errors, for cases when '--no-fail' is passed to conftest.
	// One reason to pass such an arg to conftest would be to prevent workflow termination so custom run scripts
	// can be run after the conftest step.
	ctx.Log.Err(strings.Join(outputs, "\n"))
	if !result.PolicyCleared() {
		failure = "Some policy sets did not pass."
	}

	return result, failure, nil
}

func (p *DefaultProjectCommandRunner) doPlan(ctx command.ProjectContext) (*models.PlanSuccess, string, error) {
	// Acquire Atlantis lock for this repo/dir/workspace.
	lockAttempt, err := p.Locker.TryLock(ctx.Log, ctx.Pull, ctx.User, ctx.Workspace, models.NewProject(ctx.Pull.BaseRepo.FullName, ctx.RepoRelDir), ctx.RepoLocking)
	if err != nil {
		return nil, "", errors.Wrap(err, "acquiring lock")
	}
	if !lockAttempt.LockAcquired {
		return nil, lockAttempt.LockFailureReason, nil
	}
	ctx.Log.Debug("acquired lock for project")

	// Acquire internal lock for the directory we're going to operate in.
	unlockFn, err := p.WorkingDirLocker.TryLock(ctx.Pull.BaseRepo.FullName, ctx.Pull.Num, ctx.Workspace, ctx.RepoRelDir)
	if err != nil {
		return nil, "", err
	}
	defer unlockFn()

	p.WorkingDir.SetCheckForUpstreamChanges()
	// Clone is idempotent so okay to run even if the repo was already cloned.
<<<<<<< HEAD
	repoDir, mergedAgain, cloneErr := p.WorkingDir.Clone(ctx.Log, ctx.HeadRepo, ctx.Pull, ctx.Workspace)
=======
	repoDir, hasDiverged, cloneErr := p.WorkingDir.Clone(ctx.HeadRepo, ctx.Pull, ctx.Workspace)
>>>>>>> 6e988ea1
	if cloneErr != nil {
		if unlockErr := lockAttempt.UnlockFn(); unlockErr != nil {
			ctx.Log.Err("error unlocking state after plan error: %v", unlockErr)
		}
		return nil, "", cloneErr
	}
	projAbsPath := filepath.Join(repoDir, ctx.RepoRelDir)
	if _, err = os.Stat(projAbsPath); os.IsNotExist(err) {
		return nil, "", DirNotExistErr{RepoRelDir: ctx.RepoRelDir}
	}

	failure, err := p.CommandRequirementHandler.ValidatePlanProject(repoDir, ctx)
	if failure != "" || err != nil {
		return nil, failure, err
	}

	outputs, err := p.runSteps(ctx.Steps, ctx, projAbsPath)

	if err != nil {
		if unlockErr := lockAttempt.UnlockFn(); unlockErr != nil {
			ctx.Log.Err("error unlocking state after plan error: %v", unlockErr)
		}
		return nil, "", fmt.Errorf("%s\n%s", err, strings.Join(outputs, "\n"))
	}

	return &models.PlanSuccess{
		LockURL:         p.LockURLGenerator.GenerateLockURL(lockAttempt.LockKey),
		TerraformOutput: strings.Join(outputs, "\n"),
		RePlanCmd:       ctx.RePlanCmd,
		ApplyCmd:        ctx.ApplyCmd,
		MergedAgain:     mergedAgain,
	}, "", nil
}

func (p *DefaultProjectCommandRunner) doApply(ctx command.ProjectContext) (applyOut string, failure string, err error) {
	repoDir, err := p.WorkingDir.GetWorkingDir(ctx.Pull.BaseRepo, ctx.Pull, ctx.Workspace)
	if err != nil {
		if os.IsNotExist(err) {
			return "", "", errors.New("project has not been cloned–did you run plan?")
		}
		return "", "", err
	}
	absPath := filepath.Join(repoDir, ctx.RepoRelDir)
	if _, err = os.Stat(absPath); os.IsNotExist(err) {
		return "", "", DirNotExistErr{RepoRelDir: ctx.RepoRelDir}
	}

	failure, err = p.CommandRequirementHandler.ValidateApplyProject(repoDir, ctx)
	if failure != "" || err != nil {
		return "", failure, err
	}

	// Acquire internal lock for the directory we're going to operate in.
	unlockFn, err := p.WorkingDirLocker.TryLock(ctx.Pull.BaseRepo.FullName, ctx.Pull.Num, ctx.Workspace, ctx.RepoRelDir)
	if err != nil {
		return "", "", err
	}
	defer unlockFn()

	outputs, err := p.runSteps(ctx.Steps, ctx, absPath)

	p.Webhooks.Send(ctx.Log, webhooks.ApplyResult{ // nolint: errcheck
		Workspace: ctx.Workspace,
		User:      ctx.User,
		Repo:      ctx.Pull.BaseRepo,
		Pull:      ctx.Pull,
		Success:   err == nil,
		Directory: ctx.RepoRelDir,
	})

	if err != nil {
		return "", "", fmt.Errorf("%s\n%s", err, strings.Join(outputs, "\n"))
	}

	return strings.Join(outputs, "\n"), "", nil
}

func (p *DefaultProjectCommandRunner) doVersion(ctx command.ProjectContext) (versionOut string, failure string, err error) {
	repoDir, err := p.WorkingDir.GetWorkingDir(ctx.Pull.BaseRepo, ctx.Pull, ctx.Workspace)
	if err != nil {
		if os.IsNotExist(err) {
			return "", "", errors.New("project has not been cloned–did you run plan?")
		}
		return "", "", err
	}
	absPath := filepath.Join(repoDir, ctx.RepoRelDir)
	if _, err = os.Stat(absPath); os.IsNotExist(err) {
		return "", "", DirNotExistErr{RepoRelDir: ctx.RepoRelDir}
	}

	// Acquire internal lock for the directory we're going to operate in.
	unlockFn, err := p.WorkingDirLocker.TryLock(ctx.Pull.BaseRepo.FullName, ctx.Pull.Num, ctx.Workspace, ctx.RepoRelDir)
	if err != nil {
		return "", "", err
	}
	defer unlockFn()

	outputs, err := p.runSteps(ctx.Steps, ctx, absPath)
	if err != nil {
		return "", "", fmt.Errorf("%s\n%s", err, strings.Join(outputs, "\n"))
	}

	return strings.Join(outputs, "\n"), "", nil
}

func (p *DefaultProjectCommandRunner) doImport(ctx command.ProjectContext) (out *models.ImportSuccess, failure string, err error) {
	// Clone is idempotent so okay to run even if the repo was already cloned.
	repoDir, _, cloneErr := p.WorkingDir.Clone(ctx.HeadRepo, ctx.Pull, ctx.Workspace)
	if cloneErr != nil {
		return nil, "", cloneErr
	}
	projAbsPath := filepath.Join(repoDir, ctx.RepoRelDir)
	if _, err = os.Stat(projAbsPath); os.IsNotExist(err) {
		return nil, "", DirNotExistErr{RepoRelDir: ctx.RepoRelDir}
	}

	failure, err = p.CommandRequirementHandler.ValidateImportProject(repoDir, ctx)
	if failure != "" || err != nil {
		return nil, failure, err
	}

	// Acquire Atlantis lock for this repo/dir/workspace.
	lockAttempt, err := p.Locker.TryLock(ctx.Log, ctx.Pull, ctx.User, ctx.Workspace, models.NewProject(ctx.Pull.BaseRepo.FullName, ctx.RepoRelDir), ctx.RepoLocking)
	if err != nil {
		return nil, "", errors.Wrap(err, "acquiring lock")
	}
	if !lockAttempt.LockAcquired {
		return nil, lockAttempt.LockFailureReason, nil
	}
	ctx.Log.Debug("acquired lock for project")

	// Acquire internal lock for the directory we're going to operate in.
	unlockFn, err := p.WorkingDirLocker.TryLock(ctx.Pull.BaseRepo.FullName, ctx.Pull.Num, ctx.Workspace, ctx.RepoRelDir)
	if err != nil {
		return nil, "", err
	}
	defer unlockFn()

	outputs, err := p.runSteps(ctx.Steps, ctx, projAbsPath)
	if err != nil {
		return nil, "", fmt.Errorf("%s\n%s", err, strings.Join(outputs, "\n"))
	}

	// after import, re-plan command is required without import args
	rePlanCmd := strings.TrimSpace(strings.Split(ctx.RePlanCmd, "--")[0])
	return &models.ImportSuccess{
		Output:    strings.Join(outputs, "\n"),
		RePlanCmd: rePlanCmd,
	}, "", nil
}

func (p *DefaultProjectCommandRunner) doStateRm(ctx command.ProjectContext) (out *models.StateRmSuccess, failure string, err error) {
	// Clone is idempotent so okay to run even if the repo was already cloned.
	repoDir, _, cloneErr := p.WorkingDir.Clone(ctx.HeadRepo, ctx.Pull, ctx.Workspace)
	if cloneErr != nil {
		return nil, "", cloneErr
	}
	projAbsPath := filepath.Join(repoDir, ctx.RepoRelDir)
	if _, err = os.Stat(projAbsPath); os.IsNotExist(err) {
		return nil, "", DirNotExistErr{RepoRelDir: ctx.RepoRelDir}
	}

	// Acquire Atlantis lock for this repo/dir/workspace.
	lockAttempt, err := p.Locker.TryLock(ctx.Log, ctx.Pull, ctx.User, ctx.Workspace, models.NewProject(ctx.Pull.BaseRepo.FullName, ctx.RepoRelDir), ctx.RepoLocking)
	if err != nil {
		return nil, "", errors.Wrap(err, "acquiring lock")
	}
	if !lockAttempt.LockAcquired {
		return nil, lockAttempt.LockFailureReason, nil
	}
	ctx.Log.Debug("acquired lock for project")

	// Acquire internal lock for the directory we're going to operate in.
	unlockFn, err := p.WorkingDirLocker.TryLock(ctx.Pull.BaseRepo.FullName, ctx.Pull.Num, ctx.Workspace, ctx.RepoRelDir)
	if err != nil {
		return nil, "", err
	}
	defer unlockFn()

	outputs, err := p.runSteps(ctx.Steps, ctx, projAbsPath)
	if err != nil {
		return nil, "", fmt.Errorf("%s\n%s", err, strings.Join(outputs, "\n"))
	}

	// after state rm, re-plan command is required without state rm args
	rePlanCmd := strings.TrimSpace(strings.Split(ctx.RePlanCmd, "--")[0])
	return &models.StateRmSuccess{
		Output:    strings.Join(outputs, "\n"),
		RePlanCmd: rePlanCmd,
	}, "", nil
}

func (p *DefaultProjectCommandRunner) runSteps(steps []valid.Step, ctx command.ProjectContext, absPath string) ([]string, error) {
	var outputs []string

	envs := make(map[string]string)
	for _, step := range steps {
		var out string
		var err error
		switch step.StepName {
		case "init":
			out, err = p.InitStepRunner.Run(ctx, step.ExtraArgs, absPath, envs)
		case "plan":
			out, err = p.PlanStepRunner.Run(ctx, step.ExtraArgs, absPath, envs)
		case "show":
			_, err = p.ShowStepRunner.Run(ctx, step.ExtraArgs, absPath, envs)
		case "policy_check":
			out, err = p.PolicyCheckStepRunner.Run(ctx, step.ExtraArgs, absPath, envs)
		case "apply":
			out, err = p.ApplyStepRunner.Run(ctx, step.ExtraArgs, absPath, envs)
		case "version":
			out, err = p.VersionStepRunner.Run(ctx, step.ExtraArgs, absPath, envs)
		case "import":
			out, err = p.ImportStepRunner.Run(ctx, step.ExtraArgs, absPath, envs)
		case "state_rm":
			out, err = p.StateRmStepRunner.Run(ctx, step.ExtraArgs, absPath, envs)
		case "run":
			out, err = p.RunStepRunner.Run(ctx, step.RunCommand, absPath, envs, true, step.Output)
		case "env":
			out, err = p.EnvStepRunner.Run(ctx, step.RunCommand, step.EnvVarValue, absPath, envs)
			envs[step.EnvVarName] = out
			// We reset out to the empty string because we don't want it to
			// be printed to the PR, it's solely to set the environment variable.
			out = ""
		case "multienv":
			out, err = p.MultiEnvStepRunner.Run(ctx, step.RunCommand, absPath, envs)
		}

		if out != "" {
			outputs = append(outputs, out)
		}
		if err != nil {
			return outputs, err
		}
	}
	return outputs, nil
}<|MERGE_RESOLUTION|>--- conflicted
+++ resolved
@@ -545,11 +545,7 @@
 
 	p.WorkingDir.SetCheckForUpstreamChanges()
 	// Clone is idempotent so okay to run even if the repo was already cloned.
-<<<<<<< HEAD
-	repoDir, mergedAgain, cloneErr := p.WorkingDir.Clone(ctx.Log, ctx.HeadRepo, ctx.Pull, ctx.Workspace)
-=======
-	repoDir, hasDiverged, cloneErr := p.WorkingDir.Clone(ctx.HeadRepo, ctx.Pull, ctx.Workspace)
->>>>>>> 6e988ea1
+	repoDir, mergedAgain, cloneErr := p.WorkingDir.Clone(ctx.HeadRepo, ctx.Pull, ctx.Workspace)
 	if cloneErr != nil {
 		if unlockErr := lockAttempt.UnlockFn(); unlockErr != nil {
 			ctx.Log.Err("error unlocking state after plan error: %v", unlockErr)
