--- conflicted
+++ resolved
@@ -70,14 +70,12 @@
 // EnvStepRunner runs env steps.
 type EnvStepRunner interface {
 	Run(ctx command.ProjectContext, cmd string, value string, path string, envs map[string]string) (string, error)
-<<<<<<< HEAD
-}
-
+}
+
+// MultiEnvStepRunner runs multienv steps.
 type MultiEnvStepRunner interface {
 	// Run cmd in path.
 	Run(ctx command.ProjectContext, cmd string, path string, envs map[string]string) (string, error)
-=======
->>>>>>> b1fb9704
 }
 
 //go:generate pegomock generate -m --use-experimental-model-gen --package mocks -o mocks/mock_webhooks_sender.go WebhooksSender
