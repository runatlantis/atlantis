// Copyright 2017 HootSuite Media Inc.
//
// Licensed under the Apache License, Version 2.0 (the License);
// you may not use this file except in compliance with the License.
// You may obtain a copy of the License at
//    http://www.apache.org/licenses/LICENSE-2.0
// Unless required by applicable law or agreed to in writing, software
// distributed under the License is distributed on an AS IS BASIS,
// WITHOUT WARRANTIES OR CONDITIONS OF ANY KIND, either express or implied.
// See the License for the specific language governing permissions and
// limitations under the License.
// Modified hereafter by contributors to runatlantis/atlantis.

package events_test

import (
	"errors"
	"fmt"
	"strings"
	"testing"

	"github.com/runatlantis/atlantis/server/events/db"
	"github.com/runatlantis/atlantis/server/events/yaml/valid"
	"github.com/runatlantis/atlantis/server/logging"

	"github.com/google/go-github/v31/github"
	. "github.com/petergtz/pegomock"
	"github.com/runatlantis/atlantis/server/events"
	lockingmocks "github.com/runatlantis/atlantis/server/events/locking/mocks"
	"github.com/runatlantis/atlantis/server/events/mocks"
	eventmocks "github.com/runatlantis/atlantis/server/events/mocks"
	"github.com/runatlantis/atlantis/server/events/mocks/matchers"
	"github.com/runatlantis/atlantis/server/events/models"
	"github.com/runatlantis/atlantis/server/events/models/fixtures"
	vcsmocks "github.com/runatlantis/atlantis/server/events/vcs/mocks"
	. "github.com/runatlantis/atlantis/testing"
)

var projectCommandBuilder *mocks.MockProjectCommandBuilder
var projectCommandRunner *mocks.MockProjectCommandRunner
var eventParsing *mocks.MockEventParsing
var azuredevopsGetter *mocks.MockAzureDevopsPullGetter
var githubGetter *mocks.MockGithubPullGetter
var gitlabGetter *mocks.MockGitlabMergeRequestGetter
var ch events.DefaultCommandRunner
var workingDir events.WorkingDir
var pendingPlanFinder *mocks.MockPendingPlanFinder
var drainer *events.Drainer
var deleteLockCommand *mocks.MockDeleteLockCommand
var commitUpdater *mocks.MockCommitStatusUpdater

// TODO: refactor these into their own unit tests.
// these were all split out from default command runner in an effort to improve
// readability however the tests were kept as is.
var dbUpdater *events.DBUpdater
var pullUpdater *events.PullUpdater
var autoMerger *events.AutoMerger
var policyCheckCommandRunner *events.PolicyCheckCommandRunner
var approvePoliciesCommandRunner *events.ApprovePoliciesCommandRunner
var planCommandRunner *events.PlanCommandRunner
var applyLockChecker *lockingmocks.MockApplyLockChecker
var applyCommandRunner *events.ApplyCommandRunner
var unlockCommandRunner *events.UnlockCommandRunner
var preWorkflowHooksCommandRunner events.PreWorkflowHooksCommandRunner

func setup(t *testing.T) *vcsmocks.MockClient {
	RegisterMockTestingT(t)
	projectCommandBuilder = mocks.NewMockProjectCommandBuilder()
	eventParsing = mocks.NewMockEventParsing()
	vcsClient := vcsmocks.NewMockClient()
	githubGetter = mocks.NewMockGithubPullGetter()
	gitlabGetter = mocks.NewMockGitlabMergeRequestGetter()
	azuredevopsGetter = mocks.NewMockAzureDevopsPullGetter()
	logger = logging.NewNoopLogger(t)
	projectCommandRunner = mocks.NewMockProjectCommandRunner()
	workingDir = mocks.NewMockWorkingDir()
	pendingPlanFinder = mocks.NewMockPendingPlanFinder()
	commitUpdater = mocks.NewMockCommitStatusUpdater()

	tmp, cleanup := TempDir(t)
	defer cleanup()
	defaultBoltDB, err := db.New(tmp)
	Ok(t, err)

	drainer = &events.Drainer{}
	deleteLockCommand = eventmocks.NewMockDeleteLockCommand()
	applyLockChecker = lockingmocks.NewMockApplyLockChecker()

	dbUpdater = &events.DBUpdater{
		DB: defaultBoltDB,
	}

	pullUpdater = &events.PullUpdater{
		HidePrevPlanComments: false,
		VCSClient:            vcsClient,
		MarkdownRenderer:     &events.MarkdownRenderer{},
	}

	autoMerger = &events.AutoMerger{
		VCSClient:       vcsClient,
		GlobalAutomerge: false,
	}

	parallelPoolSize := 1
	SilenceNoProjects := false
	policyCheckCommandRunner = events.NewPolicyCheckCommandRunner(
		dbUpdater,
		pullUpdater,
		commitUpdater,
		projectCommandRunner,
		parallelPoolSize,
		false,
	)

	planCommandRunner = events.NewPlanCommandRunner(
		false,
		false,
		vcsClient,
		pendingPlanFinder,
		workingDir,
		commitUpdater,
		projectCommandBuilder,
		projectCommandRunner,
		dbUpdater,
		pullUpdater,
		policyCheckCommandRunner,
		autoMerger,
		parallelPoolSize,
<<<<<<< HEAD
		SilenceNoProjects,
=======
		defaultBoltDB,
>>>>>>> 3bb6f216
	)

	applyCommandRunner = events.NewApplyCommandRunner(
		vcsClient,
		false,
		applyLockChecker,
		commitUpdater,
		projectCommandBuilder,
		projectCommandRunner,
		autoMerger,
		pullUpdater,
		dbUpdater,
		defaultBoltDB,
		parallelPoolSize,
		SilenceNoProjects,
		false,
	)

	approvePoliciesCommandRunner = events.NewApprovePoliciesCommandRunner(
		commitUpdater,
		projectCommandBuilder,
		projectCommandRunner,
		pullUpdater,
		dbUpdater,
		SilenceNoProjects,
		false,
	)

	unlockCommandRunner = events.NewUnlockCommandRunner(
		deleteLockCommand,
		vcsClient,
		SilenceNoProjects,
	)

	commentCommandRunnerByCmd := map[models.CommandName]events.CommentCommandRunner{
		models.PlanCommand:            planCommandRunner,
		models.ApplyCommand:           applyCommandRunner,
		models.ApprovePoliciesCommand: approvePoliciesCommandRunner,
		models.UnlockCommand:          unlockCommandRunner,
	}

	preWorkflowHooksCommandRunner = mocks.NewMockPreWorkflowHooksCommandRunner()

	When(preWorkflowHooksCommandRunner.RunPreHooks(matchers.AnyPtrToEventsCommandContext())).ThenReturn(nil)

	ch = events.DefaultCommandRunner{
		VCSClient:                     vcsClient,
		CommentCommandRunnerByCmd:     commentCommandRunnerByCmd,
		EventParser:                   eventParsing,
		GithubPullGetter:              githubGetter,
		GitlabMergeRequestGetter:      gitlabGetter,
		AzureDevopsPullGetter:         azuredevopsGetter,
		Logger:                        logger,
		AllowForkPRs:                  false,
		AllowForkPRsFlag:              "allow-fork-prs-flag",
		Drainer:                       drainer,
		PreWorkflowHooksCommandRunner: preWorkflowHooksCommandRunner,
		PullStatusFetcher:             defaultBoltDB,
	}
	return vcsClient
}

func TestRunCommentCommand_LogPanics(t *testing.T) {
	t.Log("if there is a panic it is commented back on the pull request")
	vcsClient := setup(t)
	When(githubGetter.GetPullRequest(fixtures.GithubRepo, fixtures.Pull.Num)).ThenPanic("panic test - if you're seeing this in a test failure this isn't the failing test")
	ch.RunCommentCommand(fixtures.GithubRepo, &fixtures.GithubRepo, nil, fixtures.User, 1, &events.CommentCommand{Name: models.PlanCommand})
	_, _, comment, _ := vcsClient.VerifyWasCalledOnce().CreateComment(matchers.AnyModelsRepo(), AnyInt(), AnyString(), AnyString()).GetCapturedArguments()
	Assert(t, strings.Contains(comment, "Error: goroutine panic"), fmt.Sprintf("comment should be about a goroutine panic but was %q", comment))
}

func TestRunCommentCommand_GithubPullErr(t *testing.T) {
	t.Log("if getting the github pull request fails an error should be logged")
	vcsClient := setup(t)
	When(githubGetter.GetPullRequest(fixtures.GithubRepo, fixtures.Pull.Num)).ThenReturn(nil, errors.New("err"))
	ch.RunCommentCommand(fixtures.GithubRepo, &fixtures.GithubRepo, nil, fixtures.User, fixtures.Pull.Num, nil)
	vcsClient.VerifyWasCalledOnce().CreateComment(fixtures.GithubRepo, fixtures.Pull.Num, "`Error: making pull request API call to GitHub: err`", "")
}

func TestRunCommentCommand_GitlabMergeRequestErr(t *testing.T) {
	t.Log("if getting the gitlab merge request fails an error should be logged")
	vcsClient := setup(t)
	When(gitlabGetter.GetMergeRequest(fixtures.GitlabRepo.FullName, fixtures.Pull.Num)).ThenReturn(nil, errors.New("err"))
	ch.RunCommentCommand(fixtures.GitlabRepo, &fixtures.GitlabRepo, nil, fixtures.User, fixtures.Pull.Num, nil)
	vcsClient.VerifyWasCalledOnce().CreateComment(fixtures.GitlabRepo, fixtures.Pull.Num, "`Error: making merge request API call to GitLab: err`", "")
}

func TestRunCommentCommand_GithubPullParseErr(t *testing.T) {
	t.Log("if parsing the returned github pull request fails an error should be logged")
	vcsClient := setup(t)
	var pull github.PullRequest
	When(githubGetter.GetPullRequest(fixtures.GithubRepo, fixtures.Pull.Num)).ThenReturn(&pull, nil)
	When(eventParsing.ParseGithubPull(&pull)).ThenReturn(fixtures.Pull, fixtures.GithubRepo, fixtures.GitlabRepo, errors.New("err"))

	ch.RunCommentCommand(fixtures.GithubRepo, &fixtures.GithubRepo, nil, fixtures.User, fixtures.Pull.Num, nil)
	vcsClient.VerifyWasCalledOnce().CreateComment(fixtures.GithubRepo, fixtures.Pull.Num, "`Error: extracting required fields from comment data: err`", "")
}

func TestRunCommentCommand_ForkPRDisabled(t *testing.T) {
	t.Log("if a command is run on a forked pull request and this is disabled atlantis should" +
		" comment saying that this is not allowed")
	vcsClient := setup(t)
	// by default these are false so don't need to reset
	ch.AllowForkPRs = false
	ch.SilenceForkPRErrors = false
	var pull github.PullRequest
	modelPull := models.PullRequest{
		BaseRepo: fixtures.GithubRepo,
		State:    models.OpenPullState,
	}
	When(githubGetter.GetPullRequest(fixtures.GithubRepo, fixtures.Pull.Num)).ThenReturn(&pull, nil)

	headRepo := fixtures.GithubRepo
	headRepo.FullName = "forkrepo/atlantis"
	headRepo.Owner = "forkrepo"
	When(eventParsing.ParseGithubPull(&pull)).ThenReturn(modelPull, modelPull.BaseRepo, headRepo, nil)

	ch.RunCommentCommand(fixtures.GithubRepo, nil, nil, fixtures.User, fixtures.Pull.Num, nil)
	commentMessage := fmt.Sprintf("Atlantis commands can't be run on fork pull requests. To enable, set --%s  or, to disable this message, set --%s", ch.AllowForkPRsFlag, ch.SilenceForkPRErrorsFlag)
	vcsClient.VerifyWasCalledOnce().CreateComment(fixtures.GithubRepo, modelPull.Num, commentMessage, "")
}

func TestRunCommentCommand_ForkPRDisabled_SilenceEnabled(t *testing.T) {
	t.Log("if a command is run on a forked pull request and forks are disabled and we are silencing errors do not comment with error")
	vcsClient := setup(t)
	ch.AllowForkPRs = false // by default it's false so don't need to reset
	ch.SilenceForkPRErrors = true
	var pull github.PullRequest
	modelPull := models.PullRequest{BaseRepo: fixtures.GithubRepo, State: models.OpenPullState}
	When(githubGetter.GetPullRequest(fixtures.GithubRepo, fixtures.Pull.Num)).ThenReturn(&pull, nil)

	headRepo := fixtures.GithubRepo
	headRepo.FullName = "forkrepo/atlantis"
	headRepo.Owner = "forkrepo"
	When(eventParsing.ParseGithubPull(&pull)).ThenReturn(modelPull, modelPull.BaseRepo, headRepo, nil)

	ch.RunCommentCommand(fixtures.GithubRepo, nil, nil, fixtures.User, fixtures.Pull.Num, nil)
	vcsClient.VerifyWasCalled(Never()).CreateComment(matchers.AnyModelsRepo(), AnyInt(), AnyString(), AnyString())
}

func TestRunCommentCommandPlan_NoProjects_SilenceEnabled(t *testing.T) {
	t.Log("if a plan command is run on a pull request and SilenceNoProjects is enabled and we are silencing all comments if the modified files don't have a matching project")
	vcsClient := setup(t)
	planCommandRunner.SilenceNoProjects = true
	var pull github.PullRequest
	modelPull := models.PullRequest{BaseRepo: fixtures.GithubRepo, State: models.OpenPullState}
	When(githubGetter.GetPullRequest(fixtures.GithubRepo, fixtures.Pull.Num)).ThenReturn(&pull, nil)
	When(eventParsing.ParseGithubPull(&pull)).ThenReturn(modelPull, modelPull.BaseRepo, fixtures.GithubRepo, nil)

	ch.RunCommentCommand(fixtures.GithubRepo, nil, nil, fixtures.User, fixtures.Pull.Num, &events.CommentCommand{Name: models.PlanCommand})
	vcsClient.VerifyWasCalled(Never()).CreateComment(matchers.AnyModelsRepo(), AnyInt(), AnyString(), AnyString())
	commitUpdater.VerifyWasCalledOnce().UpdateCombinedCount(
		matchers.AnyModelsRepo(),
		matchers.AnyModelsPullRequest(),
		matchers.EqModelsCommitStatus(models.SuccessCommitStatus),
		matchers.EqModelsCommandName(models.PlanCommand),
		EqInt(0),
		EqInt(0),
	)
}

func TestRunCommentCommandApply_NoProjects_SilenceEnabled(t *testing.T) {
	t.Log("if an apply command is run on a pull request and SilenceNoProjects is enabled and we are silencing all comments if the modified files don't have a matching project")
	vcsClient := setup(t)
	applyCommandRunner.SilenceNoProjects = true
	var pull github.PullRequest
	modelPull := models.PullRequest{BaseRepo: fixtures.GithubRepo, State: models.OpenPullState}
	When(githubGetter.GetPullRequest(fixtures.GithubRepo, fixtures.Pull.Num)).ThenReturn(&pull, nil)
	When(eventParsing.ParseGithubPull(&pull)).ThenReturn(modelPull, modelPull.BaseRepo, fixtures.GithubRepo, nil)

	ch.RunCommentCommand(fixtures.GithubRepo, nil, nil, fixtures.User, fixtures.Pull.Num, &events.CommentCommand{Name: models.ApplyCommand})
	vcsClient.VerifyWasCalled(Never()).CreateComment(matchers.AnyModelsRepo(), AnyInt(), AnyString(), AnyString())
	commitUpdater.VerifyWasCalledOnce().UpdateCombinedCount(
		matchers.AnyModelsRepo(),
		matchers.AnyModelsPullRequest(),
		matchers.EqModelsCommitStatus(models.SuccessCommitStatus),
		matchers.EqModelsCommandName(models.ApplyCommand),
		EqInt(0),
		EqInt(0),
	)
}

func TestRunCommentCommandApprovePolicy_NoProjects_SilenceEnabled(t *testing.T) {
	t.Log("if an approve_policy command is run on a pull request and SilenceNoProjects is enabled and we are silencing all comments if the modified files don't have a matching project")
	vcsClient := setup(t)
	approvePoliciesCommandRunner.SilenceNoProjects = true
	var pull github.PullRequest
	modelPull := models.PullRequest{BaseRepo: fixtures.GithubRepo, State: models.OpenPullState}
	When(githubGetter.GetPullRequest(fixtures.GithubRepo, fixtures.Pull.Num)).ThenReturn(&pull, nil)
	When(eventParsing.ParseGithubPull(&pull)).ThenReturn(modelPull, modelPull.BaseRepo, fixtures.GithubRepo, nil)

	ch.RunCommentCommand(fixtures.GithubRepo, nil, nil, fixtures.User, fixtures.Pull.Num, &events.CommentCommand{Name: models.ApprovePoliciesCommand})
	vcsClient.VerifyWasCalled(Never()).CreateComment(matchers.AnyModelsRepo(), AnyInt(), AnyString(), AnyString())
	commitUpdater.VerifyWasCalledOnce().UpdateCombinedCount(
		matchers.AnyModelsRepo(),
		matchers.AnyModelsPullRequest(),
		matchers.EqModelsCommitStatus(models.SuccessCommitStatus),
		matchers.EqModelsCommandName(models.ApprovePoliciesCommand),
		EqInt(0),
		EqInt(0),
	)
}

func TestRunCommentCommandUnlock_NoProjects_SilenceEnabled(t *testing.T) {
	t.Log("if an unlock command is run on a pull request and SilenceNoProjects is enabled and we are silencing all comments if the modified files don't have a matching project")
	vcsClient := setup(t)
	unlockCommandRunner.SilenceNoProjects = true
	var pull github.PullRequest
	modelPull := models.PullRequest{BaseRepo: fixtures.GithubRepo, State: models.OpenPullState}
	When(githubGetter.GetPullRequest(fixtures.GithubRepo, fixtures.Pull.Num)).ThenReturn(&pull, nil)
	When(eventParsing.ParseGithubPull(&pull)).ThenReturn(modelPull, modelPull.BaseRepo, fixtures.GithubRepo, nil)

	ch.RunCommentCommand(fixtures.GithubRepo, nil, nil, fixtures.User, fixtures.Pull.Num, &events.CommentCommand{Name: models.UnlockCommand})
	vcsClient.VerifyWasCalled(Never()).CreateComment(matchers.AnyModelsRepo(), AnyInt(), AnyString(), AnyString())
}

func TestRunCommentCommand_DisableApplyAllDisabled(t *testing.T) {
	t.Log("if \"atlantis apply\" is run and this is disabled atlantis should" +
		" comment saying that this is not allowed")
	vcsClient := setup(t)
	applyCommandRunner.DisableApplyAll = true
	pull := &github.PullRequest{
		State: github.String("open"),
	}
	modelPull := models.PullRequest{BaseRepo: fixtures.GithubRepo, State: models.OpenPullState, Num: fixtures.Pull.Num}
	When(githubGetter.GetPullRequest(fixtures.GithubRepo, fixtures.Pull.Num)).ThenReturn(pull, nil)
	When(eventParsing.ParseGithubPull(pull)).ThenReturn(modelPull, modelPull.BaseRepo, fixtures.GithubRepo, nil)

	ch.RunCommentCommand(fixtures.GithubRepo, nil, nil, fixtures.User, modelPull.Num, &events.CommentCommand{Name: models.ApplyCommand})
	vcsClient.VerifyWasCalledOnce().CreateComment(fixtures.GithubRepo, modelPull.Num, "**Error:** Running `atlantis apply` without flags is disabled. You must specify which project to apply via the `-d <dir>`, `-w <workspace>` or `-p <project name>` flags.", "apply")
}

func TestRunCommentCommand_DisableDisableAutoplan(t *testing.T) {
	t.Log("if \"DisableAutoplan is true\" are disabled and we are silencing return and do not comment with error")
	setup(t)
	ch.DisableAutoplan = true
	defer func() { ch.DisableAutoplan = false }()

	When(projectCommandBuilder.BuildAutoplanCommands(matchers.AnyPtrToEventsCommandContext())).
		ThenReturn([]models.ProjectCommandContext{
			{
				CommandName: models.PlanCommand,
			},
			{
				CommandName: models.PlanCommand,
			},
		}, nil)

	ch.RunAutoplanCommand(fixtures.GithubRepo, fixtures.GithubRepo, fixtures.Pull, fixtures.User)
	projectCommandBuilder.VerifyWasCalled(Never()).BuildAutoplanCommands(matchers.AnyPtrToEventsCommandContext())
}

func TestRunCommentCommand_ClosedPull(t *testing.T) {
	t.Log("if a command is run on a closed pull request atlantis should" +
		" comment saying that this is not allowed")
	vcsClient := setup(t)
	pull := &github.PullRequest{
		State: github.String("closed"),
	}
	modelPull := models.PullRequest{BaseRepo: fixtures.GithubRepo, State: models.ClosedPullState, Num: fixtures.Pull.Num}
	When(githubGetter.GetPullRequest(fixtures.GithubRepo, fixtures.Pull.Num)).ThenReturn(pull, nil)
	When(eventParsing.ParseGithubPull(pull)).ThenReturn(modelPull, modelPull.BaseRepo, fixtures.GithubRepo, nil)

	ch.RunCommentCommand(fixtures.GithubRepo, &fixtures.GithubRepo, nil, fixtures.User, fixtures.Pull.Num, nil)
	vcsClient.VerifyWasCalledOnce().CreateComment(fixtures.GithubRepo, modelPull.Num, "Atlantis commands can't be run on closed pull requests", "")
}

func TestRunUnlockCommand_VCSComment(t *testing.T) {
	t.Log("if unlock PR command is run, atlantis should" +
		" invoke the delete command and comment on PR accordingly")

	vcsClient := setup(t)
	pull := &github.PullRequest{
		State: github.String("open"),
	}
	modelPull := models.PullRequest{BaseRepo: fixtures.GithubRepo, State: models.OpenPullState, Num: fixtures.Pull.Num}
	When(githubGetter.GetPullRequest(fixtures.GithubRepo, fixtures.Pull.Num)).ThenReturn(pull, nil)
	When(eventParsing.ParseGithubPull(pull)).ThenReturn(modelPull, modelPull.BaseRepo, fixtures.GithubRepo, nil)

	ch.RunCommentCommand(fixtures.GithubRepo, &fixtures.GithubRepo, nil, fixtures.User, fixtures.Pull.Num, &events.CommentCommand{Name: models.UnlockCommand})

	deleteLockCommand.VerifyWasCalledOnce().DeleteLocksByPull(fixtures.GithubRepo.FullName, fixtures.Pull.Num)
	vcsClient.VerifyWasCalledOnce().CreateComment(fixtures.GithubRepo, fixtures.Pull.Num, "All Atlantis locks for this PR have been unlocked and plans discarded", "unlock")
}

func TestRunUnlockCommandFail_VCSComment(t *testing.T) {
	t.Log("if unlock PR command is run and delete fails, atlantis should" +
		" invoke comment on PR with error message")

	vcsClient := setup(t)
	pull := &github.PullRequest{
		State: github.String("open"),
	}
	modelPull := models.PullRequest{BaseRepo: fixtures.GithubRepo, State: models.OpenPullState, Num: fixtures.Pull.Num}
	When(githubGetter.GetPullRequest(fixtures.GithubRepo, fixtures.Pull.Num)).ThenReturn(pull, nil)
	When(eventParsing.ParseGithubPull(pull)).ThenReturn(modelPull, modelPull.BaseRepo, fixtures.GithubRepo, nil)
	When(deleteLockCommand.DeleteLocksByPull(fixtures.GithubRepo.FullName, fixtures.Pull.Num)).ThenReturn(0, errors.New("err"))

	ch.RunCommentCommand(fixtures.GithubRepo, &fixtures.GithubRepo, nil, fixtures.User, fixtures.Pull.Num, &events.CommentCommand{Name: models.UnlockCommand})

	vcsClient.VerifyWasCalledOnce().CreateComment(fixtures.GithubRepo, fixtures.Pull.Num, "Failed to delete PR locks", "unlock")
}

// Test that if one plan fails and we are using automerge, that
// we delete the plans.
func TestRunAutoplanCommand_DeletePlans(t *testing.T) {
	setup(t)
	tmp, cleanup := TempDir(t)
	defer cleanup()
	boltDB, err := db.New(tmp)
	Ok(t, err)
	dbUpdater.DB = boltDB
	applyCommandRunner.DB = boltDB
	autoMerger.GlobalAutomerge = true
	defer func() { autoMerger.GlobalAutomerge = false }()

	When(projectCommandBuilder.BuildAutoplanCommands(matchers.AnyPtrToEventsCommandContext())).
		ThenReturn([]models.ProjectCommandContext{
			{
				CommandName: models.PlanCommand,
			},
			{
				CommandName: models.PlanCommand,
			},
		}, nil)
	callCount := 0
	When(projectCommandRunner.Plan(matchers.AnyModelsProjectCommandContext())).Then(func(_ []Param) ReturnValues {
		if callCount == 0 {
			// The first call, we return a successful result.
			callCount++
			return ReturnValues{
				models.ProjectResult{
					PlanSuccess: &models.PlanSuccess{},
				},
			}
		}
		// The second call, we return a failed result.
		return ReturnValues{
			models.ProjectResult{
				Error: errors.New("err"),
			},
		}
	})

	When(workingDir.GetPullDir(matchers.AnyModelsRepo(), matchers.AnyModelsPullRequest())).
		ThenReturn(tmp, nil)
	fixtures.Pull.BaseRepo = fixtures.GithubRepo
	ch.RunAutoplanCommand(fixtures.GithubRepo, fixtures.GithubRepo, fixtures.Pull, fixtures.User)
	pendingPlanFinder.VerifyWasCalledOnce().DeletePlans(tmp)
}

func TestFailedApprovalCreatesFailedStatusUpdate(t *testing.T) {
	t.Log("if \"atlantis approve_policies\" is run by non policy owner policy check status fails.")
	setup(t)
	tmp, cleanup := TempDir(t)
	defer cleanup()
	boltDB, err := db.New(tmp)
	Ok(t, err)
	dbUpdater.DB = boltDB
	applyCommandRunner.DB = boltDB
	autoMerger.GlobalAutomerge = true
	defer func() { autoMerger.GlobalAutomerge = false }()

	pull := &github.PullRequest{
		State: github.String("open"),
	}

	modelPull := models.PullRequest{
		BaseRepo: fixtures.GithubRepo,
		State:    models.OpenPullState,
		Num:      fixtures.Pull.Num,
	}
	When(githubGetter.GetPullRequest(fixtures.GithubRepo, fixtures.Pull.Num)).ThenReturn(pull, nil)
	When(eventParsing.ParseGithubPull(pull)).ThenReturn(modelPull, modelPull.BaseRepo, fixtures.GithubRepo, nil)

	When(projectCommandBuilder.BuildApprovePoliciesCommands(matchers.AnyPtrToEventsCommandContext(), matchers.AnyPtrToEventsCommentCommand())).ThenReturn([]models.ProjectCommandContext{
		{
			CommandName: models.ApprovePoliciesCommand,
		},
		{
			CommandName: models.ApprovePoliciesCommand,
		},
	}, nil)

	When(workingDir.GetPullDir(fixtures.GithubRepo, fixtures.Pull)).ThenReturn(tmp, nil)

	ch.RunCommentCommand(fixtures.GithubRepo, &fixtures.GithubRepo, &fixtures.Pull, fixtures.User, fixtures.Pull.Num, &events.CommentCommand{Name: models.ApprovePoliciesCommand})
	commitUpdater.VerifyWasCalledOnce().UpdateCombinedCount(
		matchers.AnyModelsRepo(),
		matchers.AnyModelsPullRequest(),
		matchers.EqModelsCommitStatus(models.SuccessCommitStatus),
		matchers.EqModelsCommandName(models.PolicyCheckCommand),
		EqInt(0),
		EqInt(0),
	)
}

func TestApprovedPoliciesUpdateFailedPolicyStatus(t *testing.T) {
	t.Log("if \"atlantis approve_policies\" is run by policy owner all policy checks are approved.")
	setup(t)
	tmp, cleanup := TempDir(t)
	defer cleanup()
	boltDB, err := db.New(tmp)
	Ok(t, err)
	dbUpdater.DB = boltDB
	applyCommandRunner.DB = boltDB
	autoMerger.GlobalAutomerge = true
	defer func() { autoMerger.GlobalAutomerge = false }()

	pull := &github.PullRequest{
		State: github.String("open"),
	}

	modelPull := models.PullRequest{
		BaseRepo: fixtures.GithubRepo,
		State:    models.OpenPullState,
		Num:      fixtures.Pull.Num,
	}
	When(githubGetter.GetPullRequest(fixtures.GithubRepo, fixtures.Pull.Num)).ThenReturn(pull, nil)
	When(eventParsing.ParseGithubPull(pull)).ThenReturn(modelPull, modelPull.BaseRepo, fixtures.GithubRepo, nil)

	When(projectCommandBuilder.BuildApprovePoliciesCommands(matchers.AnyPtrToEventsCommandContext(), matchers.AnyPtrToEventsCommentCommand())).ThenReturn([]models.ProjectCommandContext{
		{
			CommandName: models.ApprovePoliciesCommand,
			PolicySets: valid.PolicySets{
				Owners: valid.PolicyOwners{
					Users: []string{fixtures.User.Username},
				},
			},
		},
	}, nil)

	When(workingDir.GetPullDir(fixtures.GithubRepo, fixtures.Pull)).ThenReturn(tmp, nil)
	When(projectCommandRunner.ApprovePolicies(matchers.AnyModelsProjectCommandContext())).Then(func(_ []Param) ReturnValues {
		return ReturnValues{
			models.ProjectResult{
				Command:            models.PolicyCheckCommand,
				PolicyCheckSuccess: &models.PolicyCheckSuccess{},
			},
		}
	})

	ch.RunCommentCommand(fixtures.GithubRepo, &fixtures.GithubRepo, &fixtures.Pull, fixtures.User, fixtures.Pull.Num, &events.CommentCommand{Name: models.ApprovePoliciesCommand})
	commitUpdater.VerifyWasCalledOnce().UpdateCombinedCount(
		matchers.AnyModelsRepo(),
		matchers.AnyModelsPullRequest(),
		matchers.EqModelsCommitStatus(models.SuccessCommitStatus),
		matchers.EqModelsCommandName(models.PolicyCheckCommand),
		EqInt(1),
		EqInt(1),
	)
}

func TestApplyMergeablityWhenPolicyCheckFails(t *testing.T) {
	t.Log("if \"atlantis apply\" is run with failing policy check then apply is not performed")
	setup(t)
	tmp, cleanup := TempDir(t)
	defer cleanup()
	boltDB, err := db.New(tmp)
	Ok(t, err)
	dbUpdater.DB = boltDB
	applyCommandRunner.DB = boltDB
	autoMerger.GlobalAutomerge = true
	defer func() { autoMerger.GlobalAutomerge = false }()

	pull := &github.PullRequest{
		State: github.String("open"),
	}

	modelPull := models.PullRequest{
		BaseRepo: fixtures.GithubRepo,
		State:    models.OpenPullState,
		Num:      fixtures.Pull.Num,
	}
	When(githubGetter.GetPullRequest(fixtures.GithubRepo, fixtures.Pull.Num)).ThenReturn(pull, nil)
	When(eventParsing.ParseGithubPull(pull)).ThenReturn(modelPull, modelPull.BaseRepo, fixtures.GithubRepo, nil)

	_, _ = boltDB.UpdatePullWithResults(modelPull, []models.ProjectResult{
		{
			Command:     models.PolicyCheckCommand,
			Error:       fmt.Errorf("failing policy"),
			ProjectName: "default",
			Workspace:   "default",
			RepoRelDir:  ".",
		},
	})

	When(ch.VCSClient.PullIsMergeable(fixtures.GithubRepo, modelPull)).ThenReturn(true, nil)

	When(projectCommandBuilder.BuildApplyCommands(matchers.AnyPtrToEventsCommandContext(), matchers.AnyPtrToEventsCommentCommand())).Then(func(args []Param) ReturnValues {
		return ReturnValues{
			[]models.ProjectCommandContext{
				{
					CommandName:       models.ApplyCommand,
					ProjectName:       "default",
					Workspace:         "default",
					RepoRelDir:        ".",
					ProjectPlanStatus: models.ErroredPolicyCheckStatus,
				},
			},
			nil,
		}
	})

	When(workingDir.GetPullDir(fixtures.GithubRepo, modelPull)).ThenReturn(tmp, nil)
	ch.RunCommentCommand(fixtures.GithubRepo, &fixtures.GithubRepo, &modelPull, fixtures.User, fixtures.Pull.Num, &events.CommentCommand{Name: models.ApplyCommand})
}

func TestApplyWithAutoMerge_VSCMerge(t *testing.T) {
	t.Log("if \"atlantis apply\" is run with automerge then a VCS merge is performed")

	vcsClient := setup(t)
	pull := &github.PullRequest{
		State: github.String("open"),
	}
	modelPull := models.PullRequest{BaseRepo: fixtures.GithubRepo, State: models.OpenPullState}
	When(githubGetter.GetPullRequest(fixtures.GithubRepo, fixtures.Pull.Num)).ThenReturn(pull, nil)
	When(eventParsing.ParseGithubPull(pull)).ThenReturn(modelPull, modelPull.BaseRepo, fixtures.GithubRepo, nil)
	autoMerger.GlobalAutomerge = true
	defer func() { autoMerger.GlobalAutomerge = false }()

	ch.RunCommentCommand(fixtures.GithubRepo, &fixtures.GithubRepo, nil, fixtures.User, fixtures.Pull.Num, &events.CommentCommand{Name: models.ApplyCommand})
	vcsClient.VerifyWasCalledOnce().MergePull(modelPull)
}

func TestRunApply_DiscardedProjects(t *testing.T) {
	t.Log("if \"atlantis apply\" is run with automerge and at least one project" +
		" has a discarded plan, automerge should not take place")
	vcsClient := setup(t)
	autoMerger.GlobalAutomerge = true
	defer func() { autoMerger.GlobalAutomerge = false }()
	tmp, cleanup := TempDir(t)
	defer cleanup()
	boltDB, err := db.New(tmp)
	Ok(t, err)
	dbUpdater.DB = boltDB
	applyCommandRunner.DB = boltDB
	pull := fixtures.Pull
	pull.BaseRepo = fixtures.GithubRepo
	_, err = boltDB.UpdatePullWithResults(pull, []models.ProjectResult{
		{
			Command:    models.PlanCommand,
			RepoRelDir: ".",
			Workspace:  "default",
			PlanSuccess: &models.PlanSuccess{
				TerraformOutput: "tf-output",
				LockURL:         "lock-url",
			},
		},
	})
	Ok(t, err)
	Ok(t, boltDB.UpdateProjectStatus(pull, "default", ".", models.DiscardedPlanStatus))
	ghPull := &github.PullRequest{
		State: github.String("open"),
	}
	When(githubGetter.GetPullRequest(fixtures.GithubRepo, fixtures.Pull.Num)).ThenReturn(ghPull, nil)
	When(eventParsing.ParseGithubPull(ghPull)).ThenReturn(pull, pull.BaseRepo, fixtures.GithubRepo, nil)
	When(workingDir.GetPullDir(matchers.AnyModelsRepo(), matchers.AnyModelsPullRequest())).
		ThenReturn(tmp, nil)
	ch.RunCommentCommand(fixtures.GithubRepo, &fixtures.GithubRepo, &pull, fixtures.User, fixtures.Pull.Num, &events.CommentCommand{Name: models.ApplyCommand})
	vcsClient.VerifyWasCalled(Never()).MergePull(matchers.AnyModelsPullRequest())
}

func TestRunCommentCommand_DrainOngoing(t *testing.T) {
	t.Log("if drain is ongoing then a message should be displayed")
	vcsClient := setup(t)
	drainer.ShutdownBlocking()
	ch.RunCommentCommand(fixtures.GithubRepo, &fixtures.GithubRepo, nil, fixtures.User, fixtures.Pull.Num, nil)
	vcsClient.VerifyWasCalledOnce().CreateComment(fixtures.GithubRepo, fixtures.Pull.Num, "Atlantis server is shutting down, please try again later.", "")
}

func TestRunCommentCommand_DrainNotOngoing(t *testing.T) {
	t.Log("if drain is not ongoing then remove ongoing operation must be called even if panic occurred")
	setup(t)
	When(githubGetter.GetPullRequest(fixtures.GithubRepo, fixtures.Pull.Num)).ThenPanic("panic test - if you're seeing this in a test failure this isn't the failing test")
	ch.RunCommentCommand(fixtures.GithubRepo, &fixtures.GithubRepo, nil, fixtures.User, fixtures.Pull.Num, nil)
	githubGetter.VerifyWasCalledOnce().GetPullRequest(fixtures.GithubRepo, fixtures.Pull.Num)
	Equals(t, 0, drainer.GetStatus().InProgressOps)
}

func TestRunAutoplanCommand_DrainOngoing(t *testing.T) {
	t.Log("if drain is ongoing then a message should be displayed")
	vcsClient := setup(t)
	drainer.ShutdownBlocking()
	ch.RunAutoplanCommand(fixtures.GithubRepo, fixtures.GithubRepo, fixtures.Pull, fixtures.User)
	vcsClient.VerifyWasCalledOnce().CreateComment(fixtures.GithubRepo, fixtures.Pull.Num, "Atlantis server is shutting down, please try again later.", "plan")
}

func TestRunAutoplanCommand_DrainNotOngoing(t *testing.T) {
	t.Log("if drain is not ongoing then remove ongoing operation must be called even if panic occurred")
	setup(t)
	fixtures.Pull.BaseRepo = fixtures.GithubRepo
	When(projectCommandBuilder.BuildAutoplanCommands(matchers.AnyPtrToEventsCommandContext())).ThenPanic("panic test - if you're seeing this in a test failure this isn't the failing test")
	ch.RunAutoplanCommand(fixtures.GithubRepo, fixtures.GithubRepo, fixtures.Pull, fixtures.User)
	projectCommandBuilder.VerifyWasCalledOnce().BuildAutoplanCommands(matchers.AnyPtrToEventsCommandContext())
	Equals(t, 0, drainer.GetStatus().InProgressOps)
}<|MERGE_RESOLUTION|>--- conflicted
+++ resolved
@@ -126,11 +126,8 @@
 		policyCheckCommandRunner,
 		autoMerger,
 		parallelPoolSize,
-<<<<<<< HEAD
 		SilenceNoProjects,
-=======
 		defaultBoltDB,
->>>>>>> 3bb6f216
 	)
 
 	applyCommandRunner = events.NewApplyCommandRunner(
