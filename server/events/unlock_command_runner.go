--- conflicted
+++ resolved
@@ -1,12 +1,8 @@
 package events
 
 import (
-<<<<<<< HEAD
 	"fmt"
-	"github.com/runatlantis/atlantis/server/events/models"
-=======
 	"github.com/runatlantis/atlantis/server/events/command"
->>>>>>> 4c0a4497
 	"github.com/runatlantis/atlantis/server/events/vcs"
 	"strings"
 )
@@ -50,13 +46,8 @@
 		return
 	}
 
-<<<<<<< HEAD
-	if commentErr := u.vcsClient.CreateComment(baseRepo, pullNum, vcsMessage, models.UnlockCommand.String()); commentErr != nil {
+	if commentErr := u.vcsClient.CreateComment(baseRepo, pullNum, vcsMessage, command.Unlock.String()); commentErr != nil {
 		ctx.Log.Err("unable to comment on PR %s: %s", pullNum, commentErr)
-=======
-	if commentErr := u.vcsClient.CreateComment(baseRepo, pullNum, vcsMessage, command.Unlock.String()); commentErr != nil {
-		ctx.Log.Err("unable to comment: %s", commentErr)
->>>>>>> 4c0a4497
 	}
 
 	u.commentOnDequeuedPullRequests(ctx, dequeueStatus)
