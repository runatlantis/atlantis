// Package runtime holds code for actually running commands vs. preparing
// and constructing.
package runtime

import (
	"fmt"
	"regexp"
	"strings"

	version "github.com/hashicorp/go-version"
	"github.com/pkg/errors"
	"github.com/runatlantis/atlantis/server/events/models"
	"github.com/runatlantis/atlantis/server/events/terraform"
	"github.com/runatlantis/atlantis/server/logging"
)

const (
	// lineBeforeRunURL is the line output during a remote operation right before
	// a link to the run url will be output.
	lineBeforeRunURL     = "To view this run in a browser, visit:"
	planfileSlashReplace = "::"
)

// TerraformExec brings the interface from TerraformClient into this package
// without causing circular imports.
type TerraformExec interface {
<<<<<<< HEAD
	RunCommandWithVersion(log *logging.SimpleLogger, path string, args []string, envs map[string]string, v *version.Version, workspace string) (string, error)
=======
	RunCommandWithVersion(log *logging.SimpleLogger, path string, args []string, v *version.Version, workspace string) (string, error)
	EnsureVersion(log *logging.SimpleLogger, v *version.Version) error
>>>>>>> 3ebebe59
}

// AsyncTFExec brings the interface from TerraformClient into this package
// without causing circular imports.
// It's split from TerraformExec because due to a bug in pegomock with channels,
// we can't generate a mock for it so we hand-write it for this specific method.
type AsyncTFExec interface {
	// RunCommandAsync runs terraform with args. It immediately returns an
	// input and output channel. Callers can use the output channel to
	// get the realtime output from the command.
	// Callers can use the input channel to pass stdin input to the command.
	// If any error is passed on the out channel, there will be no
	// further output (so callers are free to exit).
	RunCommandAsync(log *logging.SimpleLogger, path string, args []string, envs map[string]string, v *version.Version, workspace string) (chan<- string, <-chan terraform.Line)
}

// StatusUpdater brings the interface from CommitStatusUpdater into this package
// without causing circular imports.
type StatusUpdater interface {
	UpdateProject(ctx models.ProjectCommandContext, cmdName models.CommandName, status models.CommitStatus, url string) error
}

// MustConstraint returns a constraint. It panics on error.
func MustConstraint(constraint string) version.Constraints {
	c, err := version.NewConstraint(constraint)
	if err != nil {
		panic(err)
	}
	return c
}

// GetPlanFilename returns the filename (not the path) of the generated tf plan
// given a workspace and project name.
func GetPlanFilename(workspace string, projName string) string {
	if projName == "" {
		return fmt.Sprintf("%s.tfplan", workspace)
	}
	projName = strings.Replace(projName, "/", planfileSlashReplace, -1)
	return fmt.Sprintf("%s-%s.tfplan", projName, workspace)
}

// ProjectNameFromPlanfile returns the project name that a planfile with name
// filename is for. If filename is for a project without a name then it will
// return an empty string. workspace is the workspace this project is in.
func ProjectNameFromPlanfile(workspace string, filename string) (string, error) {
	r, err := regexp.Compile(fmt.Sprintf(`(.*?)-%s\.tfplan`, workspace))
	if err != nil {
		return "", errors.Wrap(err, "compiling project name regex, this is a bug")
	}
	projMatch := r.FindAllStringSubmatch(filename, 1)
	if projMatch == nil {
		return "", nil
	}
	rawProjName := projMatch[0][1]
	return strings.Replace(rawProjName, planfileSlashReplace, "/", -1), nil
}<|MERGE_RESOLUTION|>--- conflicted
+++ resolved
@@ -24,12 +24,8 @@
 // TerraformExec brings the interface from TerraformClient into this package
 // without causing circular imports.
 type TerraformExec interface {
-<<<<<<< HEAD
 	RunCommandWithVersion(log *logging.SimpleLogger, path string, args []string, envs map[string]string, v *version.Version, workspace string) (string, error)
-=======
-	RunCommandWithVersion(log *logging.SimpleLogger, path string, args []string, v *version.Version, workspace string) (string, error)
 	EnsureVersion(log *logging.SimpleLogger, v *version.Version) error
->>>>>>> 3ebebe59
 }
 
 // AsyncTFExec brings the interface from TerraformClient into this package
