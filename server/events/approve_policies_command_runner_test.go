--- conflicted
+++ resolved
@@ -27,21 +27,14 @@
 		{
 			Description: "When user is not an owner, approval fails",
 			OwnerUsers:  []string{},
-<<<<<<< HEAD
+			OwnerTeams:  []string{},
 			ExpComment:  "**Approve Policies Error**\n```\ncontact policy owners to approve failing policies\n```",
-=======
-			OwnerTeams:  []string{},
-			ExpComment:  "**Approve Policies Error**\n```\ncontact policy owners to approve failing policies\n```\n",
->>>>>>> 35151e67
 		},
 		{
 			Description: "When user is an owner, approval succeeds",
 			OwnerUsers:  []string{fixtures.User.Username},
-<<<<<<< HEAD
+			OwnerTeams:  []string{},
 			ExpComment:  "Approved Policies for 1 projects:\n\n1. dir: `` workspace: ``",
-=======
-			OwnerTeams:  []string{},
-			ExpComment:  "Approved Policies for 1 projects:\n\n1. dir: `` workspace: ``\n\n\n",
 		},
 		{
 			Description: "When user is an owner via team membership, approval succeeds",
@@ -63,7 +56,6 @@
 			OwnerTeams:  []string{"SomeTeam"},
 			UserTeams:   []string{"SomeOtherTeam"},
 			ExpComment:  "Approved Policies for 1 projects:\n\n1. dir: `` workspace: ``\n\n\n",
->>>>>>> 35151e67
 		},
 	}
 
