--- conflicted
+++ resolved
@@ -71,14 +71,8 @@
 			Path:         "path",
 			RepoFullName: "owner/repo",
 		},
-<<<<<<< HEAD
 	}, &models.ProjectLock{}, nil)
-	tmp, cleanup := TempDir(t)
-	defer cleanup()
-=======
-	}, nil)
 	tmp := t.TempDir()
->>>>>>> ada4e539
 	db, err := db.New(tmp)
 	Ok(t, err)
 	dlc := events.DefaultDeleteLockCommand{
