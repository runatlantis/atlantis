package events_test

import (
	"errors"
	"testing"

	. "github.com/petergtz/pegomock/v4"
	"github.com/runatlantis/atlantis/server/core/db"
	lockmocks "github.com/runatlantis/atlantis/server/core/locking/mocks"
	"github.com/runatlantis/atlantis/server/events"
	"github.com/runatlantis/atlantis/server/events/models"
	"github.com/runatlantis/atlantis/server/logging"
	. "github.com/runatlantis/atlantis/testing"
)

func TestDeleteLock_LockerErr(t *testing.T) {
	t.Log("If there is an error retrieving the lock, we return the error")
	RegisterMockTestingT(t)
	l := lockmocks.NewMockLocker()
	When(l.Unlock("id")).ThenReturn(nil, nil, errors.New("err"))
	dlc := events.DefaultDeleteLockCommand{
		Locker: l,
		Logger: logging.NewNoopLogger(t),
	}
	_, _, err := dlc.DeleteLock("id")
	ErrEquals(t, "err", err)
}

func TestDeleteLock_None(t *testing.T) {
	t.Log("If there is no lock at that ID we return nil")
	RegisterMockTestingT(t)
	l := lockmocks.NewMockLocker()
	When(l.Unlock("id")).ThenReturn(nil, nil, nil)
	dlc := events.DefaultDeleteLockCommand{
		Locker: l,
		Logger: logging.NewNoopLogger(t),
	}
	lock, _, err := dlc.DeleteLock("id")
	Ok(t, err)
	Assert(t, lock == nil, "lock was not nil")
}

func TestDeleteLock_Success(t *testing.T) {
	t.Log("Delete lock deletes successfully the plan file")
	RegisterMockTestingT(t)
	l := lockmocks.NewMockLocker()
	When(l.Unlock("id")).ThenReturn(&models.ProjectLock{}, &models.ProjectLock{}, nil)
	workingDir := events.NewMockWorkingDir()
	workingDirLocker := events.NewDefaultWorkingDirLocker()
	workspace := "workspace"
	path := "path"
	projectName := ""
	pull := models.PullRequest{
		BaseRepo: models.Repo{FullName: "owner/repo"},
	}
	When(l.Unlock("id")).ThenReturn(&models.ProjectLock{
		Pull:      pull,
		Workspace: workspace,
		Project: models.Project{
			Path:         path,
			RepoFullName: pull.BaseRepo.FullName,
		},
	}, &models.ProjectLock{}, nil)
	tmp := t.TempDir()
	db, err := db.New(tmp, false)
	Ok(t, err)
	dlc := events.DefaultDeleteLockCommand{
		Locker:           l,
		Logger:           logging.NewNoopLogger(t),
		Backend:          db,
		WorkingDirLocker: workingDirLocker,
		WorkingDir:       workingDir,
	}
	lock, _, err := dlc.DeleteLock("id")
	Ok(t, err)
	Assert(t, lock != nil, "lock was nil")
	workingDir.VerifyWasCalledOnce().DeletePlan(pull.BaseRepo, pull, workspace, path, projectName)
}

func TestDeleteLocksByPull_LockerErr(t *testing.T) {
	t.Log("If there is an error retrieving the lock, returned a failed status")
	repoName := "reponame"
	pullNum := 2
	RegisterMockTestingT(t)
	l := lockmocks.NewMockLocker()
	workingDir := events.NewMockWorkingDir()
	When(l.UnlockByPull(repoName, pullNum)).ThenReturn(nil, nil, errors.New("err"))
	dlc := events.DefaultDeleteLockCommand{
		Locker:     l,
		Logger:     logging.NewNoopLogger(t),
		WorkingDir: workingDir,
	}
	_, _, err := dlc.DeleteLocksByPull(repoName, pullNum)
	ErrEquals(t, "err", err)
	workingDir.VerifyWasCalled(Never()).DeletePlan(Any[models.Repo](), Any[models.PullRequest](), Any[string](), Any[string](), Any[string]())
}

func TestDeleteLocksByPull_None(t *testing.T) {
	t.Log("If there is no lock at that ID there is no error")
	repoName := "reponame"
	pullNum := 2
	RegisterMockTestingT(t)
	l := lockmocks.NewMockLocker()
	workingDir := events.NewMockWorkingDir()
	When(l.UnlockByPull(repoName, pullNum)).ThenReturn([]models.ProjectLock{}, nil, nil)
	dlc := events.DefaultDeleteLockCommand{
		Locker:     l,
		Logger:     logging.NewNoopLogger(t),
		WorkingDir: workingDir,
	}
	_, _, err := dlc.DeleteLocksByPull(repoName, pullNum)
	Ok(t, err)
	workingDir.VerifyWasCalled(Never()).DeletePlan(Any[models.Repo](), Any[models.PullRequest](), Any[string](), Any[string](), Any[string]())
}

func TestDeleteLocksByPull_SingleSuccess(t *testing.T) {
	t.Log("If a single lock is successfully deleted")
	repoName := "reponame"
	pullNum := 2
	path := "."
	workspace := "default"
	projectName := ""

	RegisterMockTestingT(t)
	l := lockmocks.NewMockLocker()
<<<<<<< HEAD
	When(l.UnlockByPull(repoName, pullNum)).ThenReturn([]models.ProjectLock{{}}, nil, nil)
=======
	workingDir := events.NewMockWorkingDir()
	pull := models.PullRequest{
		BaseRepo: models.Repo{FullName: repoName},
		Num:      pullNum,
	}
	When(l.UnlockByPull(repoName, pullNum)).ThenReturn([]models.ProjectLock{
		{
			Pull:      pull,
			Workspace: workspace,
			Project: models.Project{
				Path:         path,
				RepoFullName: pull.BaseRepo.FullName,
			},
		},
	}, nil,
	)
>>>>>>> c35ba0d6
	dlc := events.DefaultDeleteLockCommand{
		Locker:     l,
		Logger:     logging.NewNoopLogger(t),
		WorkingDir: workingDir,
	}
	_, err := dlc.DeleteLocksByPull(repoName, pullNum)
	Ok(t, err)
	workingDir.VerifyWasCalled(Once()).DeletePlan(pull.BaseRepo, pull, workspace, path, projectName)
}

func TestDeleteLocksByPull_MultipleSuccess(t *testing.T) {
	t.Log("If multiple locks are successfully deleted")
	repoName := "reponame"
	pullNum := 2
	path1 := "path1"
	path2 := "path2"
	workspace := "default"
	projectName := ""

	RegisterMockTestingT(t)
	l := lockmocks.NewMockLocker()
	workingDir := events.NewMockWorkingDir()
	pull := models.PullRequest{
		BaseRepo: models.Repo{FullName: repoName},
		Num:      pullNum,
	}
	When(l.UnlockByPull(repoName, pullNum)).ThenReturn([]models.ProjectLock{
		{
			Pull:      pull,
			Workspace: workspace,
			Project: models.Project{
				Path:         path1,
				RepoFullName: pull.BaseRepo.FullName,
			},
		},
		{
			Pull:      pull,
			Workspace: workspace,
			Project: models.Project{
				Path:         path2,
				RepoFullName: pull.BaseRepo.FullName,
			},
		},
	}, nil,
	)
	dlc := events.DefaultDeleteLockCommand{
		Locker:     l,
		Logger:     logging.NewNoopLogger(t),
		WorkingDir: workingDir,
	}
	_, _, err := dlc.DeleteLocksByPull(repoName, pullNum)
	Ok(t, err)
	workingDir.VerifyWasCalled(Once()).DeletePlan(pull.BaseRepo, pull, workspace, path1, projectName)
	workingDir.VerifyWasCalled(Once()).DeletePlan(pull.BaseRepo, pull, workspace, path2, projectName)
}<|MERGE_RESOLUTION|>--- conflicted
+++ resolved
@@ -123,9 +123,6 @@
 
 	RegisterMockTestingT(t)
 	l := lockmocks.NewMockLocker()
-<<<<<<< HEAD
-	When(l.UnlockByPull(repoName, pullNum)).ThenReturn([]models.ProjectLock{{}}, nil, nil)
-=======
 	workingDir := events.NewMockWorkingDir()
 	pull := models.PullRequest{
 		BaseRepo: models.Repo{FullName: repoName},
@@ -142,13 +139,12 @@
 		},
 	}, nil,
 	)
->>>>>>> c35ba0d6
 	dlc := events.DefaultDeleteLockCommand{
 		Locker:     l,
 		Logger:     logging.NewNoopLogger(t),
 		WorkingDir: workingDir,
 	}
-	_, err := dlc.DeleteLocksByPull(repoName, pullNum)
+	_, _, err := dlc.DeleteLocksByPull(repoName, pullNum)
 	Ok(t, err)
 	workingDir.VerifyWasCalled(Once()).DeletePlan(pull.BaseRepo, pull, workspace, path, projectName)
 }
