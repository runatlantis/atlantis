package events_test

import (
	"errors"
	"testing"

	"github.com/google/go-github/v53/github"
	. "github.com/petergtz/pegomock/v4"
	"github.com/runatlantis/atlantis/server/core/db"
	"github.com/runatlantis/atlantis/server/events"
	"github.com/runatlantis/atlantis/server/events/command"
	"github.com/runatlantis/atlantis/server/events/models"
	"github.com/runatlantis/atlantis/server/events/models/testdata"
	"github.com/runatlantis/atlantis/server/logging"
	"github.com/runatlantis/atlantis/server/metrics"
	. "github.com/runatlantis/atlantis/testing"
)

func TestPlanCommandRunner_IsSilenced(t *testing.T) {
	logger := logging.NewNoopLogger(t)
	RegisterMockTestingT(t)

	cases := []struct {
		Description       string
		Matched           bool
		Targeted          bool
		VCSStatusSilence  bool
		PrevPlanStored    bool // stores a 1/1 passing plan in the backend
		ExpVCSStatusSet   bool
		ExpVCSStatusTotal int
		ExpVCSStatusSucc  int
		ExpSilenced       bool
	}{
		{
			Description:     "When planning, don't comment but set the 0/0 VCS status",
			ExpVCSStatusSet: true,
			ExpSilenced:     true,
		},
		{
			Description:     "When planning with any previous plans, don't comment but set the 0/0 VCS status",
			PrevPlanStored:  true,
			ExpVCSStatusSet: true,
			ExpSilenced:     true,
		},
		{
			Description:     "When planning with unmatched target, don't comment but set the 0/0 VCS status",
			Targeted:        true,
			ExpVCSStatusSet: true,
			ExpSilenced:     true,
		},
		{
			Description:       "When planning with unmatched target and any previous plans, don't comment and maintain VCS status",
			Targeted:          true,
			PrevPlanStored:    true,
			ExpVCSStatusSet:   true,
			ExpSilenced:       true,
			ExpVCSStatusSucc:  1,
			ExpVCSStatusTotal: 1,
		},
		{
			Description:      "When planning with silenced VCS status, don't do anything",
			VCSStatusSilence: true,
			ExpVCSStatusSet:  false,
			ExpSilenced:      true,
		},
		{
			Description:       "When planning with matching projects, comment as usual",
			Matched:           true,
			ExpVCSStatusSet:   true,
			ExpSilenced:       false,
			ExpVCSStatusSucc:  1,
			ExpVCSStatusTotal: 1,
		},
	}

	for _, c := range cases {
		t.Run(c.Description, func(t *testing.T) {
			// create an empty DB
			tmp := t.TempDir()
			db, err := db.New(tmp)
			Ok(t, err)

			vcsClient := setup(t, func(tc *TestConfig) {
				tc.SilenceNoProjects = true
				tc.silenceVCSStatusNoProjects = c.VCSStatusSilence
				tc.backend = db
			})

			scopeNull, _, _ := metrics.NewLoggingScope(logger, "atlantis")
			modelPull := models.PullRequest{BaseRepo: testdata.GithubRepo, State: models.OpenPullState, Num: testdata.Pull.Num}

			cmd := &events.CommentCommand{Name: command.Plan}
			if c.Targeted {
				cmd.RepoRelDir = "mydir"
			}

			ctx := &command.Context{
				User:     testdata.User,
				Log:      logging.NewNoopLogger(t),
				Scope:    scopeNull,
				Pull:     modelPull,
				HeadRepo: testdata.GithubRepo,
				Trigger:  command.CommentTrigger,
			}
			if c.PrevPlanStored {
				_, err = db.UpdatePullWithResults(modelPull, []command.ProjectResult{
					{
						Command:     command.Plan,
						RepoRelDir:  "prevdir",
						Workspace:   "default",
						PlanSuccess: &models.PlanSuccess{},
					},
				})
				Ok(t, err)
			}

			When(projectCommandBuilder.BuildPlanCommands(ctx, cmd)).Then(func(args []Param) ReturnValues {
				if c.Matched {
					return ReturnValues{[]command.ProjectContext{{CommandName: command.Plan}}, nil}
				}
				return ReturnValues{[]command.ProjectContext{}, nil}
			})

			planCommandRunner.Run(ctx, cmd)

			timesComment := 1
			if c.ExpSilenced {
				timesComment = 0
			}

			vcsClient.VerifyWasCalled(Times(timesComment)).CreateComment(Any[models.Repo](), Any[int](), Any[string](), Any[string]())
			if c.ExpVCSStatusSet {
				commitUpdater.VerifyWasCalledOnce().UpdateCombinedCount(
					Any[models.Repo](),
					Any[models.PullRequest](),
					Eq[models.CommitStatus](models.SuccessCommitStatus),
					Eq[command.Name](command.Plan),
					Eq(c.ExpVCSStatusSucc),
					Eq(c.ExpVCSStatusTotal),
				)
			} else {
				commitUpdater.VerifyWasCalled(Never()).UpdateCombinedCount(
					Any[models.Repo](),
					Any[models.PullRequest](),
					Any[models.CommitStatus](),
					Eq[command.Name](command.Plan),
					Any[int](),
					Any[int](),
				)
			}
		})
	}
}

<<<<<<< HEAD
func TestPlanCommandRunner_IsSetAtlantisApplyStatus(t *testing.T) {
=======
func TestPlanCommandRunner_ExecutionOrder(t *testing.T) {
>>>>>>> 62271955
	logger := logging.NewNoopLogger(t)
	RegisterMockTestingT(t)

	cases := []struct {
<<<<<<< HEAD
		Description                                string
		PrevPlanStored                             bool
		SetAtlantisApplyCheckSuccessfulIfNoChanges bool
		ExpVCSApplyStatusSet                       bool
		ExpVCSApplyStatusTotal                     int
		ExpVCSApplyStatusSucc                      int
	}{
		{
			Description: "When planning without the flag, don't set the atlantis/apply VCS status",
		},
		{
			Description: "When planning with the flag, set the atlantis/apply VCS status to 0/0",
			SetAtlantisApplyCheckSuccessfulIfNoChanges: true,
			ExpVCSApplyStatusSet:                       true,
			ExpVCSApplyStatusTotal:                     0,
			ExpVCSApplyStatusSucc:                      0,
		},
		{
			Description:    "When planning with the previous plan that results in No Changes and without the flag, don't set the atlantis/apply VCS status",
			PrevPlanStored: true,
			SetAtlantisApplyCheckSuccessfulIfNoChanges: false,
			ExpVCSApplyStatusSet:                       false,
		},
		{
			Description:    "When planning with the previous plan that results in No Changes and setting the flag, set the atlantis/apply VCS status to 1/1",
			PrevPlanStored: true,
			SetAtlantisApplyCheckSuccessfulIfNoChanges: true,
			ExpVCSApplyStatusSet:                       true,
			ExpVCSApplyStatusTotal:                     1,
			ExpVCSApplyStatusSucc:                      1,
=======
		Description       string
		ProjectContexts   []command.ProjectContext
		ProjectResults    []command.ProjectResult
		RunnerInvokeMatch []*EqMatcher
		PrevPlanStored    bool
	}{
		{
			Description: "When first plan fails, the second don't run",
			ProjectContexts: []command.ProjectContext{
				{
					CommandName:                command.Plan,
					ExecutionOrderGroup:        0,
					Workspace:                  "first",
					ProjectName:                "First",
					ParallelPlanEnabled:        true,
					AbortOnExcecutionOrderFail: true,
				},
				{
					CommandName:                command.Plan,
					ExecutionOrderGroup:        1,
					Workspace:                  "second",
					ProjectName:                "Second",
					ParallelPlanEnabled:        true,
					AbortOnExcecutionOrderFail: true,
				},
			},
			ProjectResults: []command.ProjectResult{
				{
					Command: command.Plan,
					PlanSuccess: &models.PlanSuccess{
						TerraformOutput: "true",
					},
				},
				{
					Command: command.Plan,
					Error:   errors.New("Shabang!"),
				},
			},
			RunnerInvokeMatch: []*EqMatcher{
				Once(),
				Once(),
			},
		},
		{
			Description: "When first fails, the second will not run",
			ProjectContexts: []command.ProjectContext{
				{
					CommandName:                command.Plan,
					ExecutionOrderGroup:        0,
					ProjectName:                "First",
					ParallelPlanEnabled:        true,
					AbortOnExcecutionOrderFail: true,
				},
				{
					CommandName:                command.Plan,
					ExecutionOrderGroup:        1,
					ProjectName:                "Second",
					ParallelPlanEnabled:        true,
					AbortOnExcecutionOrderFail: true,
				},
			},
			ProjectResults: []command.ProjectResult{
				{
					Command: command.Plan,
					Error:   errors.New("Shabang!"),
				},
				{
					Command:     command.Plan,
					PlanSuccess: &models.PlanSuccess{},
				},
			},
			RunnerInvokeMatch: []*EqMatcher{
				Once(),
				Never(),
			},
		},
		{
			Description: "When first fails by autorun, the second will not run",
			ProjectContexts: []command.ProjectContext{
				{
					CommandName:                command.Plan,
					AutoplanEnabled:            true,
					ExecutionOrderGroup:        0,
					ProjectName:                "First",
					ParallelPlanEnabled:        true,
					AbortOnExcecutionOrderFail: true,
				},
				{
					CommandName:                command.Plan,
					AutoplanEnabled:            true,
					ExecutionOrderGroup:        1,
					ProjectName:                "Second",
					ParallelPlanEnabled:        true,
					AbortOnExcecutionOrderFail: true,
				},
			},
			ProjectResults: []command.ProjectResult{
				{
					Command: command.Plan,
					Error:   errors.New("Shabang!"),
				},
				{
					Command:     command.Plan,
					PlanSuccess: &models.PlanSuccess{},
				},
			},
			RunnerInvokeMatch: []*EqMatcher{
				Once(),
				Never(),
			},
		},
		{
			Description: "When both in a group of two succeeds, the following two will run",
			ProjectContexts: []command.ProjectContext{
				{
					CommandName:                command.Plan,
					ExecutionOrderGroup:        0,
					ProjectName:                "First",
					ParallelPlanEnabled:        true,
					AbortOnExcecutionOrderFail: true,
				},
				{
					CommandName:                command.Plan,
					ExecutionOrderGroup:        0,
					ProjectName:                "Second",
					AbortOnExcecutionOrderFail: true,
				},
				{
					CommandName:                command.Plan,
					ExecutionOrderGroup:        1,
					ProjectName:                "Third",
					AbortOnExcecutionOrderFail: true,
				},
				{
					CommandName:                command.Plan,
					ExecutionOrderGroup:        1,
					ProjectName:                "Fourth",
					AbortOnExcecutionOrderFail: true,
				},
			},
			ProjectResults: []command.ProjectResult{
				{
					Command: command.Plan,
					PlanSuccess: &models.PlanSuccess{
						TerraformOutput: "true",
					},
				},
				{
					Command: command.Plan,
					Error:   errors.New("Shabang!"),
				},
				{
					Command: command.Plan,
					PlanSuccess: &models.PlanSuccess{
						TerraformOutput: "true",
					},
				},
				{
					Command: command.Plan,
					PlanSuccess: &models.PlanSuccess{
						TerraformOutput: "true",
					},
				},
			},
			RunnerInvokeMatch: []*EqMatcher{
				Once(),
				Once(),
				Never(),
				Never(),
			},
		},
		{
			Description: "When one out of two fails, the following two will not run",
			ProjectContexts: []command.ProjectContext{
				{
					CommandName:                command.Plan,
					ExecutionOrderGroup:        0,
					ProjectName:                "First",
					ParallelPlanEnabled:        true,
					AbortOnExcecutionOrderFail: true,
				},
				{
					CommandName:                command.Plan,
					ExecutionOrderGroup:        0,
					ProjectName:                "Second",
					AbortOnExcecutionOrderFail: true,
				},
				{
					CommandName:                command.Plan,
					ExecutionOrderGroup:        1,
					ProjectName:                "Third",
					AbortOnExcecutionOrderFail: true,
				},
				{
					CommandName:                command.Plan,
					ExecutionOrderGroup:        1,
					AbortOnExcecutionOrderFail: true,
					ProjectName:                "Fourth",
				},
			},
			ProjectResults: []command.ProjectResult{
				{
					Command: command.Plan,
					PlanSuccess: &models.PlanSuccess{
						TerraformOutput: "true",
					},
				},
				{
					Command: command.Plan,
					PlanSuccess: &models.PlanSuccess{
						TerraformOutput: "true",
					},
				},
				{
					Command: command.Plan,
					Error:   errors.New("Shabang!"),
				},
				{
					Command: command.Plan,
					PlanSuccess: &models.PlanSuccess{
						TerraformOutput: "true",
					},
				},
			},
			RunnerInvokeMatch: []*EqMatcher{
				Once(),
				Once(),
				Once(),
				Once(),
			},
		},
		{
			Description: "Don't block when parallel is not set",
			ProjectContexts: []command.ProjectContext{
				{
					CommandName:                command.Plan,
					ExecutionOrderGroup:        0,
					ProjectName:                "First",
					AbortOnExcecutionOrderFail: true,
				},
				{
					CommandName:                command.Plan,
					ExecutionOrderGroup:        1,
					ProjectName:                "Second",
					AbortOnExcecutionOrderFail: true,
				},
			},
			ProjectResults: []command.ProjectResult{
				{
					Command: command.Plan,
					Error:   errors.New("Shabang!"),
				},
				{
					Command: command.Plan,
					PlanSuccess: &models.PlanSuccess{
						TerraformOutput: "true",
					},
				},
			},
			RunnerInvokeMatch: []*EqMatcher{
				Once(),
				Once(),
			},
		},
		{
			Description: "Don't block when abortOnExcecutionOrderFail is not set",
			ProjectContexts: []command.ProjectContext{
				{
					CommandName:         command.Plan,
					ExecutionOrderGroup: 0,
					ProjectName:         "First",
				},
				{
					CommandName:         command.Plan,
					ExecutionOrderGroup: 1,
					ProjectName:         "Second",
				},
			},
			ProjectResults: []command.ProjectResult{
				{
					Command: command.Plan,
					Error:   errors.New("Shabang!"),
				},
				{
					Command: command.Plan,
					PlanSuccess: &models.PlanSuccess{
						TerraformOutput: "true",
					},
				},
			},
			RunnerInvokeMatch: []*EqMatcher{
				Once(),
				Once(),
			},
>>>>>>> 62271955
		},
	}

	for _, c := range cases {
		t.Run(c.Description, func(t *testing.T) {
<<<<<<< HEAD
			// create an empty DB
=======
			// vcsClient := setup(t)

>>>>>>> 62271955
			tmp := t.TempDir()
			db, err := db.New(tmp)
			Ok(t, err)

			vcsClient := setup(t, func(tc *TestConfig) {
<<<<<<< HEAD
				tc.SetAtlantisApplyCheckSuccessfulIfNoChanges = c.SetAtlantisApplyCheckSuccessfulIfNoChanges
=======
>>>>>>> 62271955
				tc.backend = db
			})

			scopeNull, _, _ := metrics.NewLoggingScope(logger, "atlantis")
<<<<<<< HEAD
			modelPull := models.PullRequest{BaseRepo: testdata.GithubRepo, State: models.OpenPullState, Num: testdata.Pull.Num}

			cmd := &events.CommentCommand{Name: command.Plan}
=======

			pull := &github.PullRequest{
				State: github.String("open"),
			}
			modelPull := models.PullRequest{BaseRepo: testdata.GithubRepo, State: models.OpenPullState, Num: testdata.Pull.Num}

			cmd := &events.CommentCommand{Name: command.Plan}

>>>>>>> 62271955
			ctx := &command.Context{
				User:     testdata.User,
				Log:      logging.NewNoopLogger(t),
				Scope:    scopeNull,
				Pull:     modelPull,
				HeadRepo: testdata.GithubRepo,
				Trigger:  command.CommentTrigger,
			}
<<<<<<< HEAD
			if c.PrevPlanStored {
				_, err = db.UpdatePullWithResults(modelPull, []command.ProjectResult{
					{
						Command:    command.Plan,
						RepoRelDir: "prevdir",
						Workspace:  "default",
						PlanSuccess: &models.PlanSuccess{
							TerraformOutput: "No changes. Your infrastructure matches the configuration.",
						},
					},
				})
				Ok(t, err)
			}

			When(projectCommandBuilder.BuildPlanCommands(ctx, cmd)).Then(func(args []Param) ReturnValues {
				return ReturnValues{[]command.ProjectContext{}, nil}
			})

			planCommandRunner.Run(ctx, cmd)

			vcsClient.VerifyWasCalledOnce().CreateComment(AnyRepo(), AnyInt(), AnyString(), AnyString())

			ExpCommitStatus := models.SuccessCommitStatus
			if c.ExpVCSApplyStatusSucc != c.ExpVCSApplyStatusTotal {
				ExpCommitStatus = models.PendingCommitStatus
			}

			if c.ExpVCSApplyStatusSet {
				commitUpdater.VerifyWasCalledOnce().UpdateCombinedCount(
					matchers.AnyModelsRepo(),
					matchers.AnyModelsPullRequest(),
					matchers.EqModelsCommitStatus(ExpCommitStatus),
					matchers.EqCommandName(command.Apply),
					EqInt(c.ExpVCSApplyStatusSucc),
					EqInt(c.ExpVCSApplyStatusTotal),
				)
			} else {
				commitUpdater.VerifyWasCalled(Never()).UpdateCombinedCount(
					matchers.AnyModelsRepo(),
					matchers.AnyModelsPullRequest(),
					matchers.AnyModelsCommitStatus(),
					matchers.EqCommandName(command.Apply),
					AnyInt(),
					AnyInt(),
				)
			}
=======

			When(githubGetter.GetPullRequest(testdata.GithubRepo, testdata.Pull.Num)).ThenReturn(pull, nil)
			When(eventParsing.ParseGithubPull(pull)).ThenReturn(modelPull, modelPull.BaseRepo, testdata.GithubRepo, nil)

			When(projectCommandBuilder.BuildPlanCommands(ctx, cmd)).ThenReturn(c.ProjectContexts, nil)
			// When(projectCommandBuilder.BuildPlanCommands(ctx, cmd)).Then(func(args []Param) ReturnValues {
			// 	return ReturnValues{[]command.ProjectContext{{CommandName: command.Plan}}, nil}
			// })
			for i := range c.ProjectContexts {
				When(projectCommandRunner.Plan(c.ProjectContexts[i])).ThenReturn(c.ProjectResults[i])
			}

			planCommandRunner.Run(ctx, cmd)
			type RepoModel interface{ models.Repo }

			for i := range c.ProjectContexts {
				projectCommandRunner.VerifyWasCalled(c.RunnerInvokeMatch[i]).Plan(c.ProjectContexts[i])
			}

			vcsClient.VerifyWasCalledOnce().CreateComment(
				Any[models.Repo](), Eq(modelPull.Num), Any[string](), Eq("plan"),
			)
>>>>>>> 62271955
		})
	}
}<|MERGE_RESOLUTION|>--- conflicted
+++ resolved
@@ -152,16 +152,369 @@
 	}
 }
 
-<<<<<<< HEAD
-func TestPlanCommandRunner_IsSetAtlantisApplyStatus(t *testing.T) {
-=======
+
 func TestPlanCommandRunner_ExecutionOrder(t *testing.T) {
->>>>>>> 62271955
 	logger := logging.NewNoopLogger(t)
 	RegisterMockTestingT(t)
 
 	cases := []struct {
-<<<<<<< HEAD
+		Description       string
+		ProjectContexts   []command.ProjectContext
+		ProjectResults    []command.ProjectResult
+		RunnerInvokeMatch []*EqMatcher
+		PrevPlanStored    bool
+	}{
+		{
+			Description: "When first plan fails, the second don't run",
+			ProjectContexts: []command.ProjectContext{
+				{
+					CommandName:                command.Plan,
+					ExecutionOrderGroup:        0,
+					Workspace:                  "first",
+					ProjectName:                "First",
+					ParallelPlanEnabled:        true,
+					AbortOnExcecutionOrderFail: true,
+				},
+				{
+					CommandName:                command.Plan,
+					ExecutionOrderGroup:        1,
+					Workspace:                  "second",
+					ProjectName:                "Second",
+					ParallelPlanEnabled:        true,
+					AbortOnExcecutionOrderFail: true,
+				},
+			},
+			ProjectResults: []command.ProjectResult{
+				{
+					Command: command.Plan,
+					PlanSuccess: &models.PlanSuccess{
+						TerraformOutput: "true",
+					},
+				},
+				{
+					Command: command.Plan,
+					Error:   errors.New("Shabang!"),
+				},
+			},
+			RunnerInvokeMatch: []*EqMatcher{
+				Once(),
+				Once(),
+			},
+		},
+		{
+			Description: "When first fails, the second will not run",
+			ProjectContexts: []command.ProjectContext{
+				{
+					CommandName:                command.Plan,
+					ExecutionOrderGroup:        0,
+					ProjectName:                "First",
+					ParallelPlanEnabled:        true,
+					AbortOnExcecutionOrderFail: true,
+				},
+				{
+					CommandName:                command.Plan,
+					ExecutionOrderGroup:        1,
+					ProjectName:                "Second",
+					ParallelPlanEnabled:        true,
+					AbortOnExcecutionOrderFail: true,
+				},
+			},
+			ProjectResults: []command.ProjectResult{
+				{
+					Command: command.Plan,
+					Error:   errors.New("Shabang!"),
+				},
+				{
+					Command:     command.Plan,
+					PlanSuccess: &models.PlanSuccess{},
+				},
+			},
+			RunnerInvokeMatch: []*EqMatcher{
+				Once(),
+				Never(),
+			},
+		},
+		{
+			Description: "When first fails by autorun, the second will not run",
+			ProjectContexts: []command.ProjectContext{
+				{
+					CommandName:                command.Plan,
+					AutoplanEnabled:            true,
+					ExecutionOrderGroup:        0,
+					ProjectName:                "First",
+					ParallelPlanEnabled:        true,
+					AbortOnExcecutionOrderFail: true,
+				},
+				{
+					CommandName:                command.Plan,
+					AutoplanEnabled:            true,
+					ExecutionOrderGroup:        1,
+					ProjectName:                "Second",
+					ParallelPlanEnabled:        true,
+					AbortOnExcecutionOrderFail: true,
+				},
+			},
+			ProjectResults: []command.ProjectResult{
+				{
+					Command: command.Plan,
+					Error:   errors.New("Shabang!"),
+				},
+				{
+					Command:     command.Plan,
+					PlanSuccess: &models.PlanSuccess{},
+				},
+			},
+			RunnerInvokeMatch: []*EqMatcher{
+				Once(),
+				Never(),
+			},
+		},
+		{
+			Description: "When both in a group of two succeeds, the following two will run",
+			ProjectContexts: []command.ProjectContext{
+				{
+					CommandName:                command.Plan,
+					ExecutionOrderGroup:        0,
+					ProjectName:                "First",
+					ParallelPlanEnabled:        true,
+					AbortOnExcecutionOrderFail: true,
+				},
+				{
+					CommandName:                command.Plan,
+					ExecutionOrderGroup:        0,
+					ProjectName:                "Second",
+					AbortOnExcecutionOrderFail: true,
+				},
+				{
+					CommandName:                command.Plan,
+					ExecutionOrderGroup:        1,
+					ProjectName:                "Third",
+					AbortOnExcecutionOrderFail: true,
+				},
+				{
+					CommandName:                command.Plan,
+					ExecutionOrderGroup:        1,
+					ProjectName:                "Fourth",
+					AbortOnExcecutionOrderFail: true,
+				},
+			},
+			ProjectResults: []command.ProjectResult{
+				{
+					Command: command.Plan,
+					PlanSuccess: &models.PlanSuccess{
+						TerraformOutput: "true",
+					},
+				},
+				{
+					Command: command.Plan,
+					Error:   errors.New("Shabang!"),
+				},
+				{
+					Command: command.Plan,
+					PlanSuccess: &models.PlanSuccess{
+						TerraformOutput: "true",
+					},
+				},
+				{
+					Command: command.Plan,
+					PlanSuccess: &models.PlanSuccess{
+						TerraformOutput: "true",
+					},
+				},
+			},
+			RunnerInvokeMatch: []*EqMatcher{
+				Once(),
+				Once(),
+				Never(),
+				Never(),
+			},
+		},
+		{
+			Description: "When one out of two fails, the following two will not run",
+			ProjectContexts: []command.ProjectContext{
+				{
+					CommandName:                command.Plan,
+					ExecutionOrderGroup:        0,
+					ProjectName:                "First",
+					ParallelPlanEnabled:        true,
+					AbortOnExcecutionOrderFail: true,
+				},
+				{
+					CommandName:                command.Plan,
+					ExecutionOrderGroup:        0,
+					ProjectName:                "Second",
+					AbortOnExcecutionOrderFail: true,
+				},
+				{
+					CommandName:                command.Plan,
+					ExecutionOrderGroup:        1,
+					ProjectName:                "Third",
+					AbortOnExcecutionOrderFail: true,
+				},
+				{
+					CommandName:                command.Plan,
+					ExecutionOrderGroup:        1,
+					AbortOnExcecutionOrderFail: true,
+					ProjectName:                "Fourth",
+				},
+			},
+			ProjectResults: []command.ProjectResult{
+				{
+					Command: command.Plan,
+					PlanSuccess: &models.PlanSuccess{
+						TerraformOutput: "true",
+					},
+				},
+				{
+					Command: command.Plan,
+					PlanSuccess: &models.PlanSuccess{
+						TerraformOutput: "true",
+					},
+				},
+				{
+					Command: command.Plan,
+					Error:   errors.New("Shabang!"),
+				},
+				{
+					Command: command.Plan,
+					PlanSuccess: &models.PlanSuccess{
+						TerraformOutput: "true",
+					},
+				},
+			},
+			RunnerInvokeMatch: []*EqMatcher{
+				Once(),
+				Once(),
+				Once(),
+				Once(),
+			},
+		},
+		{
+			Description: "Don't block when parallel is not set",
+			ProjectContexts: []command.ProjectContext{
+				{
+					CommandName:                command.Plan,
+					ExecutionOrderGroup:        0,
+					ProjectName:                "First",
+					AbortOnExcecutionOrderFail: true,
+				},
+				{
+					CommandName:                command.Plan,
+					ExecutionOrderGroup:        1,
+					ProjectName:                "Second",
+					AbortOnExcecutionOrderFail: true,
+				},
+			},
+			ProjectResults: []command.ProjectResult{
+				{
+					Command: command.Plan,
+					Error:   errors.New("Shabang!"),
+				},
+				{
+					Command: command.Plan,
+					PlanSuccess: &models.PlanSuccess{
+						TerraformOutput: "true",
+					},
+				},
+			},
+			RunnerInvokeMatch: []*EqMatcher{
+				Once(),
+				Once(),
+			},
+		},
+		{
+			Description: "Don't block when abortOnExcecutionOrderFail is not set",
+			ProjectContexts: []command.ProjectContext{
+				{
+					CommandName:         command.Plan,
+					ExecutionOrderGroup: 0,
+					ProjectName:         "First",
+				},
+				{
+					CommandName:         command.Plan,
+					ExecutionOrderGroup: 1,
+					ProjectName:         "Second",
+				},
+			},
+			ProjectResults: []command.ProjectResult{
+				{
+					Command: command.Plan,
+					Error:   errors.New("Shabang!"),
+				},
+				{
+					Command: command.Plan,
+					PlanSuccess: &models.PlanSuccess{
+						TerraformOutput: "true",
+					},
+				},
+			},
+			RunnerInvokeMatch: []*EqMatcher{
+				Once(),
+				Once(),
+			},
+		},
+	}
+
+	for _, c := range cases {
+		t.Run(c.Description, func(t *testing.T) {
+			// vcsClient := setup(t)
+
+			tmp := t.TempDir()
+			db, err := db.New(tmp)
+			Ok(t, err)
+
+			vcsClient := setup(t, func(tc *TestConfig) {
+				tc.backend = db
+			})
+
+			scopeNull, _, _ := metrics.NewLoggingScope(logger, "atlantis")
+
+			pull := &github.PullRequest{
+				State: github.String("open"),
+			}
+			modelPull := models.PullRequest{BaseRepo: testdata.GithubRepo, State: models.OpenPullState, Num: testdata.Pull.Num}
+
+			cmd := &events.CommentCommand{Name: command.Plan}
+
+			ctx := &command.Context{
+				User:     testdata.User,
+				Log:      logging.NewNoopLogger(t),
+				Scope:    scopeNull,
+				Pull:     modelPull,
+				HeadRepo: testdata.GithubRepo,
+				Trigger:  command.CommentTrigger,
+			}
+
+			When(githubGetter.GetPullRequest(testdata.GithubRepo, testdata.Pull.Num)).ThenReturn(pull, nil)
+			When(eventParsing.ParseGithubPull(pull)).ThenReturn(modelPull, modelPull.BaseRepo, testdata.GithubRepo, nil)
+
+			When(projectCommandBuilder.BuildPlanCommands(ctx, cmd)).ThenReturn(c.ProjectContexts, nil)
+			// When(projectCommandBuilder.BuildPlanCommands(ctx, cmd)).Then(func(args []Param) ReturnValues {
+			// 	return ReturnValues{[]command.ProjectContext{{CommandName: command.Plan}}, nil}
+			// })
+			for i := range c.ProjectContexts {
+				When(projectCommandRunner.Plan(c.ProjectContexts[i])).ThenReturn(c.ProjectResults[i])
+			}
+
+			planCommandRunner.Run(ctx, cmd)
+			type RepoModel interface{ models.Repo }
+
+			for i := range c.ProjectContexts {
+				projectCommandRunner.VerifyWasCalled(c.RunnerInvokeMatch[i]).Plan(c.ProjectContexts[i])
+			}
+
+			vcsClient.VerifyWasCalledOnce().CreateComment(
+				Any[models.Repo](), Eq(modelPull.Num), Any[string](), Eq("plan"),
+			)
+		})
+	}
+}
+
+func TestPlanCommandRunner_IsSetAtlantisApplyStatus(t *testing.T) {
+	logger := logging.NewNoopLogger(t)
+	RegisterMockTestingT(t)
+
+	cases := []struct {
 		Description                                string
 		PrevPlanStored                             bool
 		SetAtlantisApplyCheckSuccessfulIfNoChanges bool
@@ -192,340 +545,25 @@
 			ExpVCSApplyStatusSet:                       true,
 			ExpVCSApplyStatusTotal:                     1,
 			ExpVCSApplyStatusSucc:                      1,
-=======
-		Description       string
-		ProjectContexts   []command.ProjectContext
-		ProjectResults    []command.ProjectResult
-		RunnerInvokeMatch []*EqMatcher
-		PrevPlanStored    bool
-	}{
-		{
-			Description: "When first plan fails, the second don't run",
-			ProjectContexts: []command.ProjectContext{
-				{
-					CommandName:                command.Plan,
-					ExecutionOrderGroup:        0,
-					Workspace:                  "first",
-					ProjectName:                "First",
-					ParallelPlanEnabled:        true,
-					AbortOnExcecutionOrderFail: true,
-				},
-				{
-					CommandName:                command.Plan,
-					ExecutionOrderGroup:        1,
-					Workspace:                  "second",
-					ProjectName:                "Second",
-					ParallelPlanEnabled:        true,
-					AbortOnExcecutionOrderFail: true,
-				},
-			},
-			ProjectResults: []command.ProjectResult{
-				{
-					Command: command.Plan,
-					PlanSuccess: &models.PlanSuccess{
-						TerraformOutput: "true",
-					},
-				},
-				{
-					Command: command.Plan,
-					Error:   errors.New("Shabang!"),
-				},
-			},
-			RunnerInvokeMatch: []*EqMatcher{
-				Once(),
-				Once(),
-			},
-		},
-		{
-			Description: "When first fails, the second will not run",
-			ProjectContexts: []command.ProjectContext{
-				{
-					CommandName:                command.Plan,
-					ExecutionOrderGroup:        0,
-					ProjectName:                "First",
-					ParallelPlanEnabled:        true,
-					AbortOnExcecutionOrderFail: true,
-				},
-				{
-					CommandName:                command.Plan,
-					ExecutionOrderGroup:        1,
-					ProjectName:                "Second",
-					ParallelPlanEnabled:        true,
-					AbortOnExcecutionOrderFail: true,
-				},
-			},
-			ProjectResults: []command.ProjectResult{
-				{
-					Command: command.Plan,
-					Error:   errors.New("Shabang!"),
-				},
-				{
-					Command:     command.Plan,
-					PlanSuccess: &models.PlanSuccess{},
-				},
-			},
-			RunnerInvokeMatch: []*EqMatcher{
-				Once(),
-				Never(),
-			},
-		},
-		{
-			Description: "When first fails by autorun, the second will not run",
-			ProjectContexts: []command.ProjectContext{
-				{
-					CommandName:                command.Plan,
-					AutoplanEnabled:            true,
-					ExecutionOrderGroup:        0,
-					ProjectName:                "First",
-					ParallelPlanEnabled:        true,
-					AbortOnExcecutionOrderFail: true,
-				},
-				{
-					CommandName:                command.Plan,
-					AutoplanEnabled:            true,
-					ExecutionOrderGroup:        1,
-					ProjectName:                "Second",
-					ParallelPlanEnabled:        true,
-					AbortOnExcecutionOrderFail: true,
-				},
-			},
-			ProjectResults: []command.ProjectResult{
-				{
-					Command: command.Plan,
-					Error:   errors.New("Shabang!"),
-				},
-				{
-					Command:     command.Plan,
-					PlanSuccess: &models.PlanSuccess{},
-				},
-			},
-			RunnerInvokeMatch: []*EqMatcher{
-				Once(),
-				Never(),
-			},
-		},
-		{
-			Description: "When both in a group of two succeeds, the following two will run",
-			ProjectContexts: []command.ProjectContext{
-				{
-					CommandName:                command.Plan,
-					ExecutionOrderGroup:        0,
-					ProjectName:                "First",
-					ParallelPlanEnabled:        true,
-					AbortOnExcecutionOrderFail: true,
-				},
-				{
-					CommandName:                command.Plan,
-					ExecutionOrderGroup:        0,
-					ProjectName:                "Second",
-					AbortOnExcecutionOrderFail: true,
-				},
-				{
-					CommandName:                command.Plan,
-					ExecutionOrderGroup:        1,
-					ProjectName:                "Third",
-					AbortOnExcecutionOrderFail: true,
-				},
-				{
-					CommandName:                command.Plan,
-					ExecutionOrderGroup:        1,
-					ProjectName:                "Fourth",
-					AbortOnExcecutionOrderFail: true,
-				},
-			},
-			ProjectResults: []command.ProjectResult{
-				{
-					Command: command.Plan,
-					PlanSuccess: &models.PlanSuccess{
-						TerraformOutput: "true",
-					},
-				},
-				{
-					Command: command.Plan,
-					Error:   errors.New("Shabang!"),
-				},
-				{
-					Command: command.Plan,
-					PlanSuccess: &models.PlanSuccess{
-						TerraformOutput: "true",
-					},
-				},
-				{
-					Command: command.Plan,
-					PlanSuccess: &models.PlanSuccess{
-						TerraformOutput: "true",
-					},
-				},
-			},
-			RunnerInvokeMatch: []*EqMatcher{
-				Once(),
-				Once(),
-				Never(),
-				Never(),
-			},
-		},
-		{
-			Description: "When one out of two fails, the following two will not run",
-			ProjectContexts: []command.ProjectContext{
-				{
-					CommandName:                command.Plan,
-					ExecutionOrderGroup:        0,
-					ProjectName:                "First",
-					ParallelPlanEnabled:        true,
-					AbortOnExcecutionOrderFail: true,
-				},
-				{
-					CommandName:                command.Plan,
-					ExecutionOrderGroup:        0,
-					ProjectName:                "Second",
-					AbortOnExcecutionOrderFail: true,
-				},
-				{
-					CommandName:                command.Plan,
-					ExecutionOrderGroup:        1,
-					ProjectName:                "Third",
-					AbortOnExcecutionOrderFail: true,
-				},
-				{
-					CommandName:                command.Plan,
-					ExecutionOrderGroup:        1,
-					AbortOnExcecutionOrderFail: true,
-					ProjectName:                "Fourth",
-				},
-			},
-			ProjectResults: []command.ProjectResult{
-				{
-					Command: command.Plan,
-					PlanSuccess: &models.PlanSuccess{
-						TerraformOutput: "true",
-					},
-				},
-				{
-					Command: command.Plan,
-					PlanSuccess: &models.PlanSuccess{
-						TerraformOutput: "true",
-					},
-				},
-				{
-					Command: command.Plan,
-					Error:   errors.New("Shabang!"),
-				},
-				{
-					Command: command.Plan,
-					PlanSuccess: &models.PlanSuccess{
-						TerraformOutput: "true",
-					},
-				},
-			},
-			RunnerInvokeMatch: []*EqMatcher{
-				Once(),
-				Once(),
-				Once(),
-				Once(),
-			},
-		},
-		{
-			Description: "Don't block when parallel is not set",
-			ProjectContexts: []command.ProjectContext{
-				{
-					CommandName:                command.Plan,
-					ExecutionOrderGroup:        0,
-					ProjectName:                "First",
-					AbortOnExcecutionOrderFail: true,
-				},
-				{
-					CommandName:                command.Plan,
-					ExecutionOrderGroup:        1,
-					ProjectName:                "Second",
-					AbortOnExcecutionOrderFail: true,
-				},
-			},
-			ProjectResults: []command.ProjectResult{
-				{
-					Command: command.Plan,
-					Error:   errors.New("Shabang!"),
-				},
-				{
-					Command: command.Plan,
-					PlanSuccess: &models.PlanSuccess{
-						TerraformOutput: "true",
-					},
-				},
-			},
-			RunnerInvokeMatch: []*EqMatcher{
-				Once(),
-				Once(),
-			},
-		},
-		{
-			Description: "Don't block when abortOnExcecutionOrderFail is not set",
-			ProjectContexts: []command.ProjectContext{
-				{
-					CommandName:         command.Plan,
-					ExecutionOrderGroup: 0,
-					ProjectName:         "First",
-				},
-				{
-					CommandName:         command.Plan,
-					ExecutionOrderGroup: 1,
-					ProjectName:         "Second",
-				},
-			},
-			ProjectResults: []command.ProjectResult{
-				{
-					Command: command.Plan,
-					Error:   errors.New("Shabang!"),
-				},
-				{
-					Command: command.Plan,
-					PlanSuccess: &models.PlanSuccess{
-						TerraformOutput: "true",
-					},
-				},
-			},
-			RunnerInvokeMatch: []*EqMatcher{
-				Once(),
-				Once(),
-			},
->>>>>>> 62271955
 		},
 	}
 
 	for _, c := range cases {
 		t.Run(c.Description, func(t *testing.T) {
-<<<<<<< HEAD
 			// create an empty DB
-=======
-			// vcsClient := setup(t)
-
->>>>>>> 62271955
 			tmp := t.TempDir()
 			db, err := db.New(tmp)
 			Ok(t, err)
 
 			vcsClient := setup(t, func(tc *TestConfig) {
-<<<<<<< HEAD
 				tc.SetAtlantisApplyCheckSuccessfulIfNoChanges = c.SetAtlantisApplyCheckSuccessfulIfNoChanges
-=======
->>>>>>> 62271955
 				tc.backend = db
 			})
 
 			scopeNull, _, _ := metrics.NewLoggingScope(logger, "atlantis")
-<<<<<<< HEAD
 			modelPull := models.PullRequest{BaseRepo: testdata.GithubRepo, State: models.OpenPullState, Num: testdata.Pull.Num}
 
 			cmd := &events.CommentCommand{Name: command.Plan}
-=======
-
-			pull := &github.PullRequest{
-				State: github.String("open"),
-			}
-			modelPull := models.PullRequest{BaseRepo: testdata.GithubRepo, State: models.OpenPullState, Num: testdata.Pull.Num}
-
-			cmd := &events.CommentCommand{Name: command.Plan}
-
->>>>>>> 62271955
 			ctx := &command.Context{
 				User:     testdata.User,
 				Log:      logging.NewNoopLogger(t),
@@ -534,7 +572,6 @@
 				HeadRepo: testdata.GithubRepo,
 				Trigger:  command.CommentTrigger,
 			}
-<<<<<<< HEAD
 			if c.PrevPlanStored {
 				_, err = db.UpdatePullWithResults(modelPull, []command.ProjectResult{
 					{
@@ -581,30 +618,6 @@
 					AnyInt(),
 				)
 			}
-=======
-
-			When(githubGetter.GetPullRequest(testdata.GithubRepo, testdata.Pull.Num)).ThenReturn(pull, nil)
-			When(eventParsing.ParseGithubPull(pull)).ThenReturn(modelPull, modelPull.BaseRepo, testdata.GithubRepo, nil)
-
-			When(projectCommandBuilder.BuildPlanCommands(ctx, cmd)).ThenReturn(c.ProjectContexts, nil)
-			// When(projectCommandBuilder.BuildPlanCommands(ctx, cmd)).Then(func(args []Param) ReturnValues {
-			// 	return ReturnValues{[]command.ProjectContext{{CommandName: command.Plan}}, nil}
-			// })
-			for i := range c.ProjectContexts {
-				When(projectCommandRunner.Plan(c.ProjectContexts[i])).ThenReturn(c.ProjectResults[i])
-			}
-
-			planCommandRunner.Run(ctx, cmd)
-			type RepoModel interface{ models.Repo }
-
-			for i := range c.ProjectContexts {
-				projectCommandRunner.VerifyWasCalled(c.RunnerInvokeMatch[i]).Plan(c.ProjectContexts[i])
-			}
-
-			vcsClient.VerifyWasCalledOnce().CreateComment(
-				Any[models.Repo](), Eq(modelPull.Num), Any[string](), Eq("plan"),
-			)
->>>>>>> 62271955
 		})
 	}
 }