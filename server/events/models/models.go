// Copyright 2017 HootSuite Media Inc.
//
// Licensed under the Apache License, Version 2.0 (the License);
// you may not use this file except in compliance with the License.
// You may obtain a copy of the License at
//    http://www.apache.org/licenses/LICENSE-2.0
// Unless required by applicable law or agreed to in writing, software
// distributed under the License is distributed on an AS IS BASIS,
// WITHOUT WARRANTIES OR CONDITIONS OF ANY KIND, either express or implied.
// See the License for the specific language governing permissions and
// limitations under the License.
// Modified hereafter by contributors to runatlantis/atlantis.
//
// Package models holds all models that are needed across packages.
// We place these models in their own package so as to avoid circular
// dependencies between packages (which is a compile error).
package models

import (
	"fmt"
	"net/url"
	paths "path"
	"strings"
	"time"

	"github.com/hashicorp/go-version"
	"github.com/runatlantis/atlantis/server/logging"

	"github.com/pkg/errors"
	"github.com/runatlantis/atlantis/server/events/yaml/valid"
)

const (
	planfileSlashReplace = "::"
)

// Repo is a VCS repository.
type Repo struct {
	// FullName is the owner and repo name separated
	// by a "/", ex. "runatlantis/atlantis", "gitlab/subgroup/atlantis",
	// "Bitbucket Server/atlantis", "azuredevops/project/atlantis".
	FullName string
	// Owner is just the repo owner, ex. "runatlantis" or "gitlab/subgroup"
	// or azuredevops/project. This may contain /'s in the case of GitLab
	// subgroups or Azure DevOps Team Projects. This may contain spaces in
	// the case of Bitbucket Server.
	Owner string
	// Name is just the repo name, ex. "atlantis". This will never have
	// /'s in it.
	Name string
	// CloneURL is the full HTTPS url for cloning with username and token string
	// ex. "https://username:token@github.com/atlantis/atlantis.git".
	CloneURL string
	// SanitizedCloneURL is the full HTTPS url for cloning with the password
	// redacted.
	// ex. "https://user:<redacted>@github.com/atlantis/atlantis.git".
	SanitizedCloneURL string
	// VCSHost is where this repo is hosted.
	VCSHost VCSHost
}

// ID returns the atlantis ID for this repo.
// ID is in the form: {vcs hostname}/{repoFullName}.
func (r Repo) ID() string {
	return fmt.Sprintf("%s/%s", r.VCSHost.Hostname, r.FullName)
}

// NewRepo constructs a Repo object. repoFullName is the owner/repo form,
// cloneURL can be with or without .git at the end
// ex. https://github.com/runatlantis/atlantis.git OR
//     https://github.com/runatlantis/atlantis
func NewRepo(vcsHostType VCSHostType, repoFullName string, cloneURL string, vcsUser string, vcsToken string) (Repo, error) {
	if repoFullName == "" {
		return Repo{}, errors.New("repoFullName can't be empty")
	}
	if cloneURL == "" {
		return Repo{}, errors.New("cloneURL can't be empty")
	}

	// Azure DevOps doesn't work with .git suffix on clone URLs
	if !strings.HasSuffix(cloneURL, ".git") && vcsHostType != AzureDevops {
		cloneURL += ".git"
	}

	cloneURLParsed, err := url.Parse(cloneURL)
	if err != nil {
		return Repo{}, errors.Wrap(err, "invalid clone url")
	}

	// Ensure the Clone URL is for the same repo to avoid something malicious.
	// We skip this check for Bitbucket Server because its format is different
	// and because the caller in that case actually constructs the clone url
	// from the repo name and so there's no point checking if they match.
	// Azure DevOps also does not require .git at the end of clone urls.
	if vcsHostType != BitbucketServer && vcsHostType != AzureDevops {
		expClonePath := fmt.Sprintf("/%s.git", repoFullName)
		if expClonePath != cloneURLParsed.Path {
			return Repo{}, fmt.Errorf("expected clone url to have path %q but had %q", expClonePath, cloneURLParsed.Path)
		}
	}

	// We url encode because we're using them in a URL and weird characters can
	// mess up git.
	cloneURL = strings.Replace(cloneURL, " ", "%20", -1)
	escapedVCSUser := url.QueryEscape(vcsUser)
	escapedVCSToken := url.QueryEscape(vcsToken)
	auth := fmt.Sprintf("%s:%s@", escapedVCSUser, escapedVCSToken)
	redactedAuth := fmt.Sprintf("%s:<redacted>@", escapedVCSUser)

	// Construct clone urls with http and https auth. Need to do both
	// because Bitbucket supports http.
	authedCloneURL := strings.Replace(cloneURL, "https://", "https://"+auth, -1)
	authedCloneURL = strings.Replace(authedCloneURL, "http://", "http://"+auth, -1)
	sanitizedCloneURL := strings.Replace(cloneURL, "https://", "https://"+redactedAuth, -1)
	sanitizedCloneURL = strings.Replace(sanitizedCloneURL, "http://", "http://"+redactedAuth, -1)

	// Get the owner and repo names from the full name.
	owner, repo := SplitRepoFullName(repoFullName)
	if owner == "" || repo == "" {
		return Repo{}, fmt.Errorf("invalid repo format %q, owner %q or repo %q was empty", repoFullName, owner, repo)
	}
	// Only GitLab and AzureDevops repos can have /'s in their owners.
	// This is for GitLab subgroups and Azure DevOps Team Projects.
	if strings.Contains(owner, "/") && vcsHostType != Gitlab && vcsHostType != AzureDevops {
		return Repo{}, fmt.Errorf("invalid repo format %q, owner %q should not contain any /'s", repoFullName, owner)
	}
	if strings.Contains(repo, "/") {
		return Repo{}, fmt.Errorf("invalid repo format %q, repo %q should not contain any /'s", repoFullName, owner)
	}

	return Repo{
		FullName:          repoFullName,
		Owner:             owner,
		Name:              repo,
		CloneURL:          authedCloneURL,
		SanitizedCloneURL: sanitizedCloneURL,
		VCSHost: VCSHost{
			Type:     vcsHostType,
			Hostname: cloneURLParsed.Hostname(),
		},
	}, nil
}

// PullRequest is a VCS pull request.
// GitLab calls these Merge Requests.
type PullRequest struct {
	// Num is the pull request number or ID.
	Num int
	// HeadCommit is a sha256 that points to the head of the branch that is being
	// pull requested into the base. If the pull request is from Bitbucket Cloud
	// the string will only be 12 characters long because Bitbucket Cloud
	// truncates its commit IDs.
	HeadCommit string
	// URL is the url of the pull request.
	// ex. "https://github.com/runatlantis/atlantis/pull/1"
	URL string
	// HeadBranch is the name of the head branch (the branch that is getting
	// merged into the base).
	HeadBranch string
	// BaseBranch is the name of the base branch (the branch that the pull
	// request is getting merged into).
	BaseBranch string
	// Author is the username of the pull request author.
	Author string
	// State will be one of Open or Closed.
	// Gitlab supports an additional "merged" state but Github doesn't so we map
	// merged to Closed.
	State PullRequestState
	// BaseRepo is the repository that the pull request will be merged into.
	BaseRepo Repo
}

// PullRequestOptions is used to set optional paralmeters for PullRequest
type PullRequestOptions struct {
	// When DeleteSourceBranchOnMerge flag is set to true VCS deletes the source branch after the PR is merged
	// Applied by GitLab & AzureDevops
	DeleteSourceBranchOnMerge bool
}

type PullRequestState int

const (
	OpenPullState PullRequestState = iota
	ClosedPullState
)

type PullRequestEventType int

const (
	OpenedPullEvent PullRequestEventType = iota
	UpdatedPullEvent
	ClosedPullEvent
	OtherPullEvent
)

func (p PullRequestEventType) String() string {
	switch p {
	case OpenedPullEvent:
		return "opened"
	case UpdatedPullEvent:
		return "updated"
	case ClosedPullEvent:
		return "closed"
	case OtherPullEvent:
		return "other"
	}
	return "<missing String() implementation>"
}

// User is a VCS user.
// During an autoplan, the user will be the Atlantis API user.
type User struct {
	Username string
}

// ProjectLock represents a lock on a project.
type ProjectLock struct {
	// Project is the project that is being locked.
	Project Project
	// Pull is the pull request from which the command was run that
	// created this lock.
	Pull PullRequest
	// User is the username of the user that ran the command
	// that created this lock.
	User User
	// Workspace is the Terraform workspace that this
	// lock is being held against.
	Workspace string
	// Time is the time at which the lock was first created.
	Time time.Time
}

// Project represents a Terraform project. Since there may be multiple
// Terraform projects in a single repo we also include Path to the project
// root relative to the repo root.
type Project struct {
	// RepoFullName is the owner and repo name, ex. "runatlantis/atlantis"
	RepoFullName string
	// Path to project root in the repo.
	// If "." then project is at root.
	// Never ends in "/".
	// todo: rename to RepoRelDir to match rest of project once we can separate
	// out how this is saved in boltdb vs. its usage everywhere else so we don't
	// break existing dbs.
	Path string
}

func (p Project) String() string {
	return fmt.Sprintf("repofullname=%s path=%s", p.RepoFullName, p.Path)
}

// Plan is the result of running an Atlantis plan command.
// This model is used to represent a plan on disk.
type Plan struct {
	// Project is the project this plan is for.
	Project Project
	// LocalPath is the absolute path to the plan on disk
	// (versus the relative path from the repo root).
	LocalPath string
}

// NewProject constructs a Project. Use this constructor because it
// sets Path correctly.
func NewProject(repoFullName string, path string) Project {
	path = paths.Clean(path)
	if path == "/" {
		path = "."
	}
	return Project{
		RepoFullName: repoFullName,
		Path:         path,
	}
}

// VCSHost is a Git hosting provider, for example GitHub.
type VCSHost struct {
	// Hostname is the hostname of the VCS provider, ex. "github.com" or
	// "github-enterprise.example.com".
	Hostname string

	// Type is which type of VCS host this is, ex. GitHub or GitLab.
	Type VCSHostType
}

type VCSHostType int

const (
	Github VCSHostType = iota
	Gitlab
	BitbucketCloud
	BitbucketServer
	AzureDevops
)

func (h VCSHostType) String() string {
	switch h {
	case Github:
		return "Github"
	case Gitlab:
		return "Gitlab"
	case BitbucketCloud:
		return "BitbucketCloud"
	case BitbucketServer:
		return "BitbucketServer"
	case AzureDevops:
		return "AzureDevops"
	}
	return "<missing String() implementation>"
}

// ProjectCommandContext defines the context for a plan or apply stage that will
// be executed for a project.
type ProjectCommandContext struct {
	CommandName CommandName
	// ApplyCmd is the command that users should run to apply this plan. If
	// this is an apply then this will be empty.
	ApplyCmd string
	// ApplyRequirements is the list of requirements that must be satisfied
	// before we will run the apply stage.
	ApplyRequirements []string
	// AutomergeEnabled is true if automerge is enabled for the repo that this
	// project is in.
	AutomergeEnabled bool
	// ParallelApplyEnabled is true if parallel apply is enabled for this project.
	ParallelApplyEnabled bool
	// ParallelPlanEnabled is true if parallel plan is enabled for this project.
	ParallelPlanEnabled bool
	// ParallelPolicyCheckEnabled is true if parallel policy_check is enabled for this project.
	ParallelPolicyCheckEnabled bool
	// AutoplanEnabled is true if autoplanning is enabled for this project.
	AutoplanEnabled bool
	// BaseRepo is the repository that the pull request will be merged into.
	BaseRepo Repo
	// EscapedCommentArgs are the extra arguments that were added to the atlantis
	// command, ex. atlantis plan -- -target=resource. We then escape them
	// by adding a \ before each character so that they can be used within
	// sh -c safely, i.e. sh -c "terraform plan $(touch bad)".
	EscapedCommentArgs []string
	// HeadRepo is the repository that is getting merged into the BaseRepo.
	// If the pull request branch is from the same repository then HeadRepo will
	// be the same as BaseRepo.
	HeadRepo Repo
	// Log is a logger that's been set up for this context.
	Log *logging.SimpleLogger
	// PullMergeable is true if the pull request for this project is able to be merged.
	PullMergeable bool
	// Pull is the pull request we're responding to.
	Pull PullRequest
	// ProjectName is the name of the project set in atlantis.yaml. If there was
	// no name this will be an empty string.
	ProjectName string
	// RepoConfigVersion is the version of the repo's atlantis.yaml file. If
	// there was no file, this will be 0.
	RepoConfigVersion int
	// RePlanCmd is the command that users should run to re-plan this project.
	// If this is an apply then this will be empty.
	RePlanCmd string
	// RepoRelDir is the directory of this project relative to the repo root.
	RepoRelDir string
	// Steps are the sequence of commands we need to run for this project and this
	// stage.
	Steps []valid.Step
	// TerraformVersion is the version of terraform we should use when executing
	// commands for this project. This can be set to nil in which case we will
	// use the default Atlantis terraform version.
	TerraformVersion *version.Version
	// User is the user that triggered this command.
	User User
	// Verbose is true when the user would like verbose output.
	Verbose bool
	// Workspace is the Terraform workspace this project is in. It will always
	// be set.
	Workspace string
<<<<<<< HEAD
	// DeleteSourceBranchOnMerge will attempt to allow a branch to be deleted when merged (AzureDevOps & GitLab Support Only)
	DeleteSourceBranchOnMerge bool
=======
	// PolicySets represent the policies that are run on the plan as part of the
	// policy check stage
	PolicySets valid.PolicySets
}

// GetShowResultFileName returns the filename (not the path) to store the tf show result
func (p ProjectCommandContext) GetShowResultFileName() string {
	if p.ProjectName == "" {
		return fmt.Sprintf("%s.json", p.Workspace)
	}
	projName := strings.Replace(p.ProjectName, "/", planfileSlashReplace, -1)
	return fmt.Sprintf("%s-%s.json", projName, p.Workspace)
>>>>>>> af2a8068
}

// SplitRepoFullName splits a repo full name up into its owner and repo
// name segments. If the repoFullName is malformed, may return empty
// strings for owner or repo.
// Ex. runatlantis/atlantis => (runatlantis, atlantis)
//     gitlab/subgroup/runatlantis/atlantis => (gitlab/subgroup/runatlantis, atlantis)
//     azuredevops/project/atlantis => (azuredevops/project, atlantis)
func SplitRepoFullName(repoFullName string) (owner string, repo string) {
	lastSlashIdx := strings.LastIndex(repoFullName, "/")
	if lastSlashIdx == -1 || lastSlashIdx == len(repoFullName)-1 {
		return "", ""
	}

	return repoFullName[:lastSlashIdx], repoFullName[lastSlashIdx+1:]
}

// ProjectResult is the result of executing a plan/policy_check/apply for a specific project.
type ProjectResult struct {
	Command            CommandName
	RepoRelDir         string
	Workspace          string
	Error              error
	Failure            string
	PlanSuccess        *PlanSuccess
	PolicyCheckSuccess *PolicyCheckSuccess
	ApplySuccess       string
	ProjectName        string
}

// CommitStatus returns the vcs commit status of this project result.
func (p ProjectResult) CommitStatus() CommitStatus {
	if p.Error != nil {
		return FailedCommitStatus
	}
	if p.Failure != "" {
		return FailedCommitStatus
	}
	return SuccessCommitStatus
}

// PlanStatus returns the plan status.
func (p ProjectResult) PlanStatus() ProjectPlanStatus {
	switch p.Command {

	case PlanCommand:
		if p.Error != nil {
			return ErroredPlanStatus
		} else if p.Failure != "" {
			return ErroredPlanStatus
		}
		return PlannedPlanStatus
	case PolicyCheckCommand, ApprovePoliciesCommand:
		if p.Error != nil {
			return ErroredPolicyCheckStatus
		} else if p.Failure != "" {
			return ErroredPolicyCheckStatus
		}
		return PassedPolicyCheckStatus
	case ApplyCommand:
		if p.Error != nil {
			return ErroredApplyStatus
		} else if p.Failure != "" {
			return ErroredApplyStatus
		}
		return AppliedPlanStatus
	}

	panic("PlanStatus() missing a combination")
}

// IsSuccessful returns true if this project result had no errors.
func (p ProjectResult) IsSuccessful() bool {
	return p.PlanSuccess != nil || p.PolicyCheckSuccess != nil || p.ApplySuccess != ""
}

// PlanSuccess is the result of a successful plan.
type PlanSuccess struct {
	// TerraformOutput is the output from Terraform of running plan.
	TerraformOutput string
	// LockURL is the full URL to the lock held by this plan.
	LockURL string
	// RePlanCmd is the command that users should run to re-plan this project.
	RePlanCmd string
	// ApplyCmd is the command that users should run to apply this plan.
	ApplyCmd string
	// HasDiverged is true if we're using the checkout merge strategy and the
	// branch we're merging into has been updated since we cloned and merged
	// it.
	HasDiverged bool
}

// PolicyCheckSuccess is the result of a successful policy check run.
type PolicyCheckSuccess struct {
	// PolicyCheckOutput is the output from policy check binary(conftest|opa)
	PolicyCheckOutput string
	// LockURL is the full URL to the lock held by this policy check.
	LockURL string
	// RePlanCmd is the command that users should run to re-plan this project.
	RePlanCmd string
	// ApplyCmd is the command that users should run to apply this plan.
	ApplyCmd string
	// HasDiverged is true if we're using the checkout merge strategy and the
	// branch we're merging into has been updated since we cloned and merged
	// it.
	HasDiverged bool
}

// PullStatus is the current status of a pull request that is in progress.
type PullStatus struct {
	// Projects are the projects that have been modified in this pull request.
	Projects []ProjectStatus
	// Pull is the original pull request model.
	Pull PullRequest
}

// StatusCount returns the number of projects that have status.
func (p PullStatus) StatusCount(status ProjectPlanStatus) int {
	c := 0
	for _, pr := range p.Projects {
		if pr.Status == status {
			c++
		}
	}
	return c
}

// ProjectStatus is the status of a specific project.
type ProjectStatus struct {
	Workspace   string
	RepoRelDir  string
	ProjectName string
	// Status is the status of where this project is at in the planning cycle.
	Status ProjectPlanStatus
}

// ProjectPlanStatus is the status of where this project is at in the planning
// cycle.
type ProjectPlanStatus int

const (
	// ErroredPlanStatus means that this plan has an error or the apply has an
	// error.
	ErroredPlanStatus ProjectPlanStatus = iota
	// PlannedPlanStatus means that a plan has been successfully generated but
	// not yet applied.
	PlannedPlanStatus
	// ErroredApplyStatus means that a plan has been generated but there was an
	// error while applying it.
	ErroredApplyStatus
	// AppliedPlanStatus means that a plan has been generated and applied
	// successfully.
	AppliedPlanStatus
	// DiscardedPlanStatus means that there was an unapplied plan that was
	// discarded due to a project being unlocked
	DiscardedPlanStatus
	// ErroredPolicyCheckStatus means that there was an unapplied plan that was
	// discarded due to a project being unlocked
	ErroredPolicyCheckStatus
	// PassedPolicyCheckStatus means that there was an unapplied plan that was
	// discarded due to a project being unlocked
	PassedPolicyCheckStatus
)

// String returns a string representation of the status.
func (p ProjectPlanStatus) String() string {
	switch p {
	case ErroredPlanStatus:
		return "plan_errored"
	case PlannedPlanStatus:
		return "planned"
	case ErroredApplyStatus:
		return "apply_errored"
	case AppliedPlanStatus:
		return "applied"
	case DiscardedPlanStatus:
		return "plan_discarded"
	case ErroredPolicyCheckStatus:
		return "policy_check_errored"
	case PassedPolicyCheckStatus:
		return "policy_check_passed"
	default:
		panic("missing String() impl for ProjectPlanStatus")
	}
}

// CommandName is which command to run.
type CommandName int

const (
	// ApplyCommand is a command to run terraform apply.
	ApplyCommand CommandName = iota
	// PlanCommand is a command to run terraform plan.
	PlanCommand
	// UnlockCommand is a command to discard previous plans as well as the atlantis locks.
	UnlockCommand
	// PolicyCheckCommand is a command to run conftest test.
	PolicyCheckCommand
	// ApprovePoliciesCommand is a command to approve policies with owner check
	ApprovePoliciesCommand
	// AutoplanCommand is a command to run terrafor plan on PR open/update if autoplan is enabled
	AutoplanCommand
	// Adding more? Don't forget to update String() below
)

// String returns the string representation of c.
func (c CommandName) String() string {
	switch c {
	case ApplyCommand:
		return "apply"
	case PlanCommand, AutoplanCommand:
		return "plan"
	case UnlockCommand:
		return "unlock"
	case PolicyCheckCommand:
		return "policy_check"
	case ApprovePoliciesCommand:
		return "approve_policies"
	}
	return ""
}

// PreWorkflowHookCommandContext defines the context for a pre_worklfow_hooks that will
// be executed before workflows.
type PreWorkflowHookCommandContext struct {
	// BaseRepo is the repository that the pull request will be merged into.
	BaseRepo Repo
	// HeadRepo is the repository that is getting merged into the BaseRepo.
	// If the pull request branch is from the same repository then HeadRepo will
	// be the same as BaseRepo.
	HeadRepo Repo
	// Log is a logger that's been set up for this context.
	Log logging.SimpleLogging
	// Pull is the pull request we're responding to.
	Pull PullRequest
	// User is the user that triggered this command.
	User User
	// Verbose is true when the user would like verbose output.
	Verbose bool
}<|MERGE_RESOLUTION|>--- conflicted
+++ resolved
@@ -371,13 +371,11 @@
 	// Workspace is the Terraform workspace this project is in. It will always
 	// be set.
 	Workspace string
-<<<<<<< HEAD
-	// DeleteSourceBranchOnMerge will attempt to allow a branch to be deleted when merged (AzureDevOps & GitLab Support Only)
-	DeleteSourceBranchOnMerge bool
-=======
 	// PolicySets represent the policies that are run on the plan as part of the
 	// policy check stage
 	PolicySets valid.PolicySets
+	// DeleteSourceBranchOnMerge will attempt to allow a branch to be deleted when merged (AzureDevOps & GitLab Support Only)
+	DeleteSourceBranchOnMerge bool
 }
 
 // GetShowResultFileName returns the filename (not the path) to store the tf show result
@@ -387,7 +385,6 @@
 	}
 	projName := strings.Replace(p.ProjectName, "/", planfileSlashReplace, -1)
 	return fmt.Sprintf("%s-%s.json", projName, p.Workspace)
->>>>>>> af2a8068
 }
 
 // SplitRepoFullName splits a repo full name up into its owner and repo
