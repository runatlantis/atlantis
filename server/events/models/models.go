// Copyright 2017 HootSuite Media Inc.
//
// Licensed under the Apache License, Version 2.0 (the License);
// you may not use this file except in compliance with the License.
// You may obtain a copy of the License at
//
//	http://www.apache.org/licenses/LICENSE-2.0
//
// Unless required by applicable law or agreed to in writing, software
// distributed under the License is distributed on an AS IS BASIS,
// WITHOUT WARRANTIES OR CONDITIONS OF ANY KIND, either express or implied.
// See the License for the specific language governing permissions and
// limitations under the License.
// Modified hereafter by contributors to runatlantis/atlantis.
//
// Package models holds all models that are needed across packages.
// We place these models in their own package so as to avoid circular
// dependencies between packages (which is a compile error).
package models

import (
	"fmt"
	"net/url"
	paths "path"
	"regexp"
	"strings"
	"time"

	"github.com/runatlantis/atlantis/server/logging"

	"github.com/pkg/errors"
)

type PullReqStatus struct {
	ApprovalStatus ApprovalStatus
	Mergeable      bool
}

// Repo is a VCS repository.
type Repo struct {
	// FullName is the owner and repo name separated
	// by a "/", ex. "runatlantis/atlantis", "gitlab/subgroup/atlantis",
	// "Bitbucket Server/atlantis", "azuredevops/project/atlantis".
	FullName string
	// Owner is just the repo owner, ex. "runatlantis" or "gitlab/subgroup"
	// or azuredevops/project. This may contain /'s in the case of GitLab
	// subgroups or Azure DevOps Team Projects. This may contain spaces in
	// the case of Bitbucket Server.
	Owner string
	// Name is just the repo name, ex. "atlantis". This will never have
	// /'s in it.
	Name string
	// CloneURL is the full HTTPS url for cloning with username and token string
	// ex. "https://username:token@github.com/atlantis/atlantis.git".
	CloneURL string
	// SanitizedCloneURL is the full HTTPS url for cloning with the password
	// redacted.
	// ex. "https://user:<redacted>@github.com/atlantis/atlantis.git".
	SanitizedCloneURL string
	// VCSHost is where this repo is hosted.
	VCSHost VCSHost
}

// ID returns the atlantis ID for this repo.
// ID is in the form: {vcs hostname}/{repoFullName}.
func (r Repo) ID() string {
	return fmt.Sprintf("%s/%s", r.VCSHost.Hostname, r.FullName)
}

// NewRepo constructs a Repo object. repoFullName is the owner/repo form,
// cloneURL can be with or without .git at the end
// ex. https://github.com/runatlantis/atlantis.git OR
//
//	https://github.com/runatlantis/atlantis
func NewRepo(vcsHostType VCSHostType, repoFullName string, cloneURL string, vcsUser string, vcsToken string) (Repo, error) {
	if repoFullName == "" {
		return Repo{}, errors.New("repoFullName can't be empty")
	}
	if cloneURL == "" {
		return Repo{}, errors.New("cloneURL can't be empty")
	}

	// Azure DevOps doesn't work with .git suffix on clone URLs
	if !strings.HasSuffix(cloneURL, ".git") && vcsHostType != AzureDevops {
		cloneURL += ".git"
	}

	cloneURLParsed, err := url.Parse(cloneURL)
	if err != nil {
		return Repo{}, errors.Wrap(err, "invalid clone url")
	}

	// Ensure the Clone URL is for the same repo to avoid something malicious.
	// We skip this check for Bitbucket Server because its format is different
	// and because the caller in that case actually constructs the clone url
	// from the repo name and so there's no point checking if they match.
	// Azure DevOps also does not require .git at the end of clone urls.
	if vcsHostType != BitbucketServer && vcsHostType != AzureDevops {
		expClonePath := fmt.Sprintf("/%s.git", repoFullName)
		if expClonePath != cloneURLParsed.Path {
			return Repo{}, fmt.Errorf("expected clone url to have path %q but had %q", expClonePath, cloneURLParsed.Path)
		}
	}

	// We url encode because we're using them in a URL and weird characters can
	// mess up git.
	cloneURL = strings.Replace(cloneURL, " ", "%20", -1)
	escapedVCSUser := url.QueryEscape(vcsUser)
	escapedVCSToken := url.QueryEscape(vcsToken)
	auth := fmt.Sprintf("%s:%s@", escapedVCSUser, escapedVCSToken)
	redactedAuth := fmt.Sprintf("%s:<redacted>@", escapedVCSUser)

	// Construct clone urls with http and https auth. Need to do both
	// because Bitbucket supports http.
	authedCloneURL := strings.Replace(cloneURL, "https://", "https://"+auth, -1)
	authedCloneURL = strings.Replace(authedCloneURL, "http://", "http://"+auth, -1)
	sanitizedCloneURL := strings.Replace(cloneURL, "https://", "https://"+redactedAuth, -1)
	sanitizedCloneURL = strings.Replace(sanitizedCloneURL, "http://", "http://"+redactedAuth, -1)

	// Get the owner and repo names from the full name.
	owner, repo := SplitRepoFullName(repoFullName)
	if owner == "" || repo == "" {
		return Repo{}, fmt.Errorf("invalid repo format %q, owner %q or repo %q was empty", repoFullName, owner, repo)
	}
	// Only GitLab and AzureDevops repos can have /'s in their owners.
	// This is for GitLab subgroups and Azure DevOps Team Projects.
	if strings.Contains(owner, "/") && vcsHostType != Gitlab && vcsHostType != AzureDevops {
		return Repo{}, fmt.Errorf("invalid repo format %q, owner %q should not contain any /'s", repoFullName, owner)
	}
	if strings.Contains(repo, "/") {
		return Repo{}, fmt.Errorf("invalid repo format %q, repo %q should not contain any /'s", repoFullName, owner)
	}

	return Repo{
		FullName:          repoFullName,
		Owner:             owner,
		Name:              repo,
		CloneURL:          authedCloneURL,
		SanitizedCloneURL: sanitizedCloneURL,
		VCSHost: VCSHost{
			Type:     vcsHostType,
			Hostname: cloneURLParsed.Hostname(),
		},
	}, nil
}

type ApprovalStatus struct {
	IsApproved bool
	ApprovedBy string
	Date       time.Time
}

// PullRequest is a VCS pull request.
// GitLab calls these Merge Requests.
type PullRequest struct {
	// Num is the pull request number or ID.
	Num int
	// HeadCommit is a sha256 that points to the head of the branch that is being
	// pull requested into the base. If the pull request is from Bitbucket Cloud
	// the string will only be 12 characters long because Bitbucket Cloud
	// truncates its commit IDs.
	HeadCommit string
	// URL is the url of the pull request.
	// ex. "https://github.com/runatlantis/atlantis/pull/1"
	URL string
	// HeadBranch is the name of the head branch (the branch that is getting
	// merged into the base).
	HeadBranch string
	// BaseBranch is the name of the base branch (the branch that the pull
	// request is getting merged into).
	BaseBranch string
	// Author is the username of the pull request author.
	Author string
	// State will be one of Open or Closed.
	// Gitlab supports an additional "merged" state but Github doesn't so we map
	// merged to Closed.
	State PullRequestState
	// BaseRepo is the repository that the pull request will be merged into.
	BaseRepo Repo
}

// PullRequestOptions is used to set optional paralmeters for PullRequest
type PullRequestOptions struct {
	// When DeleteSourceBranchOnMerge flag is set to true VCS deletes the source branch after the PR is merged
	// Applied by GitLab & AzureDevops
	DeleteSourceBranchOnMerge bool
}

type PullRequestState int

const (
	OpenPullState PullRequestState = iota
	ClosedPullState
)

type PullRequestEventType int

const (
	OpenedPullEvent PullRequestEventType = iota
	UpdatedPullEvent
	ClosedPullEvent
	OtherPullEvent
)

func (p PullRequestEventType) String() string {
	switch p {
	case OpenedPullEvent:
		return "opened"
	case UpdatedPullEvent:
		return "updated"
	case ClosedPullEvent:
		return "closed"
	case OtherPullEvent:
		return "other"
	}
	return "<missing String() implementation>"
}

// User is a VCS user.
// During an autoplan, the user will be the Atlantis API user.
type User struct {
	Username string
}

// ProjectLock represents a lock on a project.
type ProjectLock struct {
	// Project is the project that is being locked.
	Project Project
	// Pull is the pull request from which the command was run that
	// created this lock.
	Pull PullRequest
	// User is the username of the user that ran the command
	// that created this lock.
	User User
	// Workspace is the Terraform workspace that this
	// lock is being held against.
	Workspace string
	// Time is the time at which the lock was first created.
	Time time.Time
}

// Project represents a Terraform project. Since there may be multiple
// Terraform projects in a single repo we also include Path to the project
// root relative to the repo root.
type Project struct {
	// RepoFullName is the owner and repo name, ex. "runatlantis/atlantis"
	RepoFullName string
	// Path to project root in the repo.
	// If "." then project is at root.
	// Never ends in "/".
	// todo: rename to RepoRelDir to match rest of project once we can separate
	// out how this is saved in boltdb vs. its usage everywhere else so we don't
	// break existing dbs.
	Path string
}

func (p Project) String() string {
	return fmt.Sprintf("repofullname=%s path=%s", p.RepoFullName, p.Path)
}

// Plan is the result of running an Atlantis plan command.
// This model is used to represent a plan on disk.
type Plan struct {
	// Project is the project this plan is for.
	Project Project
	// LocalPath is the absolute path to the plan on disk
	// (versus the relative path from the repo root).
	LocalPath string
}

// NewProject constructs a Project. Use this constructor because it
// sets Path correctly.
func NewProject(repoFullName string, path string) Project {
	path = paths.Clean(path)
	if path == "/" {
		path = "."
	}
	return Project{
		RepoFullName: repoFullName,
		Path:         path,
	}
}

// VCSHost is a Git hosting provider, for example GitHub.
type VCSHost struct {
	// Hostname is the hostname of the VCS provider, ex. "github.com" or
	// "github-enterprise.example.com".
	Hostname string

	// Type is which type of VCS host this is, ex. GitHub or GitLab.
	Type VCSHostType
}

type VCSHostType int

const (
	Github VCSHostType = iota
	Gitlab
	BitbucketCloud
	BitbucketServer
	AzureDevops
)

func (h VCSHostType) String() string {
	switch h {
	case Github:
		return "Github"
	case Gitlab:
		return "Gitlab"
	case BitbucketCloud:
		return "BitbucketCloud"
	case BitbucketServer:
		return "BitbucketServer"
	case AzureDevops:
		return "AzureDevops"
	}
	return "<missing String() implementation>"
}

func NewVCSHostType(t string) (VCSHostType, error) {
	switch t {
	case "Github":
		return Github, nil
	case "Gitlab":
		return Gitlab, nil
	case "BitbucketCloud":
		return BitbucketCloud, nil
	case "BitbucketServer":
		return BitbucketServer, nil
	case "AzureDevops":
		return AzureDevops, nil
	}

	return -1, fmt.Errorf("%q is not a valid type", t)
}

// SplitRepoFullName splits a repo full name up into its owner and repo
// name segments. If the repoFullName is malformed, may return empty
// strings for owner or repo.
// Ex. runatlantis/atlantis => (runatlantis, atlantis)
//
//	gitlab/subgroup/runatlantis/atlantis => (gitlab/subgroup/runatlantis, atlantis)
//	azuredevops/project/atlantis => (azuredevops/project, atlantis)
func SplitRepoFullName(repoFullName string) (owner string, repo string) {
	lastSlashIdx := strings.LastIndex(repoFullName, "/")
	if lastSlashIdx == -1 || lastSlashIdx == len(repoFullName)-1 {
		return "", ""
	}

	return repoFullName[:lastSlashIdx], repoFullName[lastSlashIdx+1:]
}

// PlanSuccess is the result of a successful plan.
type PlanSuccess struct {
	// TerraformOutput is the output from Terraform of running plan.
	TerraformOutput string
	// LockURL is the full URL to the lock held by this plan.
	LockURL string
	// RePlanCmd is the command that users should run to re-plan this project.
	RePlanCmd string
	// ApplyCmd is the command that users should run to apply this plan.
	ApplyCmd string
	// HasDiverged is true if we're using the checkout merge strategy and the
	// branch we're merging into has been updated since we cloned and merged
	// it.
	HasDiverged bool
}

// Summary extracts one line summary of plan changes from TerraformOutput.
func (p *PlanSuccess) Summary() string {
	note := ""
	r := regexp.MustCompile(`Note: Objects have changed outside of Terraform`)
	if match := r.FindString(p.TerraformOutput); match != "" {
		note = fmt.Sprintf("\n**%s**\n", match)
	}

	r = regexp.MustCompile(`Plan: \d+ to add, \d+ to change, \d+ to destroy.`)
	if match := r.FindString(p.TerraformOutput); match != "" {
		return note + match
	}
	r = regexp.MustCompile(`No changes. (Infrastructure is up-to-date|Your infrastructure matches the configuration).`)
	return note + r.FindString(p.TerraformOutput)
}

// DiffMarkdownFormattedTerraformOutput formats the Terraform output to match diff markdown format
func (p PlanSuccess) DiffMarkdownFormattedTerraformOutput() string {
	diffKeywordRegex := regexp.MustCompile(`(?m)^( +)([-+~]\s)(.*)(\s=\s|\s->\s|<<|\{|\(known after apply\)| {2,}[^ ]+:.*)(.*)`)
	diffListRegex := regexp.MustCompile(`(?m)^( +)([-+~]\s)(".*",)`)
	diffTildeRegex := regexp.MustCompile(`(?m)^~`)

	formattedTerraformOutput := diffKeywordRegex.ReplaceAllString(p.TerraformOutput, "$2$1$3$4$5")
	formattedTerraformOutput = diffListRegex.ReplaceAllString(formattedTerraformOutput, "$2$1$3")
	formattedTerraformOutput = diffTildeRegex.ReplaceAllString(formattedTerraformOutput, "!")

	return formattedTerraformOutput
}

// PolicyCheckSuccess is the result of a successful policy check run.
type PolicyCheckSuccess struct {
	// PolicyCheckOutput is the output from policy check binary(conftest|opa)
	PolicyCheckOutput string
	// LockURL is the full URL to the lock held by this policy check.
	LockURL string
	// RePlanCmd is the command that users should run to re-plan this project.
	RePlanCmd string
	// ApplyCmd is the command that users should run to apply this plan.
	ApplyCmd string
	// HasDiverged is true if we're using the checkout merge strategy and the
	// branch we're merging into has been updated since we cloned and merged
	// it.
	HasDiverged bool
}

// Summary extracts one line summary of policy check.
func (p *PolicyCheckSuccess) Summary() string {
	note := ""

	r := regexp.MustCompile(`\d+ tests, \d+ passed, \d+ warnings, \d+ failures, \d+ exceptions`)
	if match := r.FindString(p.PolicyCheckOutput); match != "" {
		return note + match
	}
	return note
}

type VersionSuccess struct {
	VersionOutput string
}

// PullStatus is the current status of a pull request that is in progress.
type PullStatus struct {
	// Projects are the projects that have been modified in this pull request.
	Projects []ProjectStatus
	// Pull is the original pull request model.
	Pull PullRequest
}

// StatusCount returns the number of projects that have status.
func (p PullStatus) StatusCount(status ProjectPlanStatus) int {
	c := 0
	for _, pr := range p.Projects {
		if pr.Status == status {
			c++
		}
	}
	return c
}

// ProjectStatus is the status of a specific project.
type ProjectStatus struct {
	Workspace   string
	RepoRelDir  string
	ProjectName string
	// Status is the status of where this project is at in the planning cycle.
	Status ProjectPlanStatus
}

// ProjectPlanStatus is the status of where this project is at in the planning
// cycle.
type ProjectPlanStatus int

const (
	// ErroredPlanStatus means that this plan has an error or the apply has an
	// error.
	ErroredPlanStatus ProjectPlanStatus = iota
	// PlannedPlanStatus means that a plan has been successfully generated but
	// not yet applied.
	PlannedPlanStatus
	// ErroredApplyStatus means that a plan has been generated but there was an
	// error while applying it.
	ErroredApplyStatus
	// AppliedPlanStatus means that a plan has been generated and applied
	// successfully.
	AppliedPlanStatus
	// DiscardedPlanStatus means that there was an unapplied plan that was
	// discarded due to a project being unlocked
	DiscardedPlanStatus
	// ErroredPolicyCheckStatus means that there was an unapplied plan that was
	// discarded due to a project being unlocked
	ErroredPolicyCheckStatus
	// PassedPolicyCheckStatus means that there was an unapplied plan that was
	// discarded due to a project being unlocked
	PassedPolicyCheckStatus
)

// String returns a string representation of the status.
func (p ProjectPlanStatus) String() string {
	switch p {
	case ErroredPlanStatus:
		return "plan_errored"
	case PlannedPlanStatus:
		return "planned"
	case ErroredApplyStatus:
		return "apply_errored"
	case AppliedPlanStatus:
		return "applied"
	case DiscardedPlanStatus:
		return "plan_discarded"
	case ErroredPolicyCheckStatus:
		return "policy_check_errored"
	case PassedPolicyCheckStatus:
		return "policy_check_passed"
	default:
		panic("missing String() impl for ProjectPlanStatus")
	}
}

// WorkflowHookCommandContext defines the context for a pre and post worklfow_hooks that will
// be executed before workflows.
type WorkflowHookCommandContext struct {
	// BaseRepo is the repository that the pull request will be merged into.
	BaseRepo Repo
	// HeadRepo is the repository that is getting merged into the BaseRepo.
	// If the pull request branch is from the same repository then HeadRepo will
	// be the same as BaseRepo.
	HeadRepo Repo
	// Log is a logger that's been set up for this context.
	Log logging.SimpleLogging
	// Pull is the pull request we're responding to.
	Pull PullRequest
	// User is the user that triggered this command.
	User User
	// Verbose is true when the user would like verbose output.
	Verbose bool
<<<<<<< HEAD
}

type EnqueueStatusType int

const (
	// Enqueued means the ProjectLock entered the queue
	Enqueued EnqueueStatusType = iota

	// AlreadyInTheQueue means the ProjectLock is already in the queue
	AlreadyInTheQueue
)

type EnqueueStatus struct {
	// Status is the status of the enqueue operation
	Status EnqueueStatusType
	// ProjectLocksInFront tells how many PRs are in line before the current one
	ProjectLocksInFront int
}

type DequeueStatus struct {
	// the PR's lock that should be planned next
	ProjectLocks []ProjectLock
=======
	// EscapedCommentArgs are the extra arguments that were added to the atlantis
	// command, ex. atlantis plan -- -target=resource. We then escape them
	// by adding a \ before each character so that they can be used within
	// sh -c safely, i.e. sh -c "terraform plan $(touch bad)".
	EscapedCommentArgs []string
>>>>>>> ada4e539
}<|MERGE_RESOLUTION|>--- conflicted
+++ resolved
@@ -521,7 +521,11 @@
 	User User
 	// Verbose is true when the user would like verbose output.
 	Verbose bool
-<<<<<<< HEAD
+	// EscapedCommentArgs are the extra arguments that were added to the atlantis
+	// command, ex. atlantis plan -- -target=resource. We then escape them
+	// by adding a \ before each character so that they can be used within
+	// sh -c safely, i.e. sh -c "terraform plan $(touch bad)".
+	EscapedCommentArgs []string
 }
 
 type EnqueueStatusType int
@@ -544,11 +548,4 @@
 type DequeueStatus struct {
 	// the PR's lock that should be planned next
 	ProjectLocks []ProjectLock
-=======
-	// EscapedCommentArgs are the extra arguments that were added to the atlantis
-	// command, ex. atlantis plan -- -target=resource. We then escape them
-	// by adding a \ before each character so that they can be used within
-	// sh -c safely, i.e. sh -c "terraform plan $(touch bad)".
-	EscapedCommentArgs []string
->>>>>>> ada4e539
 }