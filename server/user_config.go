--- conflicted
+++ resolved
@@ -8,57 +8,6 @@
 // The mapstructure tags correspond to flags in cmd/server.go and are used when
 // the config is parsed from a YAML file.
 type UserConfig struct {
-<<<<<<< HEAD
-	AllowForkPRs               bool   `mapstructure:"allow-fork-prs"`
-	AllowRepoConfig            bool   `mapstructure:"allow-repo-config"`
-	AtlantisURL                string `mapstructure:"atlantis-url"`
-	Automerge                  bool   `mapstructure:"automerge"`
-	AutoplanFileList           string `mapstructure:"autoplan-file-list"`
-	AzureDevopsToken           string `mapstructure:"azuredevops-token"`
-	AzureDevopsUser            string `mapstructure:"azuredevops-user"`
-	AzureDevopsWebhookPassword string `mapstructure:"azuredevops-webhook-password"`
-	AzureDevopsWebhookUser     string `mapstructure:"azuredevops-webhook-user"`
-	AzureDevOpsHostname        string `mapstructure:"azuredevops-hostname"`
-	BitbucketBaseURL           string `mapstructure:"bitbucket-base-url"`
-	BitbucketToken             string `mapstructure:"bitbucket-token"`
-	BitbucketUser              string `mapstructure:"bitbucket-user"`
-	BitbucketWebhookSecret     string `mapstructure:"bitbucket-webhook-secret"`
-	CheckoutStrategy           string `mapstructure:"checkout-strategy"`
-	DataDir                    string `mapstructure:"data-dir"`
-	DisableApplyAll            bool   `mapstructure:"disable-apply-all"`
-	DisableApply               bool   `mapstructure:"disable-apply"`
-	DisableAutoplan            bool   `mapstructure:"disable-autoplan"`
-	DisableMarkdownFolding     bool   `mapstructure:"disable-markdown-folding"`
-	DisableRepoLocking         bool   `mapstructure:"disable-repo-locking"`
-	EnablePolicyChecksFlag     bool   `mapstructure:"enable-policy-checks"`
-	EnableRegExpCmd            bool   `mapstructure:"enable-regexp-cmd"`
-	EnableDiffMarkdownFormat   bool   `mapstructure:"enable-diff-markdown-format"`
-	GithubHostname             string `mapstructure:"gh-hostname"`
-	GithubToken                string `mapstructure:"gh-token"`
-	GithubUser                 string `mapstructure:"gh-user"`
-	GithubWebhookSecret        string `mapstructure:"gh-webhook-secret"`
-	GithubOrg                  string `mapstructure:"gh-org"`
-	GithubAppID                int64  `mapstructure:"gh-app-id"`
-	GithubAppKey               string `mapstructure:"gh-app-key"`
-	GithubAppKeyFile           string `mapstructure:"gh-app-key-file"`
-	GithubAppSlug              string `mapstructure:"gh-app-slug"`
-	GithubTeamAllowlist        string `mapstructure:"gh-team-allowlist"`
-	GitlabHostname             string `mapstructure:"gitlab-hostname"`
-	GitlabToken                string `mapstructure:"gitlab-token"`
-	GitlabUser                 string `mapstructure:"gitlab-user"`
-	GitlabWebhookSecret        string `mapstructure:"gitlab-webhook-secret"`
-	APISecret                  string `mapstructure:"api-secret"`
-	HidePrevPlanComments       bool   `mapstructure:"hide-prev-plan-comments"`
-	LogLevel                   string `mapstructure:"log-level"`
-	ParallelPoolSize           int    `mapstructure:"parallel-pool-size"`
-	StatsNamespace             string `mapstructure:"stats-namespace"`
-	PlanDrafts                 bool   `mapstructure:"allow-draft-prs"`
-	Port                       int    `mapstructure:"port"`
-	QuietPolicyChecks          bool   `mapstructure:"quiet-policy-checks"`
-	RepoConfig                 string `mapstructure:"repo-config"`
-	RepoConfigJSON             string `mapstructure:"repo-config-json"`
-	RepoAllowlist              string `mapstructure:"repo-allowlist"`
-=======
 	AllowForkPRs                    bool   `mapstructure:"allow-fork-prs"`
 	AllowRepoConfig                 bool   `mapstructure:"allow-repo-config"`
 	AtlantisURL                     string `mapstructure:"atlantis-url"`
@@ -105,10 +54,10 @@
 	StatsNamespace                  string `mapstructure:"stats-namespace"`
 	PlanDrafts                      bool   `mapstructure:"allow-draft-prs"`
 	Port                            int    `mapstructure:"port"`
+  QuietPolicyChecks          bool   `mapstructure:"quiet-policy-checks"`
 	RepoConfig                      string `mapstructure:"repo-config"`
 	RepoConfigJSON                  string `mapstructure:"repo-config-json"`
 	RepoAllowlist                   string `mapstructure:"repo-allowlist"`
->>>>>>> 674378a1
 	// RepoWhitelist is deprecated in favour of RepoAllowlist.
 	RepoWhitelist string `mapstructure:"repo-whitelist"`
 
