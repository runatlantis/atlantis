package server

import (
	"github.com/runatlantis/atlantis/server/logging"
)

// UserConfig holds config values passed in by the user.
// The mapstructure tags correspond to flags in cmd/server.go and are used when
// the config is parsed from a YAML file.
type UserConfig struct {
	AllowForkPRs               bool   `mapstructure:"allow-fork-prs"`
	AllowRepoConfig            bool   `mapstructure:"allow-repo-config"`
	AtlantisURL                string `mapstructure:"atlantis-url"`
	Automerge                  bool   `mapstructure:"automerge"`
	AutoplanFileList           string `mapstructure:"autoplan-file-list"`
	AzureDevopsToken           string `mapstructure:"azuredevops-token"`
	AzureDevopsUser            string `mapstructure:"azuredevops-user"`
	AzureDevopsWebhookPassword string `mapstructure:"azuredevops-webhook-password"`
	AzureDevopsWebhookUser     string `mapstructure:"azuredevops-webhook-user"`
	AzureDevOpsHostname        string `mapstructure:"azuredevops-hostname"`
	BitbucketBaseURL           string `mapstructure:"bitbucket-base-url"`
	BitbucketToken             string `mapstructure:"bitbucket-token"`
	BitbucketUser              string `mapstructure:"bitbucket-user"`
	BitbucketWebhookSecret     string `mapstructure:"bitbucket-webhook-secret"`
	CheckoutStrategy           string `mapstructure:"checkout-strategy"`
	DataDir                    string `mapstructure:"data-dir"`
	DisableApplyAll            bool   `mapstructure:"disable-apply-all"`
	DisableApply               bool   `mapstructure:"disable-apply"`
	DisableAutoplan            bool   `mapstructure:"disable-autoplan"`
	DisableMarkdownFolding     bool   `mapstructure:"disable-markdown-folding"`
	DisableRepoLocking         bool   `mapstructure:"disable-repo-locking"`
	EnablePolicyChecksFlag     bool   `mapstructure:"enable-policy-checks"`
	EnableRegExpCmd            bool   `mapstructure:"enable-regexp-cmd"`
	EnableDiffMarkdownFormat   bool   `mapstructure:"enable-diff-markdown-format"`
	GithubHostname             string `mapstructure:"gh-hostname"`
	GithubToken                string `mapstructure:"gh-token"`
	GithubUser                 string `mapstructure:"gh-user"`
	GithubWebhookSecret        string `mapstructure:"gh-webhook-secret"`
	GithubOrg                  string `mapstructure:"gh-org"`
	GithubAppID                int64  `mapstructure:"gh-app-id"`
	GithubAppKey               string `mapstructure:"gh-app-key"`
	GithubAppKeyFile           string `mapstructure:"gh-app-key-file"`
	GithubAppSlug              string `mapstructure:"gh-app-slug"`
	GithubTeamAllowlist        string `mapstructure:"gh-team-allowlist"`
	GitlabHostname             string `mapstructure:"gitlab-hostname"`
	GitlabToken                string `mapstructure:"gitlab-token"`
	GitlabUser                 string `mapstructure:"gitlab-user"`
	GitlabWebhookSecret        string `mapstructure:"gitlab-webhook-secret"`
<<<<<<< HEAD
	APISecret                  string `mapstructure:"api-secret"`
=======
	HidePrevPlanComments       bool   `mapstructure:"hide-prev-plan-comments"`
>>>>>>> d4f9c87f
	LogLevel                   string `mapstructure:"log-level"`
	ParallelPoolSize           int    `mapstructure:"parallel-pool-size"`
	StatsNamespace             string `mapstructure:"stats-namespace"`
	PlanDrafts                 bool   `mapstructure:"allow-draft-prs"`
	Port                       int    `mapstructure:"port"`
	RepoConfig                 string `mapstructure:"repo-config"`
	RepoConfigJSON             string `mapstructure:"repo-config-json"`
	RepoAllowlist              string `mapstructure:"repo-allowlist"`
	// RepoWhitelist is deprecated in favour of RepoAllowlist.
	RepoWhitelist string `mapstructure:"repo-whitelist"`

	// RequireApproval is whether to require pull request approval before
	// allowing terraform apply's to be run.
	RequireApproval bool `mapstructure:"require-approval"`
	// RequireMergeable is whether to require pull requests to be mergeable before
	// allowing terraform apply's to run.
	RequireMergeable bool `mapstructure:"require-mergeable"`
	// SilenceNoProjects is whether Atlantis should respond to a PR if no projects are found.
	SilenceNoProjects bool `mapstructure:"silence-no-projects"`
	// RequireUnDiverged is whether to require pull requests to rebase default branch before
	// allowing terraform apply's to run.
	RequireUnDiverged   bool `mapstructure:"require-undiverged"`
	SilenceForkPRErrors bool `mapstructure:"silence-fork-pr-errors"`
	// SilenceVCSStatusNoPlans is whether autoplan should set commit status if no plans
	// are found.
	SilenceVCSStatusNoPlans bool `mapstructure:"silence-vcs-status-no-plans"`
	// SilenceVCSStatusNoProjects is whether autoplan should set commit status if no projects
	// are found.
	SilenceVCSStatusNoProjects bool `mapstructure:"silence-vcs-status-no-projects"`
	SilenceAllowlistErrors     bool `mapstructure:"silence-allowlist-errors"`
	// SilenceWhitelistErrors is deprecated in favour of SilenceAllowlistErrors
	SilenceWhitelistErrors bool            `mapstructure:"silence-whitelist-errors"`
	SkipCloneNoChanges     bool            `mapstructure:"skip-clone-no-changes"`
	SlackToken             string          `mapstructure:"slack-token"`
	SSLCertFile            string          `mapstructure:"ssl-cert-file"`
	SSLKeyFile             string          `mapstructure:"ssl-key-file"`
	TFDownloadURL          string          `mapstructure:"tf-download-url"`
	TFEHostname            string          `mapstructure:"tfe-hostname"`
	TFELocalExecutionMode  bool            `mapstructure:"tfe-local-execution-mode"`
	TFEToken               string          `mapstructure:"tfe-token"`
	VarFileAllowlist       string          `mapstructure:"var-file-allowlist"`
	VCSStatusName          string          `mapstructure:"vcs-status-name"`
	DefaultTFVersion       string          `mapstructure:"default-tf-version"`
	Webhooks               []WebhookConfig `mapstructure:"webhooks"`
	WebBasicAuth           bool            `mapstructure:"web-basic-auth"`
	WebUsername            string          `mapstructure:"web-username"`
	WebPassword            string          `mapstructure:"web-password"`
	WriteGitCreds          bool            `mapstructure:"write-git-creds"`
}

// ToLogLevel returns the LogLevel object corresponding to the user-passed
// log level.
func (u UserConfig) ToLogLevel() logging.LogLevel {
	switch u.LogLevel {
	case "debug":
		return logging.Debug
	case "info":
		return logging.Info
	case "warn":
		return logging.Warn
	case "error":
		return logging.Error
	}
	return logging.Info
}<|MERGE_RESOLUTION|>--- conflicted
+++ resolved
@@ -46,11 +46,8 @@
 	GitlabToken                string `mapstructure:"gitlab-token"`
 	GitlabUser                 string `mapstructure:"gitlab-user"`
 	GitlabWebhookSecret        string `mapstructure:"gitlab-webhook-secret"`
-<<<<<<< HEAD
 	APISecret                  string `mapstructure:"api-secret"`
-=======
 	HidePrevPlanComments       bool   `mapstructure:"hide-prev-plan-comments"`
->>>>>>> d4f9c87f
 	LogLevel                   string `mapstructure:"log-level"`
 	ParallelPoolSize           int    `mapstructure:"parallel-pool-size"`
 	StatsNamespace             string `mapstructure:"stats-namespace"`
