package server

import (
	"strings"

	"github.com/runatlantis/atlantis/server/events/command"
	"github.com/runatlantis/atlantis/server/logging"
)

// UserConfig holds config values passed in by the user.
// The mapstructure tags correspond to flags in cmd/server.go and are used when
// the config is parsed from a YAML file.
type UserConfig struct {
<<<<<<< HEAD
	AllowForkPRs                    bool   `mapstructure:"allow-fork-prs"`
	AllowRepoConfig                 bool   `mapstructure:"allow-repo-config"`
	AllowCommands                   string `mapstructure:"allow-commands"`
	AtlantisURL                     string `mapstructure:"atlantis-url"`
	Automerge                       bool   `mapstructure:"automerge"`
	AutoplanFileList                string `mapstructure:"autoplan-file-list"`
	AutoplanModules                 bool   `mapstructure:"autoplan-modules"`
	AutoplanModulesFromProjects     string `mapstructure:"autoplan-modules-from-projects"`
	AzureDevopsToken                string `mapstructure:"azuredevops-token"`
	AzureDevopsUser                 string `mapstructure:"azuredevops-user"`
	AzureDevopsWebhookPassword      string `mapstructure:"azuredevops-webhook-password"`
	AzureDevopsWebhookUser          string `mapstructure:"azuredevops-webhook-user"`
	AzureDevOpsHostname             string `mapstructure:"azuredevops-hostname"`
	BitbucketBaseURL                string `mapstructure:"bitbucket-base-url"`
	BitbucketToken                  string `mapstructure:"bitbucket-token"`
	BitbucketUser                   string `mapstructure:"bitbucket-user"`
	BitbucketWebhookSecret          string `mapstructure:"bitbucket-webhook-secret"`
	CheckoutDepth                   int    `mapstructure:"checkout-depth"`
	CheckoutStrategy                string `mapstructure:"checkout-strategy"`
	DataDir                         string `mapstructure:"data-dir"`
	DisableApplyAll                 bool   `mapstructure:"disable-apply-all"`
	DisableApply                    bool   `mapstructure:"disable-apply"`
	DisableAutoplan                 bool   `mapstructure:"disable-autoplan"`
	DisableAutoplanLabel            string `mapstructure:"disable-autoplan-label"`
	DisableMarkdownFolding          bool   `mapstructure:"disable-markdown-folding"`
	DisableRepoLocking              bool   `mapstructure:"disable-repo-locking"`
	DiscardApprovalOnPlanFlag       bool   `mapstructure:"discard-approval-on-plan"`
	EmojiReaction                   string `mapstructure:"emoji-reaction"`
	EnablePolicyChecksFlag          bool   `mapstructure:"enable-policy-checks"`
	EnableRegExpCmd                 bool   `mapstructure:"enable-regexp-cmd"`
	EnableDiffMarkdownFormat        bool   `mapstructure:"enable-diff-markdown-format"`
	ExecutableName                  string `mapstructure:"executable-name"`
=======
	AllowForkPRs                bool   `mapstructure:"allow-fork-prs"`
	AllowRepoConfig             bool   `mapstructure:"allow-repo-config"`
	AllowCommands               string `mapstructure:"allow-commands"`
	AtlantisURL                 string `mapstructure:"atlantis-url"`
	Automerge                   bool   `mapstructure:"automerge"`
	AutoplanFileList            string `mapstructure:"autoplan-file-list"`
	AutoplanModules             bool   `mapstructure:"autoplan-modules"`
	AutoplanModulesFromProjects string `mapstructure:"autoplan-modules-from-projects"`
	AzureDevopsToken            string `mapstructure:"azuredevops-token"`
	AzureDevopsUser             string `mapstructure:"azuredevops-user"`
	AzureDevopsWebhookPassword  string `mapstructure:"azuredevops-webhook-password"`
	AzureDevopsWebhookUser      string `mapstructure:"azuredevops-webhook-user"`
	AzureDevOpsHostname         string `mapstructure:"azuredevops-hostname"`
	BitbucketBaseURL            string `mapstructure:"bitbucket-base-url"`
	BitbucketToken              string `mapstructure:"bitbucket-token"`
	BitbucketUser               string `mapstructure:"bitbucket-user"`
	BitbucketWebhookSecret      string `mapstructure:"bitbucket-webhook-secret"`
	CheckoutDepth               int    `mapstructure:"checkout-depth"`
	CheckoutStrategy            string `mapstructure:"checkout-strategy"`
	DataDir                     string `mapstructure:"data-dir"`
	DisableApplyAll             bool   `mapstructure:"disable-apply-all"`
	DisableApply                bool   `mapstructure:"disable-apply"`
	DisableAutoplan             bool   `mapstructure:"disable-autoplan"`
	DisableMarkdownFolding      bool   `mapstructure:"disable-markdown-folding"`
	DisableRepoLocking          bool   `mapstructure:"disable-repo-locking"`
	DiscardApprovalOnPlanFlag   bool   `mapstructure:"discard-approval-on-plan"`
	EmojiReaction               string `mapstructure:"emoji-reaction"`
	EnablePolicyChecksFlag      bool   `mapstructure:"enable-policy-checks"`
	EnableRegExpCmd             bool   `mapstructure:"enable-regexp-cmd"`
	EnableDiffMarkdownFormat    bool   `mapstructure:"enable-diff-markdown-format"`
	ExecutableName              string `mapstructure:"executable-name"`
	// Fail and do not run the Atlantis command request if any of the pre workflow hooks error.
	FailOnPreWorkflowHookError      bool   `mapstructure:"fail-on-pre-workflow-hook-error"`
>>>>>>> 70c9f170
	HideUnchangedPlanComments       bool   `mapstructure:"hide-unchanged-plan-comments"`
	GithubAllowMergeableBypassApply bool   `mapstructure:"gh-allow-mergeable-bypass-apply"`
	GithubHostname                  string `mapstructure:"gh-hostname"`
	GithubToken                     string `mapstructure:"gh-token"`
	GithubUser                      string `mapstructure:"gh-user"`
	GithubWebhookSecret             string `mapstructure:"gh-webhook-secret"`
	GithubOrg                       string `mapstructure:"gh-org"`
	GithubAppID                     int64  `mapstructure:"gh-app-id"`
	GithubAppKey                    string `mapstructure:"gh-app-key"`
	GithubAppKeyFile                string `mapstructure:"gh-app-key-file"`
	GithubAppSlug                   string `mapstructure:"gh-app-slug"`
	GithubTeamAllowlist             string `mapstructure:"gh-team-allowlist"`
	GitlabHostname                  string `mapstructure:"gitlab-hostname"`
	GitlabToken                     string `mapstructure:"gitlab-token"`
	GitlabUser                      string `mapstructure:"gitlab-user"`
	GitlabWebhookSecret             string `mapstructure:"gitlab-webhook-secret"`
	APISecret                       string `mapstructure:"api-secret"`
	HidePrevPlanComments            bool   `mapstructure:"hide-prev-plan-comments"`
	LockingDBType                   string `mapstructure:"locking-db-type"`
	LogLevel                        string `mapstructure:"log-level"`
	MarkdownTemplateOverridesDir    string `mapstructure:"markdown-template-overrides-dir"`
	ParallelPoolSize                int    `mapstructure:"parallel-pool-size"`
	ParallelPlan                    bool   `mapstructure:"parallel-plan"`
	ParallelApply                   bool   `mapstructure:"parallel-apply"`
	StatsNamespace                  string `mapstructure:"stats-namespace"`
	PlanDrafts                      bool   `mapstructure:"allow-draft-prs"`
	Port                            int    `mapstructure:"port"`
	QuietPolicyChecks               bool   `mapstructure:"quiet-policy-checks"`
	RedisDB                         int    `mapstructure:"redis-db"`
	RedisHost                       string `mapstructure:"redis-host"`
	RedisPassword                   string `mapstructure:"redis-password"`
	RedisPort                       int    `mapstructure:"redis-port"`
	RedisTLSEnabled                 bool   `mapstructure:"redis-tls-enabled"`
	RedisInsecureSkipVerify         bool   `mapstructure:"redis-insecure-skip-verify"`
	RepoConfig                      string `mapstructure:"repo-config"`
	RepoConfigJSON                  string `mapstructure:"repo-config-json"`
	RepoAllowlist                   string `mapstructure:"repo-allowlist"`
	// RepoWhitelist is deprecated in favour of RepoAllowlist.
	RepoWhitelist string `mapstructure:"repo-whitelist"`

	// RequireApproval is whether to require pull request approval before
	// allowing terraform apply's to be run.
	RequireApproval bool `mapstructure:"require-approval"`
	// RequireMergeable is whether to require pull requests to be mergeable before
	// allowing terraform apply's to run.
	RequireMergeable bool `mapstructure:"require-mergeable"`
	// SilenceNoProjects is whether Atlantis should respond to a PR if no projects are found.
	SilenceNoProjects bool `mapstructure:"silence-no-projects"`
	// RequireUnDiverged is whether to require pull requests to rebase default branch before
	// allowing terraform apply's to run.
	RequireUnDiverged   bool `mapstructure:"require-undiverged"`
	SilenceForkPRErrors bool `mapstructure:"silence-fork-pr-errors"`
	// SilenceVCSStatusNoPlans is whether autoplan should set commit status if no plans
	// are found.
	SilenceVCSStatusNoPlans bool `mapstructure:"silence-vcs-status-no-plans"`
	// SilenceVCSStatusNoProjects is whether autoplan should set commit status if no projects
	// are found.
	SilenceVCSStatusNoProjects bool `mapstructure:"silence-vcs-status-no-projects"`
	SilenceAllowlistErrors     bool `mapstructure:"silence-allowlist-errors"`
	// SilenceWhitelistErrors is deprecated in favour of SilenceAllowlistErrors
	SilenceWhitelistErrors bool            `mapstructure:"silence-whitelist-errors"`
	SkipCloneNoChanges     bool            `mapstructure:"skip-clone-no-changes"`
	SlackToken             string          `mapstructure:"slack-token"`
	SSLCertFile            string          `mapstructure:"ssl-cert-file"`
	SSLKeyFile             string          `mapstructure:"ssl-key-file"`
	RestrictFileList       bool            `mapstructure:"restrict-file-list"`
	TFDownload             bool            `mapstructure:"tf-download"`
	TFDownloadURL          string          `mapstructure:"tf-download-url"`
	TFEHostname            string          `mapstructure:"tfe-hostname"`
	TFELocalExecutionMode  bool            `mapstructure:"tfe-local-execution-mode"`
	TFEToken               string          `mapstructure:"tfe-token"`
	VarFileAllowlist       string          `mapstructure:"var-file-allowlist"`
	VCSStatusName          string          `mapstructure:"vcs-status-name"`
	DefaultTFVersion       string          `mapstructure:"default-tf-version"`
	Webhooks               []WebhookConfig `mapstructure:"webhooks"`
	WebBasicAuth           bool            `mapstructure:"web-basic-auth"`
	WebUsername            string          `mapstructure:"web-username"`
	WebPassword            string          `mapstructure:"web-password"`
	WriteGitCreds          bool            `mapstructure:"write-git-creds"`
	WebsocketCheckOrigin   bool            `mapstructure:"websocket-check-origin"`
}

// ToAllowCommandNames parse AllowCommands into a slice of CommandName
func (u UserConfig) ToAllowCommandNames() ([]command.Name, error) {
	var allowCommands []command.Name
	var hasAll bool
	for _, input := range strings.Split(u.AllowCommands, ",") {
		if input == "" {
			continue
		}
		if input == "all" {
			hasAll = true
			continue
		}
		cmd, err := command.ParseCommandName(input)
		if err != nil {
			return nil, err
		}
		allowCommands = append(allowCommands, cmd)
	}
	if hasAll {
		return command.AllCommentCommands, nil
	}
	return allowCommands, nil
}

// ToLogLevel returns the LogLevel object corresponding to the user-passed
// log level.
func (u UserConfig) ToLogLevel() logging.LogLevel {
	switch u.LogLevel {
	case "debug":
		return logging.Debug
	case "info":
		return logging.Info
	case "warn":
		return logging.Warn
	case "error":
		return logging.Error
	}
	return logging.Info
}<|MERGE_RESOLUTION|>--- conflicted
+++ resolved
@@ -11,40 +11,6 @@
 // The mapstructure tags correspond to flags in cmd/server.go and are used when
 // the config is parsed from a YAML file.
 type UserConfig struct {
-<<<<<<< HEAD
-	AllowForkPRs                    bool   `mapstructure:"allow-fork-prs"`
-	AllowRepoConfig                 bool   `mapstructure:"allow-repo-config"`
-	AllowCommands                   string `mapstructure:"allow-commands"`
-	AtlantisURL                     string `mapstructure:"atlantis-url"`
-	Automerge                       bool   `mapstructure:"automerge"`
-	AutoplanFileList                string `mapstructure:"autoplan-file-list"`
-	AutoplanModules                 bool   `mapstructure:"autoplan-modules"`
-	AutoplanModulesFromProjects     string `mapstructure:"autoplan-modules-from-projects"`
-	AzureDevopsToken                string `mapstructure:"azuredevops-token"`
-	AzureDevopsUser                 string `mapstructure:"azuredevops-user"`
-	AzureDevopsWebhookPassword      string `mapstructure:"azuredevops-webhook-password"`
-	AzureDevopsWebhookUser          string `mapstructure:"azuredevops-webhook-user"`
-	AzureDevOpsHostname             string `mapstructure:"azuredevops-hostname"`
-	BitbucketBaseURL                string `mapstructure:"bitbucket-base-url"`
-	BitbucketToken                  string `mapstructure:"bitbucket-token"`
-	BitbucketUser                   string `mapstructure:"bitbucket-user"`
-	BitbucketWebhookSecret          string `mapstructure:"bitbucket-webhook-secret"`
-	CheckoutDepth                   int    `mapstructure:"checkout-depth"`
-	CheckoutStrategy                string `mapstructure:"checkout-strategy"`
-	DataDir                         string `mapstructure:"data-dir"`
-	DisableApplyAll                 bool   `mapstructure:"disable-apply-all"`
-	DisableApply                    bool   `mapstructure:"disable-apply"`
-	DisableAutoplan                 bool   `mapstructure:"disable-autoplan"`
-	DisableAutoplanLabel            string `mapstructure:"disable-autoplan-label"`
-	DisableMarkdownFolding          bool   `mapstructure:"disable-markdown-folding"`
-	DisableRepoLocking              bool   `mapstructure:"disable-repo-locking"`
-	DiscardApprovalOnPlanFlag       bool   `mapstructure:"discard-approval-on-plan"`
-	EmojiReaction                   string `mapstructure:"emoji-reaction"`
-	EnablePolicyChecksFlag          bool   `mapstructure:"enable-policy-checks"`
-	EnableRegExpCmd                 bool   `mapstructure:"enable-regexp-cmd"`
-	EnableDiffMarkdownFormat        bool   `mapstructure:"enable-diff-markdown-format"`
-	ExecutableName                  string `mapstructure:"executable-name"`
-=======
 	AllowForkPRs                bool   `mapstructure:"allow-fork-prs"`
 	AllowRepoConfig             bool   `mapstructure:"allow-repo-config"`
 	AllowCommands               string `mapstructure:"allow-commands"`
@@ -68,6 +34,7 @@
 	DisableApplyAll             bool   `mapstructure:"disable-apply-all"`
 	DisableApply                bool   `mapstructure:"disable-apply"`
 	DisableAutoplan             bool   `mapstructure:"disable-autoplan"`
+	DisableAutoplanLabel            string `mapstructure:"disable-autoplan-label"`
 	DisableMarkdownFolding      bool   `mapstructure:"disable-markdown-folding"`
 	DisableRepoLocking          bool   `mapstructure:"disable-repo-locking"`
 	DiscardApprovalOnPlanFlag   bool   `mapstructure:"discard-approval-on-plan"`
@@ -78,7 +45,6 @@
 	ExecutableName              string `mapstructure:"executable-name"`
 	// Fail and do not run the Atlantis command request if any of the pre workflow hooks error.
 	FailOnPreWorkflowHookError      bool   `mapstructure:"fail-on-pre-workflow-hook-error"`
->>>>>>> 70c9f170
 	HideUnchangedPlanComments       bool   `mapstructure:"hide-unchanged-plan-comments"`
 	GithubAllowMergeableBypassApply bool   `mapstructure:"gh-allow-mergeable-bypass-apply"`
 	GithubHostname                  string `mapstructure:"gh-hostname"`
