--- conflicted
+++ resolved
@@ -30,10 +30,7 @@
 	DisableRepoLocking         bool   `mapstructure:"disable-repo-locking"`
 	EnablePolicyChecksFlag     bool   `mapstructure:"enable-policy-checks"`
 	EnableRegExpCmd            bool   `mapstructure:"enable-regexp-cmd"`
-<<<<<<< HEAD
-=======
 	EnableDiffMarkdownFormat   bool   `mapstructure:"enable-diff-markdown-format"`
->>>>>>> 8aabf00b
 	GithubHostname             string `mapstructure:"gh-hostname"`
 	GithubToken                string `mapstructure:"gh-token"`
 	GithubUser                 string `mapstructure:"gh-user"`
@@ -65,14 +62,10 @@
 	// allowing terraform apply's to run.
 	RequireMergeable bool `mapstructure:"require-mergeable"`
 	// SilenceNoProjects is whether Atlantis should respond to a PR if no projects are found.
-<<<<<<< HEAD
-	SilenceNoProjects   bool `mapstructure:"silence-no-projects"`
-=======
 	SilenceNoProjects bool `mapstructure:"silence-no-projects"`
 	// RequireUnDiverged is whether to require pull requests to rebase default branch before
 	// allowing terraform apply's to run.
 	RequireUnDiverged   bool `mapstructure:"require-undiverged"`
->>>>>>> 8aabf00b
 	SilenceForkPRErrors bool `mapstructure:"silence-fork-pr-errors"`
 	// SilenceVCSStatusNoPlans is whether autoplan should set commit status if no plans
 	// are found.
