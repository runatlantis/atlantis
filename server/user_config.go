--- conflicted
+++ resolved
@@ -55,11 +55,8 @@
 	StatsNamespace                  string `mapstructure:"stats-namespace"`
 	PlanDrafts                      bool   `mapstructure:"allow-draft-prs"`
 	Port                            int    `mapstructure:"port"`
-<<<<<<< HEAD
 	QuietPolicyChecks               bool   `mapstructure:"quiet-policy-checks"`
-=======
 	RedisDB                         int    `mapstructure:"redis-db"`
->>>>>>> fa7163de
 	RedisHost                       string `mapstructure:"redis-host"`
 	RedisPassword                   string `mapstructure:"redis-password"`
 	RedisPort                       int    `mapstructure:"redis-port"`
