// Copyright 2025 The Atlantis Authors
// SPDX-License-Identifier: Apache-2.0

package server

import (
	"encoding/json"
<<<<<<< HEAD
	"reflect"
=======
	"fmt"
>>>>>>> 7d731b11
	"strings"

	"github.com/runatlantis/atlantis/server/events/command"
	"github.com/runatlantis/atlantis/server/logging"
)

// UserConfig holds config values passed in by the user.
// The mapstructure tags correspond to flags in cmd/server.go and are used when
// the config is parsed from a YAML file.
type UserConfig struct {
	AllowForkPRs                bool   `mapstructure:"allow-fork-prs"`
	AllowCommands               string `mapstructure:"allow-commands"`
	AtlantisURL                 string `mapstructure:"atlantis-url"`
	AutoDiscoverModeFlag        string `mapstructure:"autodiscover-mode"`
	Automerge                   bool   `mapstructure:"automerge"`
	AutoplanFileList            string `mapstructure:"autoplan-file-list"`
	AutoplanModules             bool   `mapstructure:"autoplan-modules"`
	AutoplanModulesFromProjects string `mapstructure:"autoplan-modules-from-projects"`
	AzureDevopsToken            string `mapstructure:"azuredevops-token"`
	AzureDevopsUser             string `mapstructure:"azuredevops-user"`
	AzureDevopsWebhookPassword  string `mapstructure:"azuredevops-webhook-password"`
	AzureDevopsWebhookUser      string `mapstructure:"azuredevops-webhook-user"`
	AzureDevOpsHostname         string `mapstructure:"azuredevops-hostname"`
	BitbucketApiUser            string `mapstructure:"bitbucket-api-user"`
	BitbucketBaseURL            string `mapstructure:"bitbucket-base-url"`
	BitbucketToken              string `mapstructure:"bitbucket-token"`
	BitbucketUser               string `mapstructure:"bitbucket-user"`
	BitbucketWebhookSecret      string `mapstructure:"bitbucket-webhook-secret"`
	CheckoutDepth               int    `mapstructure:"checkout-depth"`
	CheckoutStrategy            string `mapstructure:"checkout-strategy"`
	DataDir                     string `mapstructure:"data-dir"`
	DisableApplyAll             bool   `mapstructure:"disable-apply-all"`
	DisableAutoplan             bool   `mapstructure:"disable-autoplan"`
	DisableAutoplanLabel        string `mapstructure:"disable-autoplan-label"`
	DisableMarkdownFolding      bool   `mapstructure:"disable-markdown-folding"`
	DisableRepoLocking          bool   `mapstructure:"disable-repo-locking"`
	DisableGlobalApplyLock      bool   `mapstructure:"disable-global-apply-lock"`
	DisableUnlockLabel          string `mapstructure:"disable-unlock-label"`
	DiscardApprovalOnPlanFlag   bool   `mapstructure:"discard-approval-on-plan"`
	EmojiReaction               string `mapstructure:"emoji-reaction"`
	EnablePolicyChecksFlag      bool   `mapstructure:"enable-policy-checks"`
	EnableRegExpCmd             bool   `mapstructure:"enable-regexp-cmd"`
	EnableProfilingAPI          bool   `mapstructure:"enable-profiling-api"`
	EnableDiffMarkdownFormat    bool   `mapstructure:"enable-diff-markdown-format"`
	ExecutableName              string `mapstructure:"executable-name"`
	// Fail and do not run the Atlantis command request if any of the pre workflow hooks error.
	FailOnPreWorkflowHookError      bool   `mapstructure:"fail-on-pre-workflow-hook-error"`
	HideUnchangedPlanComments       bool   `mapstructure:"hide-unchanged-plan-comments"`
	GithubAllowMergeableBypassApply bool   `mapstructure:"gh-allow-mergeable-bypass-apply"`
	GithubHostname                  string `mapstructure:"gh-hostname"`
	GithubToken                     string `mapstructure:"gh-token"`
	GithubTokenFile                 string `mapstructure:"gh-token-file"`
	GithubUser                      string `mapstructure:"gh-user"`
	GithubWebhookSecret             string `mapstructure:"gh-webhook-secret"`
	GithubOrg                       string `mapstructure:"gh-org"`
	GithubAppID                     int64  `mapstructure:"gh-app-id"`
	GithubAppKey                    string `mapstructure:"gh-app-key"`
	GithubAppKeyFile                string `mapstructure:"gh-app-key-file"`
	GithubAppSlug                   string `mapstructure:"gh-app-slug"`
	GithubAppInstallationID         int64  `mapstructure:"gh-app-installation-id"`
	GithubTeamAllowlist             string `mapstructure:"gh-team-allowlist"`
	GiteaBaseURL                    string `mapstructure:"gitea-base-url"`
	GiteaToken                      string `mapstructure:"gitea-token"`
	GiteaUser                       string `mapstructure:"gitea-user"`
	GiteaWebhookSecret              string `mapstructure:"gitea-webhook-secret"`
	GiteaPageSize                   int    `mapstructure:"gitea-page-size"`
	GitlabHostname                  string `mapstructure:"gitlab-hostname"`
	GitlabGroupAllowlist            string `mapstructure:"gitlab-group-allowlist"`
	GitlabToken                     string `mapstructure:"gitlab-token"`
	GitlabUser                      string `mapstructure:"gitlab-user"`
	GitlabWebhookSecret             string `mapstructure:"gitlab-webhook-secret"`
	GitlabStatusRetryEnabled        bool   `mapstructure:"gitlab-status-retry-enabled"`
	IncludeGitUntrackedFiles        bool   `mapstructure:"include-git-untracked-files"`
	APISecret                       string `mapstructure:"api-secret"`
	HidePrevPlanComments            bool   `mapstructure:"hide-prev-plan-comments"`
	LockingDBType                   string `mapstructure:"locking-db-type"`
	LogLevel                        string `mapstructure:"log-level"`
	MarkdownTemplateOverridesDir    string `mapstructure:"markdown-template-overrides-dir"`
	MaxCommentsPerCommand           int    `mapstructure:"max-comments-per-command"`
	IgnoreVCSStatusNames            string `mapstructure:"ignore-vcs-status-names"`
	ParallelPoolSize                int    `mapstructure:"parallel-pool-size"`
	ParallelPlan                    bool   `mapstructure:"parallel-plan"`
	ParallelApply                   bool   `mapstructure:"parallel-apply"`
	PendingApplyStatus              bool   `mapstructure:"pending-apply-status"`
	StatsNamespace                  string `mapstructure:"stats-namespace"`
	PlanDrafts                      bool   `mapstructure:"allow-draft-prs"`
	Port                            int    `mapstructure:"port"`
	QuietPolicyChecks               bool   `mapstructure:"quiet-policy-checks"`
	RedisDB                         int    `mapstructure:"redis-db"`
	RedisHost                       string `mapstructure:"redis-host"`
	RedisPassword                   string `mapstructure:"redis-password"`
	RedisPort                       int    `mapstructure:"redis-port"`
	RedisTLSEnabled                 bool   `mapstructure:"redis-tls-enabled"`
	RedisInsecureSkipVerify         bool   `mapstructure:"redis-insecure-skip-verify"`
	RepoConfig                      string `mapstructure:"repo-config"`
	RepoConfigJSON                  string `mapstructure:"repo-config-json"`
	RepoAllowlist                   string `mapstructure:"repo-allowlist"`

	// SilenceNoProjects is whether Atlantis should respond to a PR if no projects are found.
	SilenceNoProjects   bool `mapstructure:"silence-no-projects"`
	SilenceForkPRErrors bool `mapstructure:"silence-fork-pr-errors"`
	// SilenceVCSStatusNoPlans is whether autoplan should set commit status if no plans
	// are found.
	SilenceVCSStatusNoPlans bool `mapstructure:"silence-vcs-status-no-plans"`
	// SilenceVCSStatusNoProjects is whether autoplan should set commit status if no projects
	// are found.
	SilenceVCSStatusNoProjects bool            `mapstructure:"silence-vcs-status-no-projects"`
	SilenceAllowlistErrors     bool            `mapstructure:"silence-allowlist-errors"`
	SkipCloneNoChanges         bool            `mapstructure:"skip-clone-no-changes"`
	SlackToken                 string          `mapstructure:"slack-token"`
	SSLCertFile                string          `mapstructure:"ssl-cert-file"`
	SSLKeyFile                 string          `mapstructure:"ssl-key-file"`
	RestrictFileList           bool            `mapstructure:"restrict-file-list"`
	TFDistribution             string          `mapstructure:"tf-distribution"` // deprecated in favor of DefaultTFDistribution
	TFDownload                 bool            `mapstructure:"tf-download"`
	TFDownloadURL              string          `mapstructure:"tf-download-url"`
	TFEHostname                string          `mapstructure:"tfe-hostname"`
	TFELocalExecutionMode      bool            `mapstructure:"tfe-local-execution-mode"`
	TFEToken                   string          `mapstructure:"tfe-token"`
	VarFileAllowlist           string          `mapstructure:"var-file-allowlist"`
	VCSStatusName              string          `mapstructure:"vcs-status-name"`
	DefaultTFDistribution      string          `mapstructure:"default-tf-distribution"`
	DefaultTFVersion           string          `mapstructure:"default-tf-version"`
	Webhooks                   []WebhookConfig `mapstructure:"webhooks" flag:"false"`
	WebhookHttpHeaders         string          `mapstructure:"webhook-http-headers"`
	WebBasicAuth               bool            `mapstructure:"web-basic-auth"`
	WebUsername                string          `mapstructure:"web-username"`
	WebPassword                string          `mapstructure:"web-password"`
	WriteGitCreds              bool            `mapstructure:"write-git-creds"`
	WebsocketCheckOrigin       bool            `mapstructure:"websocket-check-origin"`
	UseTFPluginCache           bool            `mapstructure:"use-tf-plugin-cache"`
}

// ToAllowCommandNames parse AllowCommands into a slice of CommandName
func (u UserConfig) ToAllowCommandNames() ([]command.Name, error) {
	var allowCommands []command.Name
	var hasAll bool
	for _, input := range strings.Split(u.AllowCommands, ",") {
		if input == "" {
			continue
		}
		if input == "all" {
			hasAll = true
			continue
		}
		cmd, err := command.ParseCommandName(input)
		if err != nil {
			return nil, err
		}
		allowCommands = append(allowCommands, cmd)
	}
	if hasAll {
		return command.AllCommentCommands, nil
	}
	return allowCommands, nil
}

// ToWebhookHttpHeaders parses WebhookHttpHeaders into a map of HTTP headers.
func (u UserConfig) ToWebhookHttpHeaders() (map[string][]string, error) {
	if u.WebhookHttpHeaders == "" {
		return nil, nil
	}

	var m map[string]interface{}
	err := json.Unmarshal([]byte(u.WebhookHttpHeaders), &m)
	if err != nil {
		return nil, err
	}
	headers := make(map[string][]string)
	for name, rawValue := range m {
		switch val := rawValue.(type) {
		case []interface{}:
			for _, v := range val {
				s, ok := v.(string)
				if !ok {
					return nil, fmt.Errorf("expected string array element, got %T", v)
				}
				headers[name] = append(headers[name], s)
			}
		case string:
			headers[name] = []string{val}
		default:
			return nil, fmt.Errorf("expected string or array, got %T", val)
		}
	}
	return headers, nil
}

// ToLogLevel returns the LogLevel object corresponding to the user-passed
// log level.
func (u UserConfig) ToLogLevel() logging.LogLevel {
	switch u.LogLevel {
	case "debug":
		return logging.Debug
	case "info":
		return logging.Info
	case "warn":
		return logging.Warn
	case "error":
		return logging.Error
	}
	return logging.Info
}

// isUserConfigFieldSpecified helper to determine whether a given on userConfig was specified
func (u UserConfig) isUserConfigFieldSpecified(field string) bool {
	if field == "" {
		return false
	}
	v := reflect.ValueOf(u)
	if v.Kind() == reflect.Pointer {
		v = v.Elem()
	}
	if v.Kind() != reflect.Struct {
		return false
	}

	t := v.Type()
	for i := 0; i < t.NumField(); i++ {
		sf := t.Field(i)
		if sf.Tag.Get("mapstructure") == field {
			fv := v.Field(i)
			if !fv.IsValid() {
				return false
			}
			if fv.IsZero() {
				// zero value → treat as "not specified"
				return false
			}
			return true
		}
	}

	// no such tag at all
	return false
}<|MERGE_RESOLUTION|>--- conflicted
+++ resolved
@@ -5,11 +5,8 @@
 
 import (
 	"encoding/json"
-<<<<<<< HEAD
 	"reflect"
-=======
 	"fmt"
->>>>>>> 7d731b11
 	"strings"
 
 	"github.com/runatlantis/atlantis/server/events/command"
