--- conflicted
+++ resolved
@@ -46,11 +46,7 @@
 
 Outputs:
 
-<<<<<<< HEAD
-workspace = "production"
-=======
 workspace = "staging"
->>>>>>> 10d7b282
 
 ```
 </details>
