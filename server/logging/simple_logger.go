--- conflicted
+++ resolved
@@ -74,20 +74,14 @@
 func NewStructuredLoggerFromLevel(lvl LogLevel) (SimpleLogging, error) {
 	cfg := zap.NewProductionConfig()
 
-<<<<<<< HEAD
-=======
 	cfg.EncoderConfig.EncodeTime = zapcore.ISO8601TimeEncoder
->>>>>>> 8aabf00b
 	cfg.Level = zap.NewAtomicLevelAt(lvl.zLevel)
 	return newStructuredLogger(cfg)
 }
 
 func NewStructuredLogger() (SimpleLogging, error) {
 	cfg := zap.NewProductionConfig()
-<<<<<<< HEAD
-=======
 	cfg.EncoderConfig.EncodeTime = zapcore.ISO8601TimeEncoder
->>>>>>> 8aabf00b
 	return newStructuredLogger(cfg)
 }
 
