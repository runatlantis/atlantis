--- conflicted
+++ resolved
@@ -173,21 +173,13 @@
 
 		// We're done now. Send an error if there was one.
 		if err != nil {
-<<<<<<< HEAD
-			err = errors.Wrapf(err, "running '%s' in '%s'", s.command, s.workingDir)
-			log.Err(err.Error())
-			outCh <- Line{Err: err}
-		} else {
-			log.Info("Successfully ran '%s' in '%s'", s.command, s.workingDir)
-=======
-			err = errors.Wrapf(err, "running '%s %q' in '%s'",
+			err = errors.Wrapf(err, "running '%s %s' in '%s'",
 				s.shell.String(), s.command, s.workingDir)
 			log.Err(err.Error())
 			outCh <- Line{Err: err}
 		} else {
-			log.Info("successfully ran '%s %q' in '%s'",
+			log.Info("successfully ran '%s %s' in '%s'",
 				s.shell.String(), s.command, s.workingDir)
->>>>>>> 240b6b1a
 		}
 	}()
 
