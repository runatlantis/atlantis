--- conflicted
+++ resolved
@@ -45,26 +45,16 @@
 
 	// TODO: Leverage PlanTypeStepRunnerDelegate here
 	if IsRemotePlan(contents) {
-<<<<<<< HEAD
 		args := append(append([]string{"apply", "-input=false"}, extraArgs...), ctx.EscapedCommentArgs...)
 		out, err = a.runRemoteApply(ctx, args, path, planPath, ctx.TerraformVersion, envs)
-=======
-		args := append(append([]string{"apply", "-input=false", "-no-color"}, extraArgs...), ctx.EscapedCommentArgs...)
-		out, err = a.runRemoteApply(ctx, args, path, planPath, tfVersion, envs)
->>>>>>> 6dda3dfd
 		if err == nil {
 			out = a.cleanRemoteApplyOutput(out)
 		}
 	} else {
 		// NOTE: we need to quote the plan path because Bitbucket Server can
 		// have spaces in its repo owner names which is part of the path.
-<<<<<<< HEAD
 		args := append(append(append([]string{"apply", "-input=false"}, extraArgs...), ctx.EscapedCommentArgs...), fmt.Sprintf("%q", planPath))
 		out, err = a.TerraformExecutor.RunCommandWithVersion(ctx, path, args, envs, ctx.TerraformVersion, ctx.Workspace)
-=======
-		args := append(append(append([]string{"apply", "-input=false", "-no-color"}, extraArgs...), ctx.EscapedCommentArgs...), fmt.Sprintf("%q", planPath))
-		out, err = a.TerraformExecutor.RunCommandWithVersion(ctx.Log, path, args, envs, tfVersion, ctx.Workspace)
->>>>>>> 6dda3dfd
 	}
 
 	// If the apply was successful, delete the plan.
