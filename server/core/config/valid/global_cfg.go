--- conflicted
+++ resolved
@@ -225,14 +225,9 @@
 	repoLocking := true
 	lockRepoOnApply := false
 	customPolicyCheck := false
-<<<<<<< HEAD
-	if args.AllowRepoCfg {
-		allowedOverrides = []string{PlanRequirementsKey, ApplyRequirementsKey, ImportRequirementsKey, WorkflowKey, DeleteSourceBranchOnMergeKey, RepoLockingKey, LockRepoOnApplyKey, PolicyCheckKey}
-=======
 	autoDiscover := AutoDiscover{Mode: AutoDiscoverAutoMode}
 	if args.AllowAllRepoSettings {
-		allowedOverrides = []string{PlanRequirementsKey, ApplyRequirementsKey, ImportRequirementsKey, WorkflowKey, DeleteSourceBranchOnMergeKey, RepoLockingKey, PolicyCheckKey}
->>>>>>> 27475fb0
+		allowedOverrides = []string{PlanRequirementsKey, ApplyRequirementsKey, ImportRequirementsKey, WorkflowKey, DeleteSourceBranchOnMergeKey, RepoLockingKey, LockRepoOnApplyKey, PolicyCheckKey}
 		allowCustomWorkflows = true
 	}
 
@@ -293,11 +288,7 @@
 // final config. It assumes that all configs have been validated.
 func (g GlobalCfg) MergeProjectCfg(log logging.SimpleLogging, repoID string, proj Project, rCfg RepoCfg) MergedProjectCfg {
 	log.Debug("MergeProjectCfg started")
-<<<<<<< HEAD
-	planReqs, applyReqs, importReqs, workflow, allowedOverrides, allowCustomWorkflows, deleteSourceBranchOnMerge, repoLocking, lockRepoOnApply, policyCheck, customPolicyCheck := g.getMatchingCfg(log, repoID)
-=======
-	planReqs, applyReqs, importReqs, workflow, allowedOverrides, allowCustomWorkflows, deleteSourceBranchOnMerge, repoLocking, policyCheck, customPolicyCheck, _ := g.getMatchingCfg(log, repoID)
->>>>>>> 27475fb0
+	planReqs, applyReqs, importReqs, workflow, allowedOverrides, allowCustomWorkflows, deleteSourceBranchOnMerge, repoLocking, lockRepoOnApply, policyCheck, customPolicyCheck, _ := g.getMatchingCfg(log, repoID)
 
 	// If repos are allowed to override certain keys then override them.
 	for _, key := range allowedOverrides {
@@ -411,11 +402,7 @@
 // repo with id repoID. It is used when there is no repo config.
 func (g GlobalCfg) DefaultProjCfg(log logging.SimpleLogging, repoID string, repoRelDir string, workspace string) MergedProjectCfg {
 	log.Debug("building config based on server-side config")
-<<<<<<< HEAD
-	planReqs, applyReqs, importReqs, workflow, _, _, deleteSourceBranchOnMerge, repoLocking, lockRepoOnApply, policyCheck, customPolicyCheck := g.getMatchingCfg(log, repoID)
-=======
-	planReqs, applyReqs, importReqs, workflow, _, _, deleteSourceBranchOnMerge, repoLocking, policyCheck, customPolicyCheck, _ := g.getMatchingCfg(log, repoID)
->>>>>>> 27475fb0
+	planReqs, applyReqs, importReqs, workflow, _, _, deleteSourceBranchOnMerge, repoLocking, lockRepoOnApply, policyCheck, customPolicyCheck, _ := g.getMatchingCfg(log, repoID)
 	return MergedProjectCfg{
 		PlanRequirements:          planReqs,
 		ApplyRequirements:         applyReqs,
@@ -551,11 +538,7 @@
 }
 
 // getMatchingCfg returns the key settings for repoID.
-<<<<<<< HEAD
-func (g GlobalCfg) getMatchingCfg(log logging.SimpleLogging, repoID string) (planReqs []string, applyReqs []string, importReqs []string, workflow Workflow, allowedOverrides []string, allowCustomWorkflows bool, deleteSourceBranchOnMerge bool, repoLocking bool, lockRepoOnApply bool, policyCheck bool, customPolicyCheck bool) {
-=======
-func (g GlobalCfg) getMatchingCfg(log logging.SimpleLogging, repoID string) (planReqs []string, applyReqs []string, importReqs []string, workflow Workflow, allowedOverrides []string, allowCustomWorkflows bool, deleteSourceBranchOnMerge bool, repoLocking bool, policyCheck bool, customPolicyCheck bool, autoDiscover AutoDiscover) {
->>>>>>> 27475fb0
+func (g GlobalCfg) getMatchingCfg(log logging.SimpleLogging, repoID string) (planReqs []string, applyReqs []string, importReqs []string, workflow Workflow, allowedOverrides []string, allowCustomWorkflows bool, deleteSourceBranchOnMerge bool, repoLocking bool, lockRepoOnApply bool, policyCheck bool, customPolicyCheck bool, autoDiscover AutoDiscover) {
 	toLog := make(map[string]string)
 	traceF := func(repoIdx int, repoID string, key string, val interface{}) string {
 		from := "default server config"
@@ -577,14 +560,10 @@
 		return fmt.Sprintf("setting %s: %s from %s", key, valStr, from)
 	}
 
-<<<<<<< HEAD
-	for _, key := range []string{PlanRequirementsKey, ApplyRequirementsKey, ImportRequirementsKey, WorkflowKey, AllowedOverridesKey, AllowCustomWorkflowsKey, DeleteSourceBranchOnMergeKey, RepoLockingKey, LockRepoOnApplyKey, PolicyCheckKey, CustomPolicyCheckKey} {
-=======
 	// Can't use raw.DefaultAutoDiscoverMode() because of an import cycle. Should refactor to avoid that.
 	autoDiscover = AutoDiscover{Mode: AutoDiscoverAutoMode}
 
-	for _, key := range []string{PlanRequirementsKey, ApplyRequirementsKey, ImportRequirementsKey, WorkflowKey, AllowedOverridesKey, AllowCustomWorkflowsKey, DeleteSourceBranchOnMergeKey, RepoLockingKey, PolicyCheckKey, CustomPolicyCheckKey} {
->>>>>>> 27475fb0
+	for _, key := range []string{PlanRequirementsKey, ApplyRequirementsKey, ImportRequirementsKey, WorkflowKey, AllowedOverridesKey, AllowCustomWorkflowsKey, DeleteSourceBranchOnMergeKey, RepoLockingKey, LockRepoOnApplyKey, PolicyCheckKey, CustomPolicyCheckKey} {
 		for i, repo := range g.Repos {
 			if repo.IDMatches(repoID) {
 				switch key {
