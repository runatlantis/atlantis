--- conflicted
+++ resolved
@@ -31,10 +31,6 @@
 	"github.com/runatlantis/atlantis/server/core/locking/mocks"
 	"github.com/runatlantis/atlantis/server/events/models"
 	"github.com/runatlantis/atlantis/server/logging"
-<<<<<<< HEAD
-	sMocks "github.com/runatlantis/atlantis/server/mocks"
-=======
->>>>>>> 8aabf00b
 	. "github.com/runatlantis/atlantis/testing"
 )
 
@@ -116,22 +112,13 @@
 	req, _ := http.NewRequest("GET", "", bytes.NewBuffer(nil))
 	w := httptest.NewRecorder()
 	s.Index(w, req)
-<<<<<<< HEAD
-	it.VerifyWasCalledOnce().Execute(w, server.IndexData{
-		ApplyLock: server.ApplyLockData{
-=======
 	it.VerifyWasCalledOnce().Execute(w, templates.IndexData{
 		ApplyLock: templates.ApplyLockData{
->>>>>>> 8aabf00b
 			Locked:        false,
 			Time:          time.Time{},
 			TimeFormatted: "01-01-0001 00:00:00",
 		},
-<<<<<<< HEAD
-		Locks: []server.LockIndexData{
-=======
 		Locks: []templates.LockIndexData{
->>>>>>> 8aabf00b
 			{
 				LockPath:      "/lock?id=lkysow%252Fatlantis-example%252F.%252Fdefault",
 				RepoFullName:  "lkysow/atlantis-example",
