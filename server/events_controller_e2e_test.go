package server_test

import (
	"bytes"
	"fmt"
	"io/ioutil"
	"net/http"
	"net/http/httptest"
	"os"
	"os/exec"
	"path/filepath"
	"regexp"
	"strings"
	"testing"

	"github.com/google/go-github/v31/github"
	"github.com/hashicorp/go-getter"
	"github.com/hashicorp/go-version"
	. "github.com/petergtz/pegomock"
	"github.com/runatlantis/atlantis/server"
	"github.com/runatlantis/atlantis/server/events"
	"github.com/runatlantis/atlantis/server/events/db"
	"github.com/runatlantis/atlantis/server/events/locking"
	"github.com/runatlantis/atlantis/server/events/mocks"
	"github.com/runatlantis/atlantis/server/events/mocks/matchers"
	"github.com/runatlantis/atlantis/server/events/models"
	"github.com/runatlantis/atlantis/server/events/runtime"
	runtimemocks "github.com/runatlantis/atlantis/server/events/runtime/mocks"
	runtimematchers "github.com/runatlantis/atlantis/server/events/runtime/mocks/matchers"
	"github.com/runatlantis/atlantis/server/events/runtime/policy"
	"github.com/runatlantis/atlantis/server/events/terraform"
	vcsmocks "github.com/runatlantis/atlantis/server/events/vcs/mocks"
	"github.com/runatlantis/atlantis/server/events/webhooks"
	"github.com/runatlantis/atlantis/server/events/yaml"
	"github.com/runatlantis/atlantis/server/events/yaml/valid"
	"github.com/runatlantis/atlantis/server/logging"
	. "github.com/runatlantis/atlantis/testing"
)

var applyLocker locking.ApplyLocker
var userConfig server.UserConfig

type NoopTFDownloader struct{}

var mockPreWorkflowHookRunner *runtimemocks.MockPreWorkflowHookRunner

func (m *NoopTFDownloader) GetFile(dst, src string, opts ...getter.ClientOption) error {
	return nil
}

func (m *NoopTFDownloader) GetAny(dst, src string, opts ...getter.ClientOption) error {
	return nil
}

type LocalConftestCache struct {
}

func (m *LocalConftestCache) Get(key *version.Version) (string, error) {
	return exec.LookPath("conftest0.21.0")
}

func TestGitHubWorkflow(t *testing.T) {

	if testing.Short() {
		t.SkipNow()
	}
	// Ensure we have >= TF 0.12 locally.
	ensureRunning012(t)

	cases := []struct {
		Description string
		// RepoDir is relative to testfixtures/test-repos.
		RepoDir string
		// ModifiedFiles are the list of files that have been modified in this
		// pull request.
		ModifiedFiles []string
		// Comments are what our mock user writes to the pull request.
		Comments []string
		// DisableApply flag used by userConfig object when initializing atlantis server.
		DisableApply bool
		// ApplyLock creates an apply lock that temporarily disables apply command
		ApplyLock bool
		// ExpAutomerge is true if we expect Atlantis to automerge.
		ExpAutomerge bool
		// ExpAutoplan is true if we expect Atlantis to autoplan.
		ExpAutoplan bool
		// ExpParallel is true if we expect Atlantis to run parallel plans or applies.
		ExpParallel bool
		// ExpMergeable is true if we expect Atlantis to be able to merge.
		// If for instance policy check is failing and there are no approvals
		// ExpMergeable should be false
		ExpMergeable bool
		// ExpReplies is a list of files containing the expected replies that
		// Atlantis writes to the pull request in order. A reply from a parallel operation
		// will be matched using a substring check.
		ExpReplies [][]string
	}{
		{
			Description:   "simple",
			RepoDir:       "simple",
			ModifiedFiles: []string{"main.tf"},
			Comments: []string{
				"atlantis apply",
			},
			ExpReplies: [][]string{
				{"exp-output-autoplan.txt"},
				{"exp-output-apply.txt"},
				{"exp-output-merge.txt"},
			},
			ExpAutoplan: true,
		},
		{
			Description:   "simple with plan comment",
			RepoDir:       "simple",
			ModifiedFiles: []string{"main.tf"},
			ExpAutoplan:   true,
			Comments: []string{
				"atlantis plan",
				"atlantis apply",
			},
			ExpReplies: [][]string{
				{"exp-output-autoplan.txt"},
				{"exp-output-autoplan.txt"},
				{"exp-output-apply.txt"},
				{"exp-output-merge.txt"},
			},
		},
		{
			Description:   "simple with comment -var",
			RepoDir:       "simple",
			ModifiedFiles: []string{"main.tf"},
			ExpAutoplan:   true,
			Comments: []string{
				"atlantis plan -- -var var=overridden",
				"atlantis apply",
			},
			ExpReplies: [][]string{
				{"exp-output-autoplan.txt"},
				{"exp-output-atlantis-plan-var-overridden.txt"},
				{"exp-output-apply-var.txt"},
				{"exp-output-merge.txt"},
			},
		},
		{
			Description:   "simple with workspaces",
			RepoDir:       "simple",
			ModifiedFiles: []string{"main.tf"},
			ExpAutoplan:   true,
			Comments: []string{
				"atlantis plan -- -var var=default_workspace",
				"atlantis plan -w new_workspace -- -var var=new_workspace",
				"atlantis apply -w default",
				"atlantis apply -w new_workspace",
			},
			ExpReplies: [][]string{
				{"exp-output-autoplan.txt"},
				{"exp-output-atlantis-plan.txt"},
				{"exp-output-atlantis-plan-new-workspace.txt"},
				{"exp-output-apply-var-default-workspace.txt"},
				{"exp-output-apply-var-new-workspace.txt"},
				{"exp-output-merge-workspaces.txt"},
			},
		},
		{
			Description:   "simple with workspaces and apply all",
			RepoDir:       "simple",
			ModifiedFiles: []string{"main.tf"},
			ExpAutoplan:   true,
			Comments: []string{
				"atlantis plan -- -var var=default_workspace",
				"atlantis plan -w new_workspace -- -var var=new_workspace",
				"atlantis apply",
			},
			ExpReplies: [][]string{
				{"exp-output-autoplan.txt"},
				{"exp-output-atlantis-plan.txt"},
				{"exp-output-atlantis-plan-new-workspace.txt"},
				{"exp-output-apply-var-all.txt"},
				{"exp-output-merge-workspaces.txt"},
			},
		},
		{
			Description:   "simple with atlantis.yaml",
			RepoDir:       "simple-yaml",
			ModifiedFiles: []string{"main.tf"},
			ExpAutoplan:   true,
			Comments: []string{
				"atlantis apply -w staging",
				"atlantis apply -w default",
			},
			ExpReplies: [][]string{
				{"exp-output-autoplan.txt"},
				{"exp-output-apply-staging.txt"},
				{"exp-output-apply-default.txt"},
				{"exp-output-merge.txt"},
			},
		},
		{
			Description:   "simple with atlantis.yaml and apply all",
			RepoDir:       "simple-yaml",
			ModifiedFiles: []string{"main.tf"},
			ExpAutoplan:   true,
			Comments: []string{
				"atlantis apply",
			},
			ExpReplies: [][]string{
				{"exp-output-autoplan.txt"},
				{"exp-output-apply-all.txt"},
				{"exp-output-merge.txt"},
			},
		},
		{
			Description:   "modules staging only",
			RepoDir:       "modules",
			ModifiedFiles: []string{"staging/main.tf"},
			ExpAutoplan:   true,
			Comments: []string{
				"atlantis apply -d staging",
			},
			ExpReplies: [][]string{
				{"exp-output-autoplan-only-staging.txt"},
				{"exp-output-apply-staging.txt"},
				{"exp-output-merge-only-staging.txt"},
			},
		},
		{
			Description:   "modules modules only",
			RepoDir:       "modules",
			ModifiedFiles: []string{"modules/null/main.tf"},
			ExpAutoplan:   false,
			Comments: []string{
				"atlantis plan -d staging",
				"atlantis plan -d production",
				"atlantis apply -d staging",
				"atlantis apply -d production",
			},
			ExpReplies: [][]string{
				{"exp-output-plan-staging.txt"},
				{"exp-output-plan-production.txt"},
				{"exp-output-apply-staging.txt"},
				{"exp-output-apply-production.txt"},
				{"exp-output-merge-all-dirs.txt"},
			},
		},
		{
			Description:   "modules-yaml",
			RepoDir:       "modules-yaml",
			ModifiedFiles: []string{"modules/null/main.tf"},
			ExpAutoplan:   true,
			Comments: []string{
				"atlantis apply -d staging",
				"atlantis apply -d production",
			},
			ExpReplies: [][]string{
				{"exp-output-autoplan.txt"},
				{"exp-output-apply-staging.txt"},
				{"exp-output-apply-production.txt"},
				{"exp-output-merge.txt"},
			},
		},
		{
			Description:   "tfvars-yaml",
			RepoDir:       "tfvars-yaml",
			ModifiedFiles: []string{"main.tf"},
			ExpAutoplan:   true,
			Comments: []string{
				"atlantis apply -p staging",
				"atlantis apply -p default",
			},
			ExpReplies: [][]string{
				{"exp-output-autoplan.txt"},
				{"exp-output-apply-staging.txt"},
				{"exp-output-apply-default.txt"},
				{"exp-output-merge.txt"},
			},
		},
		{
			Description:   "tfvars no autoplan",
			RepoDir:       "tfvars-yaml-no-autoplan",
			ModifiedFiles: []string{"main.tf"},
			ExpAutoplan:   false,
			Comments: []string{
				"atlantis plan -p staging",
				"atlantis plan -p default",
				"atlantis apply -p staging",
				"atlantis apply -p default",
			},
			ExpReplies: [][]string{
				{"exp-output-plan-staging.txt"},
				{"exp-output-plan-default.txt"},
				{"exp-output-apply-staging.txt"},
				{"exp-output-apply-default.txt"},
				{"exp-output-merge.txt"},
			},
		},
		{
			Description:   "automerge",
			RepoDir:       "automerge",
			ExpAutomerge:  true,
			ExpAutoplan:   true,
			ModifiedFiles: []string{"dir1/main.tf", "dir2/main.tf"},
			Comments: []string{
				"atlantis apply -d dir1",
				"atlantis apply -d dir2",
			},
			ExpReplies: [][]string{
				{"exp-output-autoplan.txt"},
				{"exp-output-apply-dir1.txt"},
				{"exp-output-apply-dir2.txt"},
				{"exp-output-automerge.txt"},
				{"exp-output-merge.txt"},
			},
		},
		{
			Description:   "server-side cfg",
			RepoDir:       "server-side-cfg",
			ExpAutomerge:  false,
			ExpAutoplan:   true,
			ModifiedFiles: []string{"main.tf"},
			Comments: []string{
				"atlantis apply -w staging",
				"atlantis apply -w default",
			},
			ExpReplies: [][]string{
				{"exp-output-autoplan.txt"},
				{"exp-output-apply-staging-workspace.txt"},
				{"exp-output-apply-default-workspace.txt"},
				{"exp-output-merge.txt"},
			},
		},
		{
			Description:   "workspaces parallel with atlantis.yaml",
			RepoDir:       "workspace-parallel-yaml",
			ModifiedFiles: []string{"production/main.tf", "staging/main.tf"},
			ExpAutoplan:   true,
			ExpParallel:   true,
			Comments: []string{
				"atlantis apply",
			},
			ExpReplies: [][]string{
				{"exp-output-autoplan-staging.txt", "exp-output-autoplan-production.txt"},
				{"exp-output-apply-all-staging.txt", "exp-output-apply-all-production.txt"},
				{"exp-output-merge.txt"},
			},
		},
		{
			Description:   "global apply lock disables apply commands",
			RepoDir:       "simple-yaml",
			ModifiedFiles: []string{"main.tf"},
			DisableApply:  false,
			ApplyLock:     true,
			ExpAutoplan:   true,
			Comments: []string{
				"atlantis apply",
			},
			ExpReplies: [][]string{
				{"exp-output-autoplan.txt"},
				{"exp-output-apply-locked.txt"},
				{"exp-output-merge.txt"},
			},
		},
		{
			Description:   "disable apply flag always takes presedence",
			RepoDir:       "simple-yaml",
			ModifiedFiles: []string{"main.tf"},
			DisableApply:  true,
			ApplyLock:     false,
			ExpAutoplan:   true,
			Comments: []string{
				"atlantis apply",
			},
			ExpReplies: [][]string{
				{"exp-output-autoplan.txt"},
				{"exp-output-apply-locked.txt"},
				{"exp-output-merge.txt"},
			},
		},
	}
	for _, c := range cases {
		t.Run(c.Description, func(t *testing.T) {
			RegisterMockTestingT(t)

			// reset userConfig
			userConfig = server.UserConfig{}
			userConfig.DisableApply = c.DisableApply

			ctrl, vcsClient, githubGetter, atlantisWorkspace := setupE2E(t, c.RepoDir)
			// Set the repo to be cloned through the testing backdoor.
			repoDir, headSHA, cleanup := initializeRepo(t, c.RepoDir)
			defer cleanup()
			atlantisWorkspace.TestingOverrideHeadCloneURL = fmt.Sprintf("file://%s", repoDir)

			// Setup test dependencies.
			w := httptest.NewRecorder()
			When(githubGetter.GetPullRequest(AnyRepo(), AnyInt())).ThenReturn(GitHubPullRequestParsed(headSHA), nil)
			When(vcsClient.GetModifiedFiles(AnyRepo(), matchers.AnyModelsPullRequest())).ThenReturn(c.ModifiedFiles, nil)

			// First, send the open pull request event which triggers autoplan.
			pullOpenedReq := GitHubPullRequestOpenedEvent(t, headSHA)
			ctrl.Post(w, pullOpenedReq)
			responseContains(t, w, 200, "Processing...")

			// Create global apply lock if required
			if c.ApplyLock {
				_, _ = applyLocker.LockApply()
			}

			// Now send any other comments.
			for _, comment := range c.Comments {
				commentReq := GitHubCommentEvent(t, comment)
				w = httptest.NewRecorder()
				ctrl.Post(w, commentReq)
				responseContains(t, w, 200, "Processing...")
			}

			// Send the "pull closed" event which would be triggered by the
			// automerge or a manual merge.
			pullClosedReq := GitHubPullRequestClosedEvent(t)
			w = httptest.NewRecorder()
			ctrl.Post(w, pullClosedReq)
			responseContains(t, w, 200, "Pull request cleaned successfully")

			// Let's verify the pre-workflow hook was called for each comment including the pull request opened event
			mockPreWorkflowHookRunner.VerifyWasCalled(Times(len(c.Comments)+1)).Run(runtimematchers.AnyModelsPreWorkflowHookCommandContext(), EqString("some dummy command"), AnyString())

			// Now we're ready to verify Atlantis made all the comments back (or
			// replies) that we expect.  We expect each plan to have 1 comment,
			// and apply have 1 for each comment plus one for the locks deleted at the
			// end.
			expNumReplies := len(c.Comments) + 1

			if c.ExpAutoplan {
				expNumReplies++
			}

			if c.ExpAutomerge {
				expNumReplies++
			}

			_, _, actReplies, _ := vcsClient.VerifyWasCalled(Times(expNumReplies)).CreateComment(AnyRepo(), AnyInt(), AnyString(), AnyString()).GetAllCapturedArguments()
			Assert(t, len(c.ExpReplies) == len(actReplies), "missing expected replies, got %d but expected %d", len(actReplies), len(c.ExpReplies))
			for i, expReply := range c.ExpReplies {
				assertCommentEquals(t, expReply, actReplies[i], c.RepoDir, c.ExpParallel)
			}

			if c.ExpAutomerge {
				// Verify that the merge API call was made.
				vcsClient.VerifyWasCalledOnce().MergePull(matchers.AnyModelsPullRequest())
			} else {
				vcsClient.VerifyWasCalled(Never()).MergePull(matchers.AnyModelsPullRequest())
			}
		})
	}
}

func TestGitHubWorkflowWithPolicyCheck(t *testing.T) {
	if testing.Short() {
		t.SkipNow()
	}
	// Ensure we have >= TF 0.12 locally.
	ensureRunning012(t)
	// Ensure we have >= Conftest 0.21 locally.
	ensureRunningConftest(t)

	cases := []struct {
		Description string
		// RepoDir is relative to testfixtures/test-repos.
		RepoDir string
		// ModifiedFiles are the list of files that have been modified in this
		// pull request.
		ModifiedFiles []string
		// Comments are what our mock user writes to the pull request.
		Comments []string
		// ExpAutomerge is true if we expect Atlantis to automerge.
		ExpAutomerge bool
		// ExpAutoplan is true if we expect Atlantis to autoplan.
		ExpAutoplan bool
		// ExpParallel is true if we expect Atlantis to run parallel plans or applies.
		ExpParallel bool
		// ExpReplies is a list of files containing the expected replies that
		// Atlantis writes to the pull request in order. A reply from a parallel operation
		// will be matched using a substring check.
		ExpReplies [][]string
	}{
		{
			Description:   "1 failing policy and 1 passing policy ",
			RepoDir:       "policy-checks-multi-projects",
			ModifiedFiles: []string{"dir1/main.tf,", "dir2/main.tf"},
			ExpAutoplan:   true,
			Comments: []string{
				"atlantis apply",
			},
			ExpReplies: [][]string{
				{"exp-output-autoplan.txt"},
				{"exp-output-auto-policy-check.txt"},
				{"exp-output-apply.txt"},
				{"exp-output-merge.txt"},
			},
		},
		{
			Description:   "failing policy without policies passing",
			RepoDir:       "policy-checks",
			ModifiedFiles: []string{"main.tf"},
			ExpAutoplan:   true,
			Comments: []string{
				"atlantis apply",
			},
			ExpReplies: [][]string{
				{"exp-output-autoplan.txt"},
				{"exp-output-auto-policy-check.txt"},
				{"exp-output-apply-failed.txt"},
				{"exp-output-merge.txt"},
			},
		},
		{
			Description:   "failing policy additional apply requirements specified",
			RepoDir:       "policy-checks-apply-reqs",
			ModifiedFiles: []string{"main.tf"},
			ExpAutoplan:   true,
			Comments: []string{
				"atlantis apply",
			},
			ExpReplies: [][]string{
				{"exp-output-autoplan.txt"},
				{"exp-output-auto-policy-check.txt"},
				{"exp-output-apply-failed.txt"},
				{"exp-output-merge.txt"},
			},
		},
		{
			Description:   "failing policy approved by non owner",
			RepoDir:       "policy-checks-diff-owner",
			ModifiedFiles: []string{"main.tf"},
			ExpAutoplan:   true,
			Comments: []string{
				"atlantis approve_policies",
				"atlantis apply",
			},
			ExpReplies: [][]string{
				{"exp-output-autoplan.txt"},
				{"exp-output-auto-policy-check.txt"},
				{"exp-output-approve-policies.txt"},
				{"exp-output-apply-failed.txt"},
				{"exp-output-merge.txt"},
			},
		},
	}

	for _, c := range cases {
		t.Run(c.Description, func(t *testing.T) {
			RegisterMockTestingT(t)

			// reset userConfig
			userConfig = server.UserConfig{}
			userConfig.EnablePolicyChecksFlag = true

			ctrl, vcsClient, githubGetter, atlantisWorkspace := setupE2E(t, c.RepoDir)
			// Set the repo to be cloned through the testing backdoor.
			repoDir, headSHA, cleanup := initializeRepo(t, c.RepoDir)
			defer cleanup()
			atlantisWorkspace.TestingOverrideHeadCloneURL = fmt.Sprintf("file://%s", repoDir)

			// Setup test dependencies.
			w := httptest.NewRecorder()
			When(vcsClient.PullIsMergeable(AnyRepo(), matchers.AnyModelsPullRequest())).ThenReturn(true, nil)
			When(vcsClient.PullIsApproved(AnyRepo(), matchers.AnyModelsPullRequest())).ThenReturn(true, nil)
			When(githubGetter.GetPullRequest(AnyRepo(), AnyInt())).ThenReturn(GitHubPullRequestParsed(headSHA), nil)
			When(vcsClient.GetModifiedFiles(AnyRepo(), matchers.AnyModelsPullRequest())).ThenReturn(c.ModifiedFiles, nil)

			// First, send the open pull request event which triggers autoplan.
			pullOpenedReq := GitHubPullRequestOpenedEvent(t, headSHA)
			ctrl.Post(w, pullOpenedReq)
			responseContains(t, w, 200, "Processing...")

			// Now send any other comments.
			for _, comment := range c.Comments {
				commentReq := GitHubCommentEvent(t, comment)
				w = httptest.NewRecorder()
				ctrl.Post(w, commentReq)
				responseContains(t, w, 200, "Processing...")
			}

			// Send the "pull closed" event which would be triggered by the
			// automerge or a manual merge.
			pullClosedReq := GitHubPullRequestClosedEvent(t)
			w = httptest.NewRecorder()
			ctrl.Post(w, pullClosedReq)
			responseContains(t, w, 200, "Pull request cleaned successfully")

			// Now we're ready to verify Atlantis made all the comments back (or
			// replies) that we expect.  We expect each plan to have 2 comments,
			// one for plan one for policy check and apply have 1 for each
			// comment plus one for the locks deleted at the end.
			expNumReplies := len(c.Comments) + 1

			if c.ExpAutoplan {
				expNumReplies++
				expNumReplies++
			}

			var planRegex = regexp.MustCompile("plan")
			for _, comment := range c.Comments {
				if planRegex.MatchString(comment) {
					expNumReplies++
				}
			}

			if c.ExpAutomerge {
				expNumReplies++
			}

			_, _, actReplies, _ := vcsClient.VerifyWasCalled(Times(expNumReplies)).CreateComment(AnyRepo(), AnyInt(), AnyString(), AnyString()).GetAllCapturedArguments()
			Assert(t, len(c.ExpReplies) == len(actReplies), "missing expected replies, got %d but expected %d", len(actReplies), len(c.ExpReplies))
			for i, expReply := range c.ExpReplies {
				assertCommentEquals(t, expReply, actReplies[i], c.RepoDir, c.ExpParallel)
			}

			if c.ExpAutomerge {
				// Verify that the merge API call was made.
				vcsClient.VerifyWasCalledOnce().MergePull(matchers.AnyModelsPullRequest())
			} else {
				vcsClient.VerifyWasCalled(Never()).MergePull(matchers.AnyModelsPullRequest())
			}
		})
	}
}

func setupE2E(t *testing.T, repoDir string) (server.EventsController, *vcsmocks.MockClient, *mocks.MockGithubPullGetter, *events.FileWorkspace) {
	allowForkPRs := false
	dataDir, binDir, cacheDir, cleanup := mkSubDirs(t)
	defer cleanup()

	//env vars

	if userConfig.EnablePolicyChecksFlag {
		// need this to be set or we'll fail the policy check step
		os.Setenv(policy.DefaultConftestVersionEnvKey, "0.21.0")
	}

	// Mocks.
	e2eVCSClient := vcsmocks.NewMockClient()
	e2eStatusUpdater := &events.DefaultCommitStatusUpdater{Client: e2eVCSClient}
	e2eGithubGetter := mocks.NewMockGithubPullGetter()
	e2eGitlabGetter := mocks.NewMockGitlabMergeRequestGetter()

	// Real dependencies.
	logger := logging.NewNoopLogger(t)

	eventParser := &events.EventParser{
		GithubUser:  "github-user",
		GithubToken: "github-token",
		GitlabUser:  "gitlab-user",
		GitlabToken: "gitlab-token",
	}
	commentParser := &events.CommentParser{
		GithubUser: "github-user",
		GitlabUser: "gitlab-user",
	}
	terraformClient, err := terraform.NewClient(logger, binDir, cacheDir, "", "", "", "default-tf-version", "https://releases.hashicorp.com", &NoopTFDownloader{}, false)
	Ok(t, err)
	boltdb, err := db.New(dataDir)
	Ok(t, err)
	lockingClient := locking.NewClient(boltdb)
	applyLocker = locking.NewApplyClient(boltdb, userConfig.DisableApply)
	projectLocker := &events.DefaultProjectLocker{
		Locker:    lockingClient,
		VCSClient: e2eVCSClient,
	}
	workingDir := &events.FileWorkspace{
		DataDir:                     dataDir,
		TestingOverrideHeadCloneURL: "override-me",
	}

	defaultTFVersion := terraformClient.DefaultVersion()
	locker := events.NewDefaultWorkingDirLocker()
	parser := &yaml.ParserValidator{}

	globalCfgArgs := valid.GlobalCfgArgs{
		AllowRepoCfg: true,
		MergeableReq: false,
		ApprovedReq:  false,
		PreWorkflowHooks: []*valid.PreWorkflowHook{
			{
				StepName:   "global_hook",
				RunCommand: "some dummy command",
			},
		},
		PolicyCheckEnabled: userConfig.EnablePolicyChecksFlag,
	}
	globalCfg := valid.NewGlobalCfgFromArgs(globalCfgArgs)
	expCfgPath := filepath.Join(absRepoPath(t, repoDir), "repos.yaml")
	if _, err := os.Stat(expCfgPath); err == nil {
		globalCfg, err = parser.ParseGlobalCfg(expCfgPath, globalCfg)
		Ok(t, err)
	}
	drainer := &events.Drainer{}

	parallelPoolSize := 1
	silenceNoProjects := false

	mockPreWorkflowHookRunner = runtimemocks.NewMockPreWorkflowHookRunner()
	preWorkflowHooksCommandRunner := &events.DefaultPreWorkflowHooksCommandRunner{
		VCSClient:             e2eVCSClient,
		GlobalCfg:             globalCfg,
		WorkingDirLocker:      locker,
		WorkingDir:            workingDir,
		PreWorkflowHookRunner: mockPreWorkflowHookRunner,
	}
	projectCommandBuilder := events.NewProjectCommandBuilder(
		userConfig.EnablePolicyChecksFlag,
		parser,
		&events.DefaultProjectFinder{},
		e2eVCSClient,
		workingDir,
		locker,
		globalCfg,
		&events.DefaultPendingPlanFinder{},
		commentParser,
		false,
		false,
	)

	showStepRunner, err := runtime.NewShowStepRunner(terraformClient, defaultTFVersion)

	Ok(t, err)

	conftestVersion, _ := version.NewVersion("0.21.0")

	conftextExec := policy.NewConfTestExecutorWorkflow(logger, binDir, &NoopTFDownloader{})

	// swapping out version cache to something that always returns local contest
	// binary
	conftextExec.VersionCache = &LocalConftestCache{}

	policyCheckRunner, err := runtime.NewPolicyCheckStepRunner(
		conftestVersion,
		conftextExec,
	)

	Ok(t, err)

	projectCommandRunner := &events.DefaultProjectCommandRunner{
		Locker:           projectLocker,
		LockURLGenerator: &mockLockURLGenerator{},
		InitStepRunner: &runtime.InitStepRunner{
			TerraformExecutor: terraformClient,
			DefaultTFVersion:  defaultTFVersion,
		},
		PlanStepRunner: &runtime.PlanStepRunner{
			TerraformExecutor: terraformClient,
			DefaultTFVersion:  defaultTFVersion,
		},
		ShowStepRunner:        showStepRunner,
		PolicyCheckStepRunner: policyCheckRunner,
		ApplyStepRunner: &runtime.ApplyStepRunner{
			TerraformExecutor: terraformClient,
		},
		RunStepRunner: &runtime.RunStepRunner{
			TerraformExecutor: terraformClient,
			DefaultTFVersion:  defaultTFVersion,
		},
		PullApprovedChecker: e2eVCSClient,
		WorkingDir:          workingDir,
		Webhooks:            &mockWebhookSender{},
		WorkingDirLocker:    locker,
	}

	dbUpdater := &events.DBUpdater{
		DB: boltdb,
	}

	pullUpdater := &events.PullUpdater{
		HidePrevPlanComments: false,
		VCSClient:            e2eVCSClient,
		MarkdownRenderer:     &events.MarkdownRenderer{},
	}

	autoMerger := &events.AutoMerger{
		VCSClient:       e2eVCSClient,
		GlobalAutomerge: false,
	}

	policyCheckCommandRunner := events.NewPolicyCheckCommandRunner(
		dbUpdater,
		pullUpdater,
		e2eStatusUpdater,
		projectCommandRunner,
		parallelPoolSize,
		false,
	)

	planCommandRunner := events.NewPlanCommandRunner(
		false,
		false,
		e2eVCSClient,
		&events.DefaultPendingPlanFinder{},
		workingDir,
		e2eStatusUpdater,
		projectCommandBuilder,
		projectCommandRunner,
		dbUpdater,
		pullUpdater,
		policyCheckCommandRunner,
		autoMerger,
		parallelPoolSize,
<<<<<<< HEAD
		silenceNoProjects,
=======
		boltdb,
>>>>>>> 3bb6f216
	)

	applyCommandRunner := events.NewApplyCommandRunner(
		e2eVCSClient,
		false,
		applyLocker,
		e2eStatusUpdater,
		projectCommandBuilder,
		projectCommandRunner,
		autoMerger,
		pullUpdater,
		dbUpdater,
		boltdb,
		parallelPoolSize,
		silenceNoProjects,
		false,
	)

	approvePoliciesCommandRunner := events.NewApprovePoliciesCommandRunner(
		e2eStatusUpdater,
		projectCommandBuilder,
		projectCommandRunner,
		pullUpdater,
		dbUpdater,
		silenceNoProjects,
		false,
	)

	unlockCommandRunner := events.NewUnlockCommandRunner(
		mocks.NewMockDeleteLockCommand(),
		e2eVCSClient,
		silenceNoProjects,
	)

	commentCommandRunnerByCmd := map[models.CommandName]events.CommentCommandRunner{
		models.PlanCommand:            planCommandRunner,
		models.ApplyCommand:           applyCommandRunner,
		models.ApprovePoliciesCommand: approvePoliciesCommandRunner,
		models.UnlockCommand:          unlockCommandRunner,
	}

	commandRunner := &events.DefaultCommandRunner{
		EventParser:                   eventParser,
		VCSClient:                     e2eVCSClient,
		GithubPullGetter:              e2eGithubGetter,
		GitlabMergeRequestGetter:      e2eGitlabGetter,
		Logger:                        logger,
		AllowForkPRs:                  allowForkPRs,
		AllowForkPRsFlag:              "allow-fork-prs",
		CommentCommandRunnerByCmd:     commentCommandRunnerByCmd,
		Drainer:                       drainer,
		PreWorkflowHooksCommandRunner: preWorkflowHooksCommandRunner,
		PullStatusFetcher:             boltdb,
	}

	repoAllowlistChecker, err := events.NewRepoAllowlistChecker("*")
	Ok(t, err)

	ctrl := server.EventsController{
		TestingMode:   true,
		CommandRunner: commandRunner,
		PullCleaner: &events.PullClosedExecutor{
			Locker:     lockingClient,
			VCSClient:  e2eVCSClient,
			WorkingDir: workingDir,
			DB:         boltdb,
		},
		Logger:                       logger,
		Parser:                       eventParser,
		CommentParser:                commentParser,
		GithubWebhookSecret:          nil,
		GithubRequestValidator:       &server.DefaultGithubRequestValidator{},
		GitlabRequestParserValidator: &server.DefaultGitlabRequestParserValidator{},
		GitlabWebhookSecret:          nil,
		RepoAllowlistChecker:         repoAllowlistChecker,
		SupportedVCSHosts:            []models.VCSHostType{models.Gitlab, models.Github, models.BitbucketCloud},
		VCSClient:                    e2eVCSClient,
	}
	return ctrl, e2eVCSClient, e2eGithubGetter, workingDir
}

type mockLockURLGenerator struct{}

func (m *mockLockURLGenerator) GenerateLockURL(lockID string) string {
	return "lock-url"
}

type mockWebhookSender struct{}

func (w *mockWebhookSender) Send(log logging.SimpleLogging, result webhooks.ApplyResult) error {
	return nil
}

func GitHubCommentEvent(t *testing.T, comment string) *http.Request {
	requestJSON, err := ioutil.ReadFile(filepath.Join("testfixtures", "githubIssueCommentEvent.json"))
	Ok(t, err)
	requestJSON = []byte(strings.Replace(string(requestJSON), "###comment body###", comment, 1))
	req, err := http.NewRequest("POST", "/events", bytes.NewBuffer(requestJSON))
	Ok(t, err)
	req.Header.Set("Content-Type", "application/json")
	req.Header.Set(githubHeader, "issue_comment")
	return req
}

func GitHubPullRequestOpenedEvent(t *testing.T, headSHA string) *http.Request {
	requestJSON, err := ioutil.ReadFile(filepath.Join("testfixtures", "githubPullRequestOpenedEvent.json"))
	Ok(t, err)
	// Replace sha with expected sha.
	requestJSONStr := strings.Replace(string(requestJSON), "c31fd9ea6f557ad2ea659944c3844a059b83bc5d", headSHA, -1)
	req, err := http.NewRequest("POST", "/events", bytes.NewBuffer([]byte(requestJSONStr)))
	Ok(t, err)
	req.Header.Set("Content-Type", "application/json")
	req.Header.Set(githubHeader, "pull_request")
	return req
}

func GitHubPullRequestClosedEvent(t *testing.T) *http.Request {
	requestJSON, err := ioutil.ReadFile(filepath.Join("testfixtures", "githubPullRequestClosedEvent.json"))
	Ok(t, err)
	req, err := http.NewRequest("POST", "/events", bytes.NewBuffer(requestJSON))
	Ok(t, err)
	req.Header.Set("Content-Type", "application/json")
	req.Header.Set(githubHeader, "pull_request")
	return req
}

func GitHubPullRequestParsed(headSHA string) *github.PullRequest {
	// headSHA can't be empty so default if not set.
	if headSHA == "" {
		headSHA = "13940d121be73f656e2132c6d7b4c8e87878ac8d"
	}
	return &github.PullRequest{
		Number:  github.Int(2),
		State:   github.String("open"),
		HTMLURL: github.String("htmlurl"),
		Head: &github.PullRequestBranch{
			Repo: &github.Repository{
				FullName: github.String("runatlantis/atlantis-tests"),
				CloneURL: github.String("https://github.com/runatlantis/atlantis-tests.git"),
			},
			SHA: github.String(headSHA),
			Ref: github.String("branch"),
		},
		Base: &github.PullRequestBranch{
			Repo: &github.Repository{
				FullName: github.String("runatlantis/atlantis-tests"),
				CloneURL: github.String("https://github.com/runatlantis/atlantis-tests.git"),
			},
			Ref: github.String("master"),
		},
		User: &github.User{
			Login: github.String("atlantisbot"),
		},
	}
}

// absRepoPath returns the absolute path to the test repo under dir repoDir.
func absRepoPath(t *testing.T, repoDir string) string {
	path, err := filepath.Abs(filepath.Join("testfixtures", "test-repos", repoDir))
	Ok(t, err)
	return path
}

// initializeRepo copies the repo data from testfixtures and initializes a new
// git repo in a temp directory. It returns that directory and a function
// to run in a defer that will delete the dir.
// The purpose of this function is to create a real git repository with a branch
// called 'branch' from the files under repoDir. This is so we can check in
// those files normally to this repo without needing a .git directory.
func initializeRepo(t *testing.T, repoDir string) (string, string, func()) {
	originRepo := absRepoPath(t, repoDir)

	// Copy the files to the temp dir.
	destDir, cleanup := TempDir(t)
	runCmd(t, "", "cp", "-r", fmt.Sprintf("%s/.", originRepo), destDir)

	// Initialize the git repo.
	runCmd(t, destDir, "git", "init")
	runCmd(t, destDir, "touch", ".gitkeep")
	runCmd(t, destDir, "git", "add", ".gitkeep")
	runCmd(t, destDir, "git", "config", "--local", "user.email", "atlantisbot@runatlantis.io")
	runCmd(t, destDir, "git", "config", "--local", "user.name", "atlantisbot")
	runCmd(t, destDir, "git", "commit", "-m", "initial commit")
	runCmd(t, destDir, "git", "checkout", "-b", "branch")
	runCmd(t, destDir, "git", "add", ".")
	runCmd(t, destDir, "git", "commit", "-am", "branch commit")
	headSHA := runCmd(t, destDir, "git", "rev-parse", "HEAD")
	headSHA = strings.Trim(headSHA, "\n")

	return destDir, headSHA, cleanup
}

func runCmd(t *testing.T, dir string, name string, args ...string) string {
	cpCmd := exec.Command(name, args...)
	cpCmd.Dir = dir
	cpOut, err := cpCmd.CombinedOutput()
	Assert(t, err == nil, "err running %q: %s", strings.Join(append([]string{name}, args...), " "), cpOut)
	return string(cpOut)
}

func assertCommentEquals(t *testing.T, expReplies []string, act string, repoDir string, parallel bool) {
	t.Helper()

	// Replace all 'Creation complete after 0s [id=2135833172528078362]' strings with
	// 'Creation complete after *s [id=*******************]' so we can do a comparison.
	idRegex := regexp.MustCompile(`Creation complete after [0-9]+s \[id=[0-9]+]`)
	act = idRegex.ReplaceAllString(act, "Creation complete after *s [id=*******************]")

	// Replace all null_resource.simple{n}: .* with null_resource.simple: because
	// with multiple resources being created the logs are all out of order which
	// makes comparison impossible.
	resourceRegex := regexp.MustCompile(`null_resource\.simple(\[\d])?\d?:.*`)
	act = resourceRegex.ReplaceAllString(act, "null_resource.simple:")

	// For parallel plans and applies, do a substring match since output may be out of order
	var replyMatchesExpected func(string, string) bool
	if parallel {
		replyMatchesExpected = func(act string, expStr string) bool {
			return strings.Contains(act, expStr)
		}
	} else {
		replyMatchesExpected = func(act string, expStr string) bool {
			return expStr == act
		}
	}

	for _, expFile := range expReplies {
		exp, err := ioutil.ReadFile(filepath.Join(absRepoPath(t, repoDir), expFile))
		Ok(t, err)
		expStr := string(exp)
		// My editor adds a newline to all the files, so if the actual comment
		// doesn't end with a newline then strip the last newline from the file's
		// contents.
		if !strings.HasSuffix(act, "\n") {
			expStr = strings.TrimSuffix(expStr, "\n")
		}

		if !replyMatchesExpected(act, expStr) {
			// If in CI, we write the diff to the console. Otherwise we write the diff
			// to file so we can use our local diff viewer.
			if os.Getenv("CI") == "true" {
				t.Logf("exp: %s, got: %s", expStr, act)
				t.FailNow()
			} else {
				actFile := filepath.Join(absRepoPath(t, repoDir), expFile+".act")
				err := ioutil.WriteFile(actFile, []byte(act), 0600)
				Ok(t, err)
				cwd, err := os.Getwd()
				Ok(t, err)
				rel, err := filepath.Rel(cwd, actFile)
				Ok(t, err)
				t.Errorf("%q was different, wrote actual comment to %q", expFile, rel)
			}
		}
	}
}

// returns parent, bindir, cachedir, cleanup func
func mkSubDirs(t *testing.T) (string, string, string, func()) {
	tmp, cleanup := TempDir(t)
	binDir := filepath.Join(tmp, "bin")
	err := os.MkdirAll(binDir, 0700)
	Ok(t, err)

	cachedir := filepath.Join(tmp, "plugin-cache")
	err = os.MkdirAll(cachedir, 0700)
	Ok(t, err)

	return tmp, binDir, cachedir, cleanup
}

// Will fail test if conftest isn't in path and isn't version >= 0.21.0
func ensureRunningConftest(t *testing.T) {
	localPath, err := exec.LookPath("conftest0.21.0")
	if err != nil {
		t.Log("conftest >= 0.21 must be installed to run this test")
		t.FailNow()
	}
	versionOutBytes, err := exec.Command(localPath, "--version").Output() // #nosec
	if err != nil {
		t.Logf("error running conftest version: %s", err)
		t.FailNow()
	}
	versionOutput := string(versionOutBytes)
	match := versionConftestRegex.FindStringSubmatch(versionOutput)
	if len(match) <= 1 {
		t.Logf("could not parse contest version from %s", versionOutput)
		t.FailNow()
	}
	localVersion, err := version.NewVersion(match[1])
	Ok(t, err)
	minVersion, err := version.NewVersion("0.21.0")
	Ok(t, err)
	if localVersion.LessThan(minVersion) {
		t.Logf("must have contest version >= %s, you have %s", minVersion, localVersion)
		t.FailNow()
	}
}

// Will fail test if terraform isn't in path and isn't version >= 0.12
func ensureRunning012(t *testing.T) {
	localPath, err := exec.LookPath("terraform")
	if err != nil {
		t.Log("terraform >= 0.12 must be installed to run this test")
		t.FailNow()
	}
	versionOutBytes, err := exec.Command(localPath, "version").Output() // #nosec
	if err != nil {
		t.Logf("error running terraform version: %s", err)
		t.FailNow()
	}
	versionOutput := string(versionOutBytes)
	match := versionRegex.FindStringSubmatch(versionOutput)
	if len(match) <= 1 {
		t.Logf("could not parse terraform version from %s", versionOutput)
		t.FailNow()
	}
	localVersion, err := version.NewVersion(match[1])
	Ok(t, err)
	minVersion, err := version.NewVersion("0.12.0")
	Ok(t, err)
	if localVersion.LessThan(minVersion) {
		t.Logf("must have terraform version >= %s, you have %s", minVersion, localVersion)
		t.FailNow()
	}
}

// versionRegex extracts the version from `terraform version` output.
//     Terraform v0.12.0-alpha4 (2c36829d3265661d8edbd5014de8090ea7e2a076)
//	   => 0.12.0-alpha4
//
//     Terraform v0.11.10
//	   => 0.11.10
var versionRegex = regexp.MustCompile("Terraform v(.*?)(\\s.*)?\n")

var versionConftestRegex = regexp.MustCompile("Version: (.*?)(\\s.*)?\n")<|MERGE_RESOLUTION|>--- conflicted
+++ resolved
@@ -803,11 +803,8 @@
 		policyCheckCommandRunner,
 		autoMerger,
 		parallelPoolSize,
-<<<<<<< HEAD
 		silenceNoProjects,
-=======
 		boltdb,
->>>>>>> 3bb6f216
 	)
 
 	applyCommandRunner := events.NewApplyCommandRunner(
