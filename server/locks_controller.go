package server

import (
	"fmt"
	"net/http"
	"net/url"

	"github.com/runatlantis/atlantis/server/events/db"

	"github.com/gorilla/mux"
	"github.com/runatlantis/atlantis/server/events"
	"github.com/runatlantis/atlantis/server/events/locking"
	"github.com/runatlantis/atlantis/server/events/models"
	"github.com/runatlantis/atlantis/server/events/vcs"
	"github.com/runatlantis/atlantis/server/logging"
)

// LocksController handles all requests relating to Atlantis locks.
type LocksController struct {
	AtlantisVersion    string
	AtlantisURL        *url.URL
	Locker             locking.Locker
<<<<<<< HEAD
	Logger             logging.SimpleLogging
=======
	ApplyLocker        locking.ApplyLocker
	Logger             *logging.SimpleLogger
>>>>>>> 13fba408
	VCSClient          vcs.Client
	LockDetailTemplate TemplateWriter
	WorkingDir         events.WorkingDir
	WorkingDirLocker   events.WorkingDirLocker
	DB                 *db.BoltDB
	DeleteLockCommand  events.DeleteLockCommand
}

// LockApply handles creating a global apply lock.
// If Lock already exists it will be a no-op
func (l *LocksController) LockApply(w http.ResponseWriter, r *http.Request) {
	lock, err := l.ApplyLocker.LockApply()
	if err != nil {
		l.respond(w, logging.Error, http.StatusInternalServerError, "creating apply lock failed with: %s", err)
		return
	}

	l.respond(w, logging.Info, http.StatusOK, "Apply Lock is acquired on %s", lock.Time.Format("2006-01-02 15:04:05"))
}

// UnlockApply handles releasing a global apply lock.
// If Lock doesn't exists it will be a no-op
func (l *LocksController) UnlockApply(w http.ResponseWriter, r *http.Request) {
	err := l.ApplyLocker.UnlockApply()
	if err != nil {
		l.respond(w, logging.Error, http.StatusInternalServerError, "deleting apply lock failed with: %s", err)
		return
	}

	l.respond(w, logging.Info, http.StatusOK, "Deleted apply lock")
}

// GetLock is the GET /locks/{id} route. It renders the lock detail view.
func (l *LocksController) GetLock(w http.ResponseWriter, r *http.Request) {
	id, ok := mux.Vars(r)["id"]
	if !ok {
		l.respond(w, logging.Warn, http.StatusBadRequest, "No lock id in request")
		return
	}

	idUnencoded, err := url.QueryUnescape(id)
	if err != nil {
		l.respond(w, logging.Warn, http.StatusBadRequest, "Invalid lock id: %s", err)
		return
	}
	lock, err := l.Locker.GetLock(idUnencoded)
	if err != nil {
		l.respond(w, logging.Error, http.StatusInternalServerError, "Failed getting lock: %s", err)
		return
	}
	if lock == nil {
		l.respond(w, logging.Info, http.StatusNotFound, "No lock found at id %q", idUnencoded)
		return
	}

	owner, repo := models.SplitRepoFullName(lock.Project.RepoFullName)
	viewData := LockDetailData{
		LockKeyEncoded:  id,
		LockKey:         idUnencoded,
		PullRequestLink: lock.Pull.URL,
		LockedBy:        lock.Pull.Author,
		Workspace:       lock.Workspace,
		AtlantisVersion: l.AtlantisVersion,
		CleanedBasePath: l.AtlantisURL.Path,
		RepoOwner:       owner,
		RepoName:        repo,
	}

	err = l.LockDetailTemplate.Execute(w, viewData)
	if err != nil {
		l.Logger.Err(err.Error())
	}
}

// DeleteLock handles deleting the lock at id and commenting back on the
// pull request that the lock has been deleted.
func (l *LocksController) DeleteLock(w http.ResponseWriter, r *http.Request) {
	id, ok := mux.Vars(r)["id"]
	if !ok || id == "" {
		l.respond(w, logging.Warn, http.StatusBadRequest, "No lock id in request")
		return
	}

	idUnencoded, err := url.PathUnescape(id)
	if err != nil {
		l.respond(w, logging.Warn, http.StatusBadRequest, "Invalid lock id %q. Failed with error: %s", id, err)
		return
	}

	lock, err := l.DeleteLockCommand.DeleteLock(idUnencoded)
	if err != nil {
		l.respond(w, logging.Error, http.StatusInternalServerError, "deleting lock failed with: %s", err)
		return
	}

	if lock == nil {
		l.respond(w, logging.Info, http.StatusNotFound, "No lock found at id %q", idUnencoded)
		return
	}

	// NOTE: Because BaseRepo was added to the PullRequest model later, previous
	// installations of Atlantis will have locks in their DB that do not have
	// this field on PullRequest. We skip commenting in this case.
	if lock.Pull.BaseRepo != (models.Repo{}) {
		unlock, err := l.WorkingDirLocker.TryLock(lock.Pull.BaseRepo.FullName, lock.Pull.Num, lock.Workspace)
		if err != nil {
			l.Logger.Err("unable to obtain working dir lock when trying to delete old plans: %s", err)
		} else {
			defer unlock()
			// nolint: vetshadow
			if err := l.WorkingDir.DeleteForWorkspace(lock.Pull.BaseRepo, lock.Pull, lock.Workspace); err != nil {
				l.Logger.Err("unable to delete workspace: %s", err)
			}
		}
		if err := l.DB.UpdateProjectStatus(lock.Pull, lock.Workspace, lock.Project.Path, models.DiscardedPlanStatus); err != nil {
			l.Logger.Err("unable to update project status: %s", err)
		}

		// Once the lock has been deleted, comment back on the pull request.
		comment := fmt.Sprintf("**Warning**: The plan for dir: `%s` workspace: `%s` was **discarded** via the Atlantis UI.\n\n"+
			"To `apply` this plan you must run `plan` again.", lock.Project.Path, lock.Workspace)
		if err = l.VCSClient.CreateComment(lock.Pull.BaseRepo, lock.Pull.Num, comment, ""); err != nil {
			l.Logger.Warn("failed commenting on pull request: %s", err)
		}
	} else {
		l.Logger.Debug("skipping commenting on pull request and deleting workspace because BaseRepo field is empty")
	}
	l.respond(w, logging.Info, http.StatusOK, "Deleted lock id %q", id)
}

// respond is a helper function to respond and log the response. lvl is the log
// level to log at, code is the HTTP response code.
func (l *LocksController) respond(w http.ResponseWriter, lvl logging.LogLevel, responseCode int, format string, args ...interface{}) {
	response := fmt.Sprintf(format, args...)
	l.Logger.Log(lvl, response)
	w.WriteHeader(responseCode)
	fmt.Fprintln(w, response)
}<|MERGE_RESOLUTION|>--- conflicted
+++ resolved
@@ -20,12 +20,8 @@
 	AtlantisVersion    string
 	AtlantisURL        *url.URL
 	Locker             locking.Locker
-<<<<<<< HEAD
 	Logger             logging.SimpleLogging
-=======
 	ApplyLocker        locking.ApplyLocker
-	Logger             *logging.SimpleLogger
->>>>>>> 13fba408
 	VCSClient          vcs.Client
 	LockDetailTemplate TemplateWriter
 	WorkingDir         events.WorkingDir
