--- conflicted
+++ resolved
@@ -894,13 +894,9 @@
 		s.ProjectCmdOutputHandler.Handle()
 	}()
 
-<<<<<<< HEAD
 	tlsConfig := &tls.Config{GetCertificate: s.GetSSLCertificate, MinVersion: tls.VersionTLS12}
 
 	server := &http.Server{Addr: fmt.Sprintf(":%d", s.Port), Handler: n, TLSConfig: tlsConfig, ReadHeaderTimeout: 10 * time.Second}
-=======
-	server := &http.Server{Addr: fmt.Sprintf(":%d", s.Port), Handler: n} // nolint: gosec
->>>>>>> c7f230bd
 	go func() {
 		s.Logger.Info("Atlantis started - listening on port %v", s.Port)
 
