package server

import (
	"context"
	"encoding/json"
	"fmt"
	"log"
	"net/http"
	"net/url"
	"os"
	"strings"

	"io/ioutil"
	"path/filepath"
	"time"

	"github.com/elazarl/go-bindata-assetfs"
	"github.com/google/go-github/github"
	"github.com/gorilla/mux"
	"github.com/hootsuite/atlantis/locking"
	"github.com/hootsuite/atlantis/locking/boltdb"
	"github.com/hootsuite/atlantis/locking/dynamodb"
	"github.com/hootsuite/atlantis/logging"
	"github.com/hootsuite/atlantis/middleware"
	"github.com/hootsuite/atlantis/models"
	"github.com/hootsuite/atlantis/recovery"
	"github.com/pkg/errors"
	"github.com/urfave/cli"
	"github.com/urfave/negroni"
<<<<<<< HEAD
=======
	"io/ioutil"
	"time"
>>>>>>> 55c16a64
)

const (
	deleteLockRoute        = "delete-lock"
	LockingFileBackend     = "file"
	LockingDynamoDBBackend = "dynamodb"
)

// Server listens for GitHub events and runs the necessary Atlantis command
type Server struct {
	router           *mux.Router
	port             int
	scratchDir       string
	awsRegion        string
	s3Bucket         string
	githubBaseClient *github.Client
	githubClient     *GithubClient
	applyExecutor    *ApplyExecutor
	planExecutor     *PlanExecutor
	helpExecutor     *HelpExecutor
	logger           *logging.SimpleLogger
	githubComments   *GithubCommentRenderer
	requestParser    *RequestParser
	lockingClient    *locking.Client
	atlantisURL      string
}

// the mapstructure tags correspond to flags in cmd/server.go
type ServerConfig struct {
	GitHubHostname       string `mapstructure:"gh-hostname"`
	GitHubUser           string `mapstructure:"gh-user"`
	GitHubPassword       string `mapstructure:"gh-password"`
	SSHKey               string `mapstructure:"ssh-key"`
	AssumeRole           string `mapstructure:"aws-assume-role-arn"`
	Port                 int    `mapstructure:"port"`
	ScratchDir           string `mapstructure:"scratch-dir"`
	AWSRegion            string `mapstructure:"aws-region"`
	S3Bucket             string `mapstructure:"s3-bucket"`
	LogLevel             string `mapstructure:"log-level"`
	AtlantisURL          string `mapstructure:"atlantis-url"`
	RequireApproval      bool   `mapstructure:"require-approval"`
	DataDir              string `mapstructure:"data-dir"`
	LockingBackend       string `mapstructure:"locking-backend"`
	LockingDynamoDBTable string `mapstructure:"locking-dynamodb-table"`
}

type CommandContext struct {
	Repo    models.Repo
	Pull    models.PullRequest
	User    models.User
	Command *Command
	Log     *logging.SimpleLogger
}

type ExecutionResult struct {
	SetupError   Templater
	SetupFailure Templater
	PathResults  []PathResult
	Command      CommandType
}

type PathResult struct {
	Path   string
	Status string // todo: this should be an enum for success/error/failure
	Result Templater
}


type Templater interface {
	Template() *CompiledTemplate
}

type GeneralError struct {
	Error error
}

func (g GeneralError) Template() *CompiledTemplate {
	return GeneralErrorTmpl
}

func NewServer(config ServerConfig) (*Server, error) {
	tp := github.BasicAuthTransport{
		Username: strings.TrimSpace(config.GitHubUser),
		Password: strings.TrimSpace(config.GitHubPassword),
	}
	githubBaseClient := github.NewClient(tp.Client())
	githubClientCtx := context.Background()
	ghHostname := fmt.Sprintf("https://%s/api/v3/", config.GitHubHostname)
	if config.GitHubHostname == "api.github.com" {
		ghHostname = fmt.Sprintf("https://%s/", config.GitHubHostname)
	}
	githubBaseClient.BaseURL, _ = url.Parse(ghHostname)
	githubClient := &GithubClient{client: githubBaseClient, ctx: githubClientCtx}
	terraformClient := &TerraformClient{
		tfExecutableName: "terraform",
	}
	githubComments := &GithubCommentRenderer{}
	awsConfig := &AWSConfig{
		AWSRegion:  config.AWSRegion,
		AWSRoleArn: config.AssumeRole,
	}
	var lockingClient *locking.Client
	if config.LockingBackend == LockingDynamoDBBackend {
		session, err := awsConfig.CreateAWSSession()
		if err != nil {
			return nil, errors.Wrap(err, "creating aws session for DynamoDB")
		}
		lockingClient = locking.NewClient(dynamodb.New(config.LockingDynamoDBTable, session))
	} else {
		backend, err := boltdb.New(config.DataDir)
		if err != nil {
			return nil, err
		}
		lockingClient = locking.NewClient(backend)
	}
	applyExecutor := &ApplyExecutor{
		github:                githubClient,
		awsConfig:             awsConfig,
		scratchDir:            config.ScratchDir,
		s3Bucket:              config.S3Bucket,
		sshKey:                config.SSHKey,
		terraform:             terraformClient,
		githubCommentRenderer: githubComments,
		lockingClient:         lockingClient,
		requireApproval:       config.RequireApproval,
	}
	planExecutor := &PlanExecutor{
		github:                githubClient,
		awsConfig:             awsConfig,
		scratchDir:            config.ScratchDir,
		s3Bucket:              config.S3Bucket,
		sshKey:                config.SSHKey,
		terraform:             terraformClient,
		githubCommentRenderer: githubComments,
		lockingClient:         lockingClient,
	}
	helpExecutor := &HelpExecutor{}
	logger := logging.NewSimpleLogger("server", log.New(os.Stderr, "", log.LstdFlags), false, logging.ToLogLevel(config.LogLevel))
	router := mux.NewRouter()
	return &Server{
		router:           router,
		port:             config.Port,
		scratchDir:       config.ScratchDir,
		awsRegion:        config.AWSRegion,
		s3Bucket:         config.S3Bucket,
		applyExecutor:    applyExecutor,
		planExecutor:     planExecutor,
		helpExecutor:     helpExecutor,
		githubBaseClient: githubBaseClient,
		githubClient:     githubClient,
		logger:           logger,
		githubComments:   githubComments,
		requestParser:    &RequestParser{},
		lockingClient:    lockingClient,
		atlantisURL:      config.AtlantisURL,
	}, nil
}

func (s *Server) Start() error {
	s.router.HandleFunc("/", s.index).Methods("GET").MatcherFunc(func(r *http.Request, rm *mux.RouteMatch) bool {
		return r.URL.Path == "/" || r.URL.Path == "/index.html"
	})
	s.router.PathPrefix("/static/").Handler(http.FileServer(&assetfs.AssetFS{Asset: Asset, AssetDir: AssetDir, AssetInfo: AssetInfo}))
	s.router.HandleFunc("/hooks", s.postHooks).Methods("POST")
	s.router.HandleFunc("/locks", s.deleteLock).Methods("DELETE").Queries("id", "{id:.*}")
	// todo: remove this route when there is a detail view
	// right now we need this route because from the pull request comment in GitHub only a GET request can be made
	// in the future, the pull discard link will link to the detail view which will have a Delete button which will
	// make an real DELETE call but we don't have a detail view right now
	deleteLockRoute := s.router.HandleFunc("/locks", s.deleteLock).Queries("id", "{id}", "method", "DELETE").Methods("GET").Name(deleteLockRoute)

	// function that planExecutor can use to construct delete lock urls
	// injecting this here because this is the earliest routes are created
	s.planExecutor.DeleteLockURL = func(lockID string) string {
		// ignoring error since guaranteed to succeed if "id" is specified
		u, _ := deleteLockRoute.URL("id", url.QueryEscape(lockID))
		return s.atlantisURL + u.RequestURI()
	}
	n := negroni.New(&negroni.Recovery{
		Logger:     log.New(os.Stdout, "", log.LstdFlags),
		PrintStack: false,
		StackAll:   false,
		StackSize:  1024 * 8,
	}, middleware.NewNon200Logger(s.logger))
	n.UseHandler(s.router)
	s.logger.Info("Atlantis started - listening on port %v", s.port)
	return cli.NewExitError(http.ListenAndServe(fmt.Sprintf(":%d", s.port), n), 1)
}

func (s *Server) index(w http.ResponseWriter, r *http.Request) {
	locks, err := s.lockingClient.List()
	if err != nil {
		w.WriteHeader(http.StatusServiceUnavailable)
		fmt.Fprintf(w, "Could not retrieve locks: %s", err)
		return
	}

	type lock struct {
		UnlockURL    string
		RepoFullName string
		PullNum      int
		Time         time.Time
	}
	var results []lock
	for id, v := range locks {
		u, _ := s.router.Get(deleteLockRoute).URL("id", url.QueryEscape(id))
		results = append(results, lock{
			UnlockURL:    u.String(),
			RepoFullName: v.Project.RepoFullName,
			PullNum:      v.PullNum,
			Time:         v.Time,
		})
	}
	indexTemplate.Execute(w, results)
}

func (s *Server) deleteLock(w http.ResponseWriter, r *http.Request) {
	id, ok := mux.Vars(r)["id"]
	if !ok {
		w.WriteHeader(http.StatusBadRequest)
		fmt.Fprint(w, "no lock id in request")
	}
	idUnencoded, err := url.PathUnescape(id)
	if err != nil {
		w.WriteHeader(http.StatusBadRequest)
		fmt.Fprint(w, "invalid lock id")
	}
	if err := s.lockingClient.Unlock(idUnencoded); err != nil {
		w.WriteHeader(http.StatusBadRequest)
		fmt.Fprintf(w, "Failed to unlock: %s", err)
		return
	}
	fmt.Fprint(w, "Unlocked successfully")
}

// postHooks handles comment and pull request events from GitHub
func (s *Server) postHooks(w http.ResponseWriter, r *http.Request) {
	githubReqID := "X-Github-Delivery=" + r.Header.Get("X-Github-Delivery")

	defer r.Body.Close()
	bytes, err := ioutil.ReadAll(r.Body)
	if err != nil {
		w.WriteHeader(http.StatusBadRequest)
		fmt.Fprintf(w, "could not read body: %s\n", err)
		return
	}

	// Try to unmarshal the request into the supported event types
	var commentEvent github.IssueCommentEvent
	var pullEvent github.PullRequestEvent
	if json.Unmarshal(bytes, &commentEvent) == nil && s.isCommentCreatedEvent(commentEvent) {
		s.logger.Debug("Handling comment event %s", githubReqID)
		s.handleCommentCreatedEvent(w, commentEvent, githubReqID)
	} else if json.Unmarshal(bytes, &pullEvent) == nil && s.isPullClosedEvent(pullEvent) {
		s.logger.Debug("Handling pull request event %s", githubReqID)
		s.handlePullClosedEvent(w, pullEvent, githubReqID)
	} else {
		s.logger.Debug("Ignoring unsupported event %s", githubReqID)
		fmt.Fprintln(w, "Ignoring")
	}
}

// handlePullClosedEvent will delete any locks associated with the pull request
func (s *Server) handlePullClosedEvent(w http.ResponseWriter, pullEvent github.PullRequestEvent, githubReqID string) {
	repo := *pullEvent.Repo.FullName
	pullNum := *pullEvent.PullRequest.Number
	s.logger.Debug("Unlocking locks for repo %s and pull %d %s", repo, pullNum, githubReqID)
	err := s.lockingClient.UnlockByPull(repo, pullNum)
	if err != nil {
		s.logger.Err("unlocking locks for repo %s pull %d: %v", repo, pullNum, err)
		w.WriteHeader(http.StatusServiceUnavailable)
		fmt.Fprintf(w, "Error unlocking locks: %v\n", err)
		return
	}
	fmt.Fprintln(w, "Locks unlocked")
}

func (s *Server) handleCommentCreatedEvent(w http.ResponseWriter, comment github.IssueCommentEvent, githubReqID string) {
	// determine if the comment matches a plan or apply command
	ctx := &CommandContext{}
	command, err := s.requestParser.DetermineCommand(&comment)
	if err != nil {
		s.logger.Debug("Ignoring request: %v %s", err, githubReqID)
		fmt.Fprintln(w, "Ignoring")
		return
	}
	ctx.Command = command

	if err = s.requestParser.ExtractCommentData(&comment, ctx); err != nil {
		s.logger.Err("Failed parsing event: %v %s", err, githubReqID)
		fmt.Fprintln(w, "Ignoring")
		return
	}
	// respond with success and then actually execute the command asynchronously
	fmt.Fprintln(w, "Processing...")
	go s.executeCommand(ctx)
}

func (s *Server) executeCommand(ctx *CommandContext) {
	src := fmt.Sprintf("%s/pull/%d", ctx.Repo.FullName, ctx.Pull.Num)
	// it's safe to reuse the underlying logger s.logger.Log
	ctx.Log = logging.NewSimpleLogger(src, s.logger.Log, true, s.logger.Level)
	defer s.recover(ctx)

	// we've got data from the comment, now we need to get data from the actual PR
	pull, _, err := s.githubClient.GetPullRequest(ctx.Repo, ctx.Pull.Num)
	if err != nil {
		ctx.Log.Err("pull request data api call failed: %v", err)
		return
	}
	if err := s.requestParser.ExtractPullData(pull, ctx); err != nil {
		ctx.Log.Err("failed to extract required fields from comment data: %v", err)
		return
	}

	switch ctx.Command.commandType {
	case Plan:
		s.planExecutor.execute(ctx, s.githubClient)
	case Apply:
		s.applyExecutor.execute(ctx, s.githubClient)
	case Help:
		s.helpExecutor.execute(ctx, s.githubClient)
	default:
		ctx.Log.Err("failed to determine desired command, neither plan nor apply")
	}
}

func (s *Server) isCommentCreatedEvent(event github.IssueCommentEvent) bool {
	return event.Action != nil && *event.Action == "created" && event.Comment != nil
}

func (s *Server) isPullClosedEvent(event github.PullRequestEvent) bool {
	return event.Action != nil && *event.Action == "closed" && event.PullRequest != nil
}

// recover logs and creates a comment on the pull request for panics
func (s *Server) recover(ctx *CommandContext) {
	if err := recover(); err != nil {
		stack := recovery.Stack(3)
		s.githubClient.CreateComment(ctx, fmt.Sprintf("**Error: goroutine panic. This is a bug.**\n```\n%s\n%s```", err, stack))
		ctx.Log.Err("PANIC: %s\n%s", err, stack)
	}
}<|MERGE_RESOLUTION|>--- conflicted
+++ resolved
@@ -27,11 +27,6 @@
 	"github.com/pkg/errors"
 	"github.com/urfave/cli"
 	"github.com/urfave/negroni"
-<<<<<<< HEAD
-=======
-	"io/ioutil"
-	"time"
->>>>>>> 55c16a64
 )
 
 const (
