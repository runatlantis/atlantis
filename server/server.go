// Copyright 2017 HootSuite Media Inc.
//
// Licensed under the Apache License, Version 2.0 (the License);
// you may not use this file except in compliance with the License.
// You may obtain a copy of the License at
//    http://www.apache.org/licenses/LICENSE-2.0
// Unless required by applicable law or agreed to in writing, software
// distributed under the License is distributed on an AS IS BASIS,
// WITHOUT WARRANTIES OR CONDITIONS OF ANY KIND, either express or implied.
// See the License for the specific language governing permissions and
// limitations under the License.
// Modified hereafter by contributors to runatlantis/atlantis.

// Package server handles the web server and executing commands that come in
// via webhooks.
package server

import (
	"context"
	"flag"
	"fmt"
	"io"
	"log"
	"net/http"
	"net/url"
	"os"
	"os/signal"
	"path/filepath"
	"sort"
	"strings"
	"syscall"
	"time"

	"github.com/mitchellh/go-homedir"
	cfg "github.com/runatlantis/atlantis/server/core/config"
	"github.com/runatlantis/atlantis/server/core/config/valid"
	"github.com/runatlantis/atlantis/server/core/db"
	"github.com/runatlantis/atlantis/server/jobs"
	"github.com/runatlantis/atlantis/server/metrics"
	"github.com/runatlantis/atlantis/server/scheduled"
	"github.com/uber-go/tally"
	"github.com/uber-go/tally/prometheus"

	assetfs "github.com/elazarl/go-bindata-assetfs"
	"github.com/gorilla/mux"
	"github.com/pkg/errors"
	"github.com/runatlantis/atlantis/server/controllers"
	events_controllers "github.com/runatlantis/atlantis/server/controllers/events"
	"github.com/runatlantis/atlantis/server/controllers/templates"
	"github.com/runatlantis/atlantis/server/controllers/websocket"
	"github.com/runatlantis/atlantis/server/core/locking"
	"github.com/runatlantis/atlantis/server/core/runtime"
	"github.com/runatlantis/atlantis/server/core/runtime/policy"
	"github.com/runatlantis/atlantis/server/core/terraform"
	"github.com/runatlantis/atlantis/server/events"
	"github.com/runatlantis/atlantis/server/events/command"
	"github.com/runatlantis/atlantis/server/events/models"
	"github.com/runatlantis/atlantis/server/events/vcs"
	"github.com/runatlantis/atlantis/server/events/vcs/bitbucketcloud"
	"github.com/runatlantis/atlantis/server/events/vcs/bitbucketserver"
	"github.com/runatlantis/atlantis/server/events/webhooks"
	"github.com/runatlantis/atlantis/server/logging"
	"github.com/runatlantis/atlantis/server/static"
	"github.com/urfave/cli"
	"github.com/urfave/negroni"
)

const (
	// LockViewRouteName is the named route in mux.Router for the lock view.
	// The route can be retrieved by this name, ex:
	//   mux.Router.Get(LockViewRouteName)
	LockViewRouteName = "lock-detail"
	// LockViewRouteIDQueryParam is the query parameter needed to construct the lock view
	// route. ex:
	//   mux.Router.Get(LockViewRouteName).URL(LockViewRouteIDQueryParam, "my id")
	LockViewRouteIDQueryParam = "id"
	// ProjectJobsViewRouteName is the named route in mux.Router for the log stream view.
	ProjectJobsViewRouteName = "project-jobs-detail"
	// binDirName is the name of the directory inside our data dir where
	// we download binaries.
	BinDirName = "bin"
	// terraformPluginCacheDir is the name of the dir inside our data dir
	// where we tell terraform to cache plugins and modules.
	TerraformPluginCacheDirName = "plugin-cache"
)

// Server runs the Atlantis web server.
type Server struct {
	AtlantisVersion                string
	AtlantisURL                    *url.URL
	Router                         *mux.Router
	Port                           int
	PostWorkflowHooksCommandRunner *events.DefaultPostWorkflowHooksCommandRunner
	PreWorkflowHooksCommandRunner  *events.DefaultPreWorkflowHooksCommandRunner
	CommandRunner                  *events.DefaultCommandRunner
	Logger                         logging.SimpleLogging
	StatsScope                     tally.Scope
	StatsReporter                  tally.BaseStatsReporter
	StatsCloser                    io.Closer
	Locker                         locking.Locker
	ApplyLocker                    locking.ApplyLocker
	VCSEventsController            *events_controllers.VCSEventsController
	GithubAppController            *controllers.GithubAppController
	LocksController                *controllers.LocksController
	StatusController               *controllers.StatusController
	JobsController                 *controllers.JobsController
	IndexTemplate                  templates.TemplateWriter
	LockDetailTemplate             templates.TemplateWriter
	ProjectJobsTemplate            templates.TemplateWriter
	ProjectJobsErrorTemplate       templates.TemplateWriter
	SSLCertFile                    string
	SSLKeyFile                     string
	Drainer                        *events.Drainer
	WebAuthentication              bool
	WebUsername                    string
	WebPassword                    string
	ProjectCmdOutputHandler        jobs.ProjectCommandOutputHandler
	ScheduledExecutorService       *scheduled.ExecutorService
}

// Config holds config for server that isn't passed in by the user.
type Config struct {
	AllowForkPRsFlag        string
	AtlantisURLFlag         string
	AtlantisVersion         string
	DefaultTFVersionFlag    string
	RepoConfigJSONFlag      string
	SilenceForkPRErrorsFlag string
}

// WebhookConfig is nested within UserConfig. It's used to configure webhooks.
type WebhookConfig struct {
	// Event is the type of event we should send this webhook for, ex. apply.
	Event string `mapstructure:"event"`
	// WorkspaceRegex is a regex that is used to match against the workspace
	// that is being modified for this event. If the regex matches, we'll
	// send the webhook, ex. "production.*".
	WorkspaceRegex string `mapstructure:"workspace-regex"`
	// Kind is the type of webhook we should send, ex. slack.
	Kind string `mapstructure:"kind"`
	// Channel is the channel to send this webhook to. It only applies to
	// slack webhooks. Should be without '#'.
	Channel string `mapstructure:"channel"`
}

// NewServer returns a new server. If there are issues starting the server or
// its dependencies an error will be returned. This is like the main() function
// for the server CLI command because it injects all the dependencies.
func NewServer(userConfig UserConfig, config Config) (*Server, error) {
	logger, err := logging.NewStructuredLoggerFromLevel(userConfig.ToLogLevel())

	if err != nil {
		return nil, err
	}

	var supportedVCSHosts []models.VCSHostType
	var githubClient vcs.IGithubClient
	var githubAppEnabled bool
	var githubCredentials vcs.GithubCredentials
	var gitlabClient *vcs.GitlabClient
	var bitbucketCloudClient *bitbucketcloud.Client
	var bitbucketServerClient *bitbucketserver.Client
	var azuredevopsClient *vcs.AzureDevopsClient

	policyChecksEnabled := false
	if userConfig.EnablePolicyChecksFlag {
		logger.Info("Policy Checks are enabled")
		policyChecksEnabled = true
	}

	validator := &cfg.ParserValidator{}

	globalCfg := valid.NewGlobalCfgFromArgs(
		valid.GlobalCfgArgs{
			AllowRepoCfg:       userConfig.AllowRepoConfig,
			MergeableReq:       userConfig.RequireMergeable,
			ApprovedReq:        userConfig.RequireApproval,
			UnDivergedReq:      userConfig.RequireUnDiverged,
			PolicyCheckEnabled: userConfig.EnablePolicyChecksFlag,
		})
	if userConfig.RepoConfig != "" {
		globalCfg, err = validator.ParseGlobalCfg(userConfig.RepoConfig, globalCfg)
		if err != nil {
			return nil, errors.Wrapf(err, "parsing %s file", userConfig.RepoConfig)
		}
	} else if userConfig.RepoConfigJSON != "" {
		globalCfg, err = validator.ParseGlobalCfgJSON(userConfig.RepoConfigJSON, globalCfg)
		if err != nil {
			return nil, errors.Wrapf(err, "parsing --%s", config.RepoConfigJSONFlag)
		}
	}

	statsScope, statsReporter, closer, err := metrics.NewScope(globalCfg.Metrics, logger, userConfig.StatsNamespace)

	if err != nil {
		return nil, errors.Wrapf(err, "instantiating metrics scope")
	}

	if userConfig.GithubUser != "" || userConfig.GithubAppID != 0 {
		supportedVCSHosts = append(supportedVCSHosts, models.Github)
		if userConfig.GithubUser != "" {
			githubCredentials = &vcs.GithubUserCredentials{
				User:  userConfig.GithubUser,
				Token: userConfig.GithubToken,
			}
		} else if userConfig.GithubAppID != 0 && userConfig.GithubAppKeyFile != "" {
			privateKey, err := os.ReadFile(userConfig.GithubAppKeyFile)
			if err != nil {
				return nil, err
			}
			githubCredentials = &vcs.GithubAppCredentials{
				AppID:    userConfig.GithubAppID,
				Key:      privateKey,
				Hostname: userConfig.GithubHostname,
				AppSlug:  userConfig.GithubAppSlug,
			}
			githubAppEnabled = true
		} else if userConfig.GithubAppID != 0 && userConfig.GithubAppKey != "" {
			githubCredentials = &vcs.GithubAppCredentials{
				AppID:    userConfig.GithubAppID,
				Key:      []byte(userConfig.GithubAppKey),
				Hostname: userConfig.GithubHostname,
				AppSlug:  userConfig.GithubAppSlug,
			}
			githubAppEnabled = true
		}

		var err error
		rawGithubClient, err := vcs.NewGithubClient(userConfig.GithubHostname, githubCredentials, logger)
		if err != nil {
			return nil, err
		}

		githubClient = vcs.NewInstrumentedGithubClient(rawGithubClient, statsScope, logger)
	}
	if userConfig.GitlabUser != "" {
		supportedVCSHosts = append(supportedVCSHosts, models.Gitlab)
		var err error
		gitlabClient, err = vcs.NewGitlabClient(userConfig.GitlabHostname, userConfig.GitlabToken, logger)
		if err != nil {
			return nil, err
		}
	}
	if userConfig.BitbucketUser != "" {
		if userConfig.BitbucketBaseURL == bitbucketcloud.BaseURL {
			supportedVCSHosts = append(supportedVCSHosts, models.BitbucketCloud)
			bitbucketCloudClient = bitbucketcloud.NewClient(
				http.DefaultClient,
				userConfig.BitbucketUser,
				userConfig.BitbucketToken,
				userConfig.AtlantisURL)
		} else {
			supportedVCSHosts = append(supportedVCSHosts, models.BitbucketServer)
			var err error
			bitbucketServerClient, err = bitbucketserver.NewClient(
				http.DefaultClient,
				userConfig.BitbucketUser,
				userConfig.BitbucketToken,
				userConfig.BitbucketBaseURL,
				userConfig.AtlantisURL)
			if err != nil {
				return nil, errors.Wrapf(err, "setting up Bitbucket Server client")
			}
		}
	}
	if userConfig.AzureDevopsUser != "" {
		supportedVCSHosts = append(supportedVCSHosts, models.AzureDevops)

		var err error
		azuredevopsClient, err = vcs.NewAzureDevopsClient(userConfig.AzureDevOpsHostname, userConfig.AzureDevopsUser, userConfig.AzureDevopsToken)
		if err != nil {
			return nil, err
		}
	}

	if userConfig.WriteGitCreds {
		home, err := homedir.Dir()
		if err != nil {
			return nil, errors.Wrap(err, "getting home dir to write ~/.git-credentials file")
		}
		if userConfig.GithubUser != "" {
			if err := events.WriteGitCreds(userConfig.GithubUser, userConfig.GithubToken, userConfig.GithubHostname, home, logger, false); err != nil {
				return nil, err
			}
		}
		if userConfig.GitlabUser != "" {
			if err := events.WriteGitCreds(userConfig.GitlabUser, userConfig.GitlabToken, userConfig.GitlabHostname, home, logger, false); err != nil {
				return nil, err
			}
		}
		if userConfig.BitbucketUser != "" {
			// The default BitbucketBaseURL is https://api.bitbucket.org which can't actually be used for git
			// so we override it here only if it's that to be bitbucket.org
			bitbucketBaseURL := userConfig.BitbucketBaseURL
			if bitbucketBaseURL == "https://api.bitbucket.org" {
				bitbucketBaseURL = "bitbucket.org"
			}
			if err := events.WriteGitCreds(userConfig.BitbucketUser, userConfig.BitbucketToken, bitbucketBaseURL, home, logger, false); err != nil {
				return nil, err
			}
		}
		if userConfig.AzureDevopsUser != "" {
			if err := events.WriteGitCreds(userConfig.AzureDevopsUser, userConfig.AzureDevopsToken, "dev.azure.com", home, logger, false); err != nil {
				return nil, err
			}
		}
	}

	var webhooksConfig []webhooks.Config
	for _, c := range userConfig.Webhooks {
		config := webhooks.Config{
			Channel:        c.Channel,
			Event:          c.Event,
			Kind:           c.Kind,
			WorkspaceRegex: c.WorkspaceRegex,
		}
		webhooksConfig = append(webhooksConfig, config)
	}
	webhooksManager, err := webhooks.NewMultiWebhookSender(webhooksConfig, webhooks.NewSlackClient(userConfig.SlackToken))
	if err != nil {
		return nil, errors.Wrap(err, "initializing webhooks")
	}
	vcsClient := vcs.NewClientProxy(githubClient, gitlabClient, bitbucketCloudClient, bitbucketServerClient, azuredevopsClient)
	commitStatusUpdater := &events.DefaultCommitStatusUpdater{Client: vcsClient, StatusName: userConfig.VCSStatusName}

	binDir, err := mkSubDir(userConfig.DataDir, BinDirName)

	if err != nil {
		return nil, err
	}

	cacheDir, err := mkSubDir(userConfig.DataDir, TerraformPluginCacheDirName)

	if err != nil {
		return nil, err
	}

	parsedURL, err := ParseAtlantisURL(userConfig.AtlantisURL)
	if err != nil {
		return nil, errors.Wrapf(err,
			"parsing --%s flag %q", config.AtlantisURLFlag, userConfig.AtlantisURL)
	}

	underlyingRouter := mux.NewRouter()
	router := &Router{
		AtlantisURL:               parsedURL,
		LockViewRouteIDQueryParam: LockViewRouteIDQueryParam,
		LockViewRouteName:         LockViewRouteName,
		ProjectJobsViewRouteName:  ProjectJobsViewRouteName,
		Underlying:                underlyingRouter,
	}

	var projectCmdOutputHandler jobs.ProjectCommandOutputHandler

	if userConfig.TFEToken != "" && !userConfig.TFELocalExecutionMode {
		// When TFE is enabled and using remote execution mode log streaming is not necessary.
		projectCmdOutputHandler = &jobs.NoopProjectOutputHandler{}
	} else {
		projectCmdOutput := make(chan *jobs.ProjectCmdOutputLine)
		projectCmdOutputHandler = jobs.NewAsyncProjectCommandOutputHandler(
			projectCmdOutput,
			logger,
		)
	}

	terraformClient, err := terraform.NewClient(
		logger,
		binDir,
		cacheDir,
		userConfig.TFEToken,
		userConfig.TFEHostname,
		userConfig.DefaultTFVersion,
		config.DefaultTFVersionFlag,
		userConfig.TFDownloadURL,
		&terraform.DefaultDownloader{},
		true,
		projectCmdOutputHandler)
	// The flag.Lookup call is to detect if we're running in a unit test. If we
	// are, then we don't error out because we don't have/want terraform
	// installed on our CI system where the unit tests run.
	if err != nil && flag.Lookup("test.v") == nil {
		return nil, errors.Wrap(err, "initializing terraform")
	}
	markdownRenderer := &events.MarkdownRenderer{
		GitlabSupportsCommonMark: gitlabClient.SupportsCommonMark(),
		DisableApplyAll:          userConfig.DisableApplyAll,
		DisableMarkdownFolding:   userConfig.DisableMarkdownFolding,
		DisableApply:             userConfig.DisableApply,
		DisableRepoLocking:       userConfig.DisableRepoLocking,
		EnableDiffMarkdownFormat: userConfig.EnableDiffMarkdownFormat,
	}

	boltdb, err := db.New(userConfig.DataDir)
	if err != nil {
		return nil, err
	}
	var lockingClient locking.Locker
	var applyLockingClient locking.ApplyLocker
	if userConfig.DisableRepoLocking {
		lockingClient = locking.NewNoOpLocker()
	} else {
		lockingClient = locking.NewClient(boltdb)
	}
	applyLockingClient = locking.NewApplyClient(boltdb, userConfig.DisableApply)
	workingDirLocker := events.NewDefaultWorkingDirLocker()

	var workingDir events.WorkingDir = &events.FileWorkspace{
		DataDir:          userConfig.DataDir,
		CheckoutMerge:    userConfig.CheckoutStrategy == "merge",
		GithubAppEnabled: githubAppEnabled,
	}
	// provide fresh tokens before clone from the GitHub Apps integration, proxy workingDir
	if githubAppEnabled {
		if !userConfig.WriteGitCreds {
			return nil, errors.New("Github App requires --write-git-creds to support cloning")
		}
		workingDir = &events.GithubAppWorkingDir{
			WorkingDir:     workingDir,
			Credentials:    githubCredentials,
			GithubHostname: userConfig.GithubHostname,
		}
	}

	projectLocker := &events.DefaultProjectLocker{
		Locker:    lockingClient,
		VCSClient: vcsClient,
	}
	deleteLockCommand := &events.DefaultDeleteLockCommand{
		Locker:           lockingClient,
		Logger:           logger,
		WorkingDir:       workingDir,
		WorkingDirLocker: workingDirLocker,
		DB:               boltdb,
	}

	pullClosedExecutor := events.NewInstrumentedPullClosedExecutor(
		statsScope,
		logger,
		&events.PullClosedExecutor{
			Locker:                   lockingClient,
			WorkingDir:               workingDir,
			Logger:                   logger,
			DB:                       boltdb,
			PullClosedTemplate:       &events.PullClosedEventTemplate{},
			LogStreamResourceCleaner: projectCmdOutputHandler,
			VCSClient:                vcsClient,
		},
	)
	eventParser := &events.EventParser{
		GithubUser:         userConfig.GithubUser,
		GithubToken:        userConfig.GithubToken,
		GitlabUser:         userConfig.GitlabUser,
		GitlabToken:        userConfig.GitlabToken,
		AllowDraftPRs:      userConfig.PlanDrafts,
		BitbucketUser:      userConfig.BitbucketUser,
		BitbucketToken:     userConfig.BitbucketToken,
		BitbucketServerURL: userConfig.BitbucketBaseURL,
		AzureDevopsUser:    userConfig.AzureDevopsUser,
		AzureDevopsToken:   userConfig.AzureDevopsToken,
	}
	commentParser := &events.CommentParser{
		GithubUser:      userConfig.GithubUser,
		GitlabUser:      userConfig.GitlabUser,
		BitbucketUser:   userConfig.BitbucketUser,
		AzureDevopsUser: userConfig.AzureDevopsUser,
		ApplyDisabled:   userConfig.DisableApply,
	}
	defaultTfVersion := terraformClient.DefaultVersion()
	pendingPlanFinder := &events.DefaultPendingPlanFinder{}
	runStepRunner := &runtime.RunStepRunner{
		TerraformExecutor:       terraformClient,
		DefaultTFVersion:        defaultTfVersion,
		TerraformBinDir:         terraformClient.TerraformBinDir(),
		ProjectCmdOutputHandler: projectCmdOutputHandler,
	}
	drainer := &events.Drainer{}
	statusController := &controllers.StatusController{
		Logger:          logger,
		Drainer:         drainer,
		AtlantisVersion: config.AtlantisVersion,
	}
	preWorkflowHooksCommandRunner := &events.DefaultPreWorkflowHooksCommandRunner{
		VCSClient:             vcsClient,
		GlobalCfg:             globalCfg,
		WorkingDirLocker:      workingDirLocker,
		WorkingDir:            workingDir,
		PreWorkflowHookRunner: runtime.DefaultPreWorkflowHookRunner{},
	}
	postWorkflowHooksCommandRunner := &events.DefaultPostWorkflowHooksCommandRunner{
		VCSClient:              vcsClient,
		GlobalCfg:              globalCfg,
		WorkingDirLocker:       workingDirLocker,
		WorkingDir:             workingDir,
		PostWorkflowHookRunner: runtime.DefaultPostWorkflowHookRunner{},
	}
	projectCommandBuilder := events.NewInstrumentedProjectCommandBuilder(
		policyChecksEnabled,
		validator,
		&events.DefaultProjectFinder{},
		vcsClient,
		workingDir,
		workingDirLocker,
		globalCfg,
		pendingPlanFinder,
		commentParser,
		userConfig.SkipCloneNoChanges,
		userConfig.EnableRegExpCmd,
		userConfig.AutoplanFileList,
		statsScope,
		logger,
	)

	showStepRunner, err := runtime.NewShowStepRunner(terraformClient, defaultTfVersion)

	if err != nil {
		return nil, errors.Wrap(err, "initializing show step runner")
	}

	policyCheckRunner, err := runtime.NewPolicyCheckStepRunner(
		defaultTfVersion,
		policy.NewConfTestExecutorWorkflow(logger, binDir, &terraform.DefaultDownloader{}),
	)

	if err != nil {
		return nil, errors.Wrap(err, "initializing policy check runner")
	}

	applyRequirementHandler := &events.AggregateApplyRequirements{
		WorkingDir: workingDir,
	}

	projectCommandRunner := &events.DefaultProjectCommandRunner{
		Locker:           projectLocker,
		LockURLGenerator: router,
		InitStepRunner: &runtime.InitStepRunner{
			TerraformExecutor: terraformClient,
			DefaultTFVersion:  defaultTfVersion,
		},
		PlanStepRunner: &runtime.PlanStepRunner{
			TerraformExecutor:   terraformClient,
			DefaultTFVersion:    defaultTfVersion,
			CommitStatusUpdater: commitStatusUpdater,
			AsyncTFExec:         terraformClient,
		},
		ShowStepRunner:        showStepRunner,
		PolicyCheckStepRunner: policyCheckRunner,
		ApplyStepRunner: &runtime.ApplyStepRunner{
			TerraformExecutor:   terraformClient,
			DefaultTFVersion:    defaultTfVersion,
			CommitStatusUpdater: commitStatusUpdater,
			AsyncTFExec:         terraformClient,
		},
		RunStepRunner: runStepRunner,
		EnvStepRunner: &runtime.EnvStepRunner{
			RunStepRunner: runStepRunner,
		},
		MultiEnvStepRunner: &runtime.MultiEnvStepRunner{
			RunStepRunner: runStepRunner,
		},
		VersionStepRunner: &runtime.VersionStepRunner{
			TerraformExecutor: terraformClient,
			DefaultTFVersion:  defaultTfVersion,
		},
		WorkingDir:                 workingDir,
		Webhooks:                   webhooksManager,
		WorkingDirLocker:           workingDirLocker,
		AggregateApplyRequirements: applyRequirementHandler,
	}

	dbUpdater := &events.DBUpdater{
		DB: boltdb,
	}

	pullUpdater := &events.PullUpdater{
		HidePrevPlanComments: userConfig.HidePrevPlanComments,
		VCSClient:            vcsClient,
		MarkdownRenderer:     markdownRenderer,
	}

	autoMerger := &events.AutoMerger{
		VCSClient:       vcsClient,
		GlobalAutomerge: userConfig.Automerge,
	}

	projectOutputWrapper := &events.ProjectOutputWrapper{
		JobMessageSender:     projectCmdOutputHandler,
		ProjectCommandRunner: projectCommandRunner,
		JobURLSetter:         jobs.NewJobURLSetter(router, commitStatusUpdater),
	}
	instrumentedProjectCmdRunner := &events.InstrumentedProjectCommandRunner{
		ProjectCommandRunner: projectOutputWrapper,
	}

	policyCheckCommandRunner := events.NewPolicyCheckCommandRunner(
		dbUpdater,
		pullUpdater,
		commitStatusUpdater,
		instrumentedProjectCmdRunner,
		userConfig.ParallelPoolSize,
		userConfig.SilenceVCSStatusNoProjects,
	)

	planCommandRunner := events.NewPlanCommandRunner(
		userConfig.SilenceVCSStatusNoPlans,
		userConfig.SilenceVCSStatusNoProjects,
		vcsClient,
		pendingPlanFinder,
		workingDir,
		commitStatusUpdater,
		projectCommandBuilder,
		instrumentedProjectCmdRunner,
		dbUpdater,
		pullUpdater,
		policyCheckCommandRunner,
		autoMerger,
		userConfig.ParallelPoolSize,
		userConfig.SilenceNoProjects,
		boltdb,
	)

	pullReqStatusFetcher := vcs.NewPullReqStatusFetcher(vcsClient)
	applyCommandRunner := events.NewApplyCommandRunner(
		vcsClient,
		userConfig.DisableApplyAll,
		applyLockingClient,
		commitStatusUpdater,
		projectCommandBuilder,
		instrumentedProjectCmdRunner,
		autoMerger,
		pullUpdater,
		dbUpdater,
		boltdb,
		userConfig.ParallelPoolSize,
		userConfig.SilenceNoProjects,
		userConfig.SilenceVCSStatusNoProjects,
		userConfig.VCSStatusName,
		pullReqStatusFetcher,
	)

	approvePoliciesCommandRunner := events.NewApprovePoliciesCommandRunner(
		commitStatusUpdater,
		projectCommandBuilder,
		instrumentedProjectCmdRunner,
		pullUpdater,
		dbUpdater,
		userConfig.SilenceNoProjects,
		userConfig.SilenceVCSStatusNoPlans,
	)

	unlockCommandRunner := events.NewUnlockCommandRunner(
		deleteLockCommand,
		vcsClient,
		userConfig.SilenceNoProjects,
	)

	versionCommandRunner := events.NewVersionCommandRunner(
		pullUpdater,
		projectCommandBuilder,
		projectOutputWrapper,
		userConfig.ParallelPoolSize,
		userConfig.SilenceNoProjects,
	)

	commentCommandRunnerByCmd := map[command.Name]events.CommentCommandRunner{
		command.Plan:            planCommandRunner,
		command.Apply:           applyCommandRunner,
		command.ApprovePolicies: approvePoliciesCommandRunner,
		command.Unlock:          unlockCommandRunner,
		command.Version:         versionCommandRunner,
	}

	githubTeamAllowlistChecker, err := events.NewTeamAllowlistChecker(userConfig.GithubTeamAllowlist)
	if err != nil {
		return nil, err
	}
	varFileAllowlistChecker, err := events.NewVarFileAllowlistChecker(userConfig.VarFileAllowlist)
	if err != nil {
		return nil, err
	}

	commandRunner := &events.DefaultCommandRunner{
		VCSClient:                      vcsClient,
		GithubPullGetter:               githubClient,
		GitlabMergeRequestGetter:       gitlabClient,
		AzureDevopsPullGetter:          azuredevopsClient,
		CommentCommandRunnerByCmd:      commentCommandRunnerByCmd,
		EventParser:                    eventParser,
		Logger:                         logger,
		GlobalCfg:                      globalCfg,
		StatsScope:                     statsScope.SubScope("cmd"),
		AllowForkPRs:                   userConfig.AllowForkPRs,
		AllowForkPRsFlag:               config.AllowForkPRsFlag,
		SilenceForkPRErrors:            userConfig.SilenceForkPRErrors,
		SilenceForkPRErrorsFlag:        config.SilenceForkPRErrorsFlag,
		DisableAutoplan:                userConfig.DisableAutoplan,
		Drainer:                        drainer,
		PreWorkflowHooksCommandRunner:  preWorkflowHooksCommandRunner,
		PostWorkflowHooksCommandRunner: postWorkflowHooksCommandRunner,
		PullStatusFetcher:              boltdb,
		TeamAllowlistChecker:           githubTeamAllowlistChecker,
		VarFileAllowlistChecker:        varFileAllowlistChecker,
	}
	repoAllowlist, err := events.NewRepoAllowlistChecker(userConfig.RepoAllowlist)
	if err != nil {
		return nil, err
	}
	locksController := &controllers.LocksController{
		AtlantisVersion:    config.AtlantisVersion,
		AtlantisURL:        parsedURL,
		Locker:             lockingClient,
		ApplyLocker:        applyLockingClient,
		Logger:             logger,
		VCSClient:          vcsClient,
		LockDetailTemplate: templates.LockTemplate,
		WorkingDir:         workingDir,
		WorkingDirLocker:   workingDirLocker,
		DB:                 boltdb,
		DeleteLockCommand:  deleteLockCommand,
	}

	wsMux := websocket.NewMultiplexor(
		logger,
		controllers.JobIDKeyGenerator{},
		projectCmdOutputHandler,
	)

	jobsController := &controllers.JobsController{
		AtlantisVersion:          config.AtlantisVersion,
		AtlantisURL:              parsedURL,
		Logger:                   logger,
		ProjectJobsTemplate:      templates.ProjectJobsTemplate,
		ProjectJobsErrorTemplate: templates.ProjectJobsErrorTemplate,
		Db:                       boltdb,
		WsMux:                    wsMux,
		KeyGenerator:             controllers.JobIDKeyGenerator{},
		StatsScope:               statsScope.SubScope("api"),
	}

	eventsController := &events_controllers.VCSEventsController{
		CommandRunner:                   commandRunner,
		PullCleaner:                     pullClosedExecutor,
		Parser:                          eventParser,
		CommentParser:                   commentParser,
		Logger:                          logger,
		Scope:                           statsScope,
		ApplyDisabled:                   userConfig.DisableApply,
		GithubWebhookSecret:             []byte(userConfig.GithubWebhookSecret),
		GithubRequestValidator:          &events_controllers.DefaultGithubRequestValidator{},
		GitlabRequestParserValidator:    &events_controllers.DefaultGitlabRequestParserValidator{},
		GitlabWebhookSecret:             []byte(userConfig.GitlabWebhookSecret),
<<<<<<< HEAD
		APISecret:                       []byte(userConfig.APISecret),
		RepoWhitelistChecker:            repoWhitelist,
		SilenceWhitelistErrors:          userConfig.SilenceWhitelistErrors,
=======
		RepoAllowlistChecker:            repoAllowlist,
		SilenceAllowlistErrors:          userConfig.SilenceAllowlistErrors,
>>>>>>> d4f9c87f
		SupportedVCSHosts:               supportedVCSHosts,
		VCSClient:                       vcsClient,
		BitbucketWebhookSecret:          []byte(userConfig.BitbucketWebhookSecret),
		AzureDevopsWebhookBasicUser:     []byte(userConfig.AzureDevopsWebhookUser),
		AzureDevopsWebhookBasicPassword: []byte(userConfig.AzureDevopsWebhookPassword),
		AzureDevopsRequestValidator:     &events_controllers.DefaultAzureDevopsRequestValidator{},
	}
	githubAppController := &controllers.GithubAppController{
		AtlantisURL:         parsedURL,
		Logger:              logger,
		GithubSetupComplete: githubAppEnabled,
		GithubHostname:      userConfig.GithubHostname,
		GithubOrg:           userConfig.GithubOrg,
	}
	scheduledExecutorService := scheduled.NewExecutorService(
		statsScope,
		logger,
	)

	return &Server{
		AtlantisVersion:                config.AtlantisVersion,
		AtlantisURL:                    parsedURL,
		Router:                         underlyingRouter,
		Port:                           userConfig.Port,
		PostWorkflowHooksCommandRunner: postWorkflowHooksCommandRunner,
		PreWorkflowHooksCommandRunner:  preWorkflowHooksCommandRunner,
		CommandRunner:                  commandRunner,
		Logger:                         logger,
		StatsScope:                     statsScope,
		StatsReporter:                  statsReporter,
		StatsCloser:                    closer,
		Locker:                         lockingClient,
		ApplyLocker:                    applyLockingClient,
		VCSEventsController:            eventsController,
		GithubAppController:            githubAppController,
		LocksController:                locksController,
		JobsController:                 jobsController,
		StatusController:               statusController,
		IndexTemplate:                  templates.IndexTemplate,
		LockDetailTemplate:             templates.LockTemplate,
		ProjectJobsTemplate:            templates.ProjectJobsTemplate,
		ProjectJobsErrorTemplate:       templates.ProjectJobsErrorTemplate,
		SSLKeyFile:                     userConfig.SSLKeyFile,
		SSLCertFile:                    userConfig.SSLCertFile,
		Drainer:                        drainer,
		ProjectCmdOutputHandler:        projectCmdOutputHandler,
		WebAuthentication:              userConfig.WebBasicAuth,
		WebUsername:                    userConfig.WebUsername,
		WebPassword:                    userConfig.WebPassword,
		ScheduledExecutorService:       scheduledExecutorService,
	}, nil
}

// Start creates the routes and starts serving traffic.
func (s *Server) Start() error {
	s.Router.HandleFunc("/", s.Index).Methods("GET").MatcherFunc(func(r *http.Request, rm *mux.RouteMatch) bool {
		return r.URL.Path == "/" || r.URL.Path == "/index.html"
	})
	s.Router.HandleFunc("/healthz", s.Healthz).Methods("GET")
	s.Router.HandleFunc("/status", s.StatusController.Get).Methods("GET")
	s.Router.PathPrefix("/static/").Handler(http.FileServer(&assetfs.AssetFS{Asset: static.Asset, AssetDir: static.AssetDir, AssetInfo: static.AssetInfo}))
<<<<<<< HEAD
	s.Router.HandleFunc("/events", s.EventsController.Post).Methods("POST")
	s.Router.HandleFunc("/plan", s.EventsController.APIPlan).Methods("POST")
	s.Router.HandleFunc("/apply", s.EventsController.APIApply).Methods("POST")
=======
	s.Router.HandleFunc("/events", s.VCSEventsController.Post).Methods("POST")
	s.Router.HandleFunc("/github-app/exchange-code", s.GithubAppController.ExchangeCode).Methods("GET")
	s.Router.HandleFunc("/github-app/setup", s.GithubAppController.New).Methods("GET")
	s.Router.HandleFunc("/apply/lock", s.LocksController.LockApply).Methods("POST").Queries()
	s.Router.HandleFunc("/apply/unlock", s.LocksController.UnlockApply).Methods("DELETE").Queries()
>>>>>>> d4f9c87f
	s.Router.HandleFunc("/locks", s.LocksController.DeleteLock).Methods("DELETE").Queries("id", "{id:.*}")
	s.Router.HandleFunc("/lock", s.LocksController.GetLock).Methods("GET").
		Queries(LockViewRouteIDQueryParam, fmt.Sprintf("{%s}", LockViewRouteIDQueryParam)).Name(LockViewRouteName)
	s.Router.HandleFunc("/jobs/{job-id}", s.JobsController.GetProjectJobs).Methods("GET").Name(ProjectJobsViewRouteName)
	s.Router.HandleFunc("/jobs/{job-id}/ws", s.JobsController.GetProjectJobsWS).Methods("GET")

	r, ok := s.StatsReporter.(prometheus.Reporter)
	if ok {
		s.Router.Handle(s.CommandRunner.GlobalCfg.Metrics.Prometheus.Endpoint, r.HTTPHandler())
	}

	n := negroni.New(&negroni.Recovery{
		Logger:     log.New(os.Stdout, "", log.LstdFlags),
		PrintStack: false,
		StackAll:   false,
		StackSize:  1024 * 8,
	}, NewRequestLogger(s))
	n.UseHandler(s.Router)

	defer s.Logger.Flush()

	// Ensure server gracefully drains connections when stopped.
	stop := make(chan os.Signal, 1)
	// Stop on SIGINTs and SIGTERMs.
	signal.Notify(stop, os.Interrupt, syscall.SIGTERM)

	go s.ScheduledExecutorService.Run()

	go func() {
		s.ProjectCmdOutputHandler.Handle()
	}()

	server := &http.Server{Addr: fmt.Sprintf(":%d", s.Port), Handler: n}
	go func() {
		s.Logger.Info("Atlantis started - listening on port %v", s.Port)

		var err error
		if s.SSLCertFile != "" && s.SSLKeyFile != "" {
			err = server.ListenAndServeTLS(s.SSLCertFile, s.SSLKeyFile)
		} else {
			err = server.ListenAndServe()
		}

		if err != nil && err != http.ErrServerClosed {
			s.Logger.Err(err.Error())
		}
	}()
	<-stop

	s.Logger.Warn("Received interrupt. Waiting for in-progress operations to complete")
	s.waitForDrain()

	// flush stats before shutdown
	if err := s.StatsCloser.Close(); err != nil {
		s.Logger.Err(err.Error())
	}

	ctx, _ := context.WithTimeout(context.Background(), 5*time.Second) // nolint: vet
	if err := server.Shutdown(ctx); err != nil {
		return cli.NewExitError(fmt.Sprintf("while shutting down: %s", err), 1)
	}
	return nil
}

// waitForDrain blocks until draining is complete.
func (s *Server) waitForDrain() {
	drainComplete := make(chan bool, 1)
	go func() {
		s.Drainer.ShutdownBlocking()
		drainComplete <- true
	}()
	ticker := time.NewTicker(5 * time.Second)
	for {
		select {
		case <-drainComplete:
			s.Logger.Info("All in-progress operations complete, shutting down")
			return
		case <-ticker.C:
			s.Logger.Info("Waiting for in-progress operations to complete, current in-progress ops: %d", s.Drainer.GetStatus().InProgressOps)
		}
	}
}

// Index is the / route.
func (s *Server) Index(w http.ResponseWriter, _ *http.Request) {
	locks, err := s.Locker.List()
	if err != nil {
		w.WriteHeader(http.StatusServiceUnavailable)
		fmt.Fprintf(w, "Could not retrieve locks: %s", err)
		return
	}

	var lockResults []templates.LockIndexData
	for id, v := range locks {
		lockURL, _ := s.Router.Get(LockViewRouteName).URL("id", url.QueryEscape(id))
		lockResults = append(lockResults, templates.LockIndexData{
			// NOTE: must use .String() instead of .Path because we need the
			// query params as part of the lock URL.
			LockPath:      lockURL.String(),
			RepoFullName:  v.Project.RepoFullName,
			PullNum:       v.Pull.Num,
			Path:          v.Project.Path,
			Workspace:     v.Workspace,
			Time:          v.Time,
			TimeFormatted: v.Time.Format("02-01-2006 15:04:05"),
		})
	}

	applyCmdLock, err := s.ApplyLocker.CheckApplyLock()
	s.Logger.Info("Apply Lock: %v", applyCmdLock)
	if err != nil {
		w.WriteHeader(http.StatusServiceUnavailable)
		fmt.Fprintf(w, "Could not retrieve global apply lock: %s", err)
		return
	}

	applyLockData := templates.ApplyLockData{
		Time:          applyCmdLock.Time,
		Locked:        applyCmdLock.Locked,
		TimeFormatted: applyCmdLock.Time.Format("02-01-2006 15:04:05"),
	}
	//Sort by date - newest to oldest.
	sort.SliceStable(lockResults, func(i, j int) bool { return lockResults[i].Time.After(lockResults[j].Time) })

	err = s.IndexTemplate.Execute(w, templates.IndexData{
		Locks:           lockResults,
		ApplyLock:       applyLockData,
		AtlantisVersion: s.AtlantisVersion,
		CleanedBasePath: s.AtlantisURL.Path,
	})
	if err != nil {
		s.Logger.Err(err.Error())
	}
}

func mkSubDir(parentDir string, subDir string) (string, error) {
	fullDir := filepath.Join(parentDir, subDir)
	if err := os.MkdirAll(fullDir, 0700); err != nil {
		return "", errors.Wrapf(err, "unable to create dir %q", fullDir)
	}

	return fullDir, nil
}

// Healthz returns the health check response. It always returns a 200 currently.
func (s *Server) Healthz(w http.ResponseWriter, _ *http.Request) {
	w.Header().Set("Content-Type", "application/json")
	w.Write(healthzData) // nolint: errcheck
}

var healthzData = []byte(`{
  "status": "ok"
}`)

// ParseAtlantisURL parses the user-passed atlantis URL to ensure it is valid
// and we can use it in our templates.
// It removes any trailing slashes from the path so we can concatenate it
// with other paths without checking.
func ParseAtlantisURL(u string) (*url.URL, error) {
	parsed, err := url.Parse(u)
	if err != nil {
		return nil, err
	}
	if !(parsed.Scheme == "http" || parsed.Scheme == "https") {
		return nil, errors.New("http or https must be specified")
	}
	// We want the path to end without a trailing slash so we know how to
	// use it in the rest of the program.
	parsed.Path = strings.TrimSuffix(parsed.Path, "/")
	return parsed, nil
}<|MERGE_RESOLUTION|>--- conflicted
+++ resolved
@@ -748,14 +748,9 @@
 		GithubRequestValidator:          &events_controllers.DefaultGithubRequestValidator{},
 		GitlabRequestParserValidator:    &events_controllers.DefaultGitlabRequestParserValidator{},
 		GitlabWebhookSecret:             []byte(userConfig.GitlabWebhookSecret),
-<<<<<<< HEAD
 		APISecret:                       []byte(userConfig.APISecret),
-		RepoWhitelistChecker:            repoWhitelist,
-		SilenceWhitelistErrors:          userConfig.SilenceWhitelistErrors,
-=======
 		RepoAllowlistChecker:            repoAllowlist,
 		SilenceAllowlistErrors:          userConfig.SilenceAllowlistErrors,
->>>>>>> d4f9c87f
 		SupportedVCSHosts:               supportedVCSHosts,
 		VCSClient:                       vcsClient,
 		BitbucketWebhookSecret:          []byte(userConfig.BitbucketWebhookSecret),
@@ -817,17 +812,13 @@
 	s.Router.HandleFunc("/healthz", s.Healthz).Methods("GET")
 	s.Router.HandleFunc("/status", s.StatusController.Get).Methods("GET")
 	s.Router.PathPrefix("/static/").Handler(http.FileServer(&assetfs.AssetFS{Asset: static.Asset, AssetDir: static.AssetDir, AssetInfo: static.AssetInfo}))
-<<<<<<< HEAD
-	s.Router.HandleFunc("/events", s.EventsController.Post).Methods("POST")
+	s.Router.HandleFunc("/events", s.VCSEventsController.Post).Methods("POST")
 	s.Router.HandleFunc("/plan", s.EventsController.APIPlan).Methods("POST")
 	s.Router.HandleFunc("/apply", s.EventsController.APIApply).Methods("POST")
-=======
-	s.Router.HandleFunc("/events", s.VCSEventsController.Post).Methods("POST")
 	s.Router.HandleFunc("/github-app/exchange-code", s.GithubAppController.ExchangeCode).Methods("GET")
 	s.Router.HandleFunc("/github-app/setup", s.GithubAppController.New).Methods("GET")
 	s.Router.HandleFunc("/apply/lock", s.LocksController.LockApply).Methods("POST").Queries()
 	s.Router.HandleFunc("/apply/unlock", s.LocksController.UnlockApply).Methods("DELETE").Queries()
->>>>>>> d4f9c87f
 	s.Router.HandleFunc("/locks", s.LocksController.DeleteLock).Methods("DELETE").Queries("id", "{id:.*}")
 	s.Router.HandleFunc("/lock", s.LocksController.GetLock).Methods("GET").
 		Queries(LockViewRouteIDQueryParam, fmt.Sprintf("{%s}", LockViewRouteIDQueryParam)).Name(LockViewRouteName)
