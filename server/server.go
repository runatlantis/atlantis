// Copyright 2017 HootSuite Media Inc.
//
// Licensed under the Apache License, Version 2.0 (the License);
// you may not use this file except in compliance with the License.
// You may obtain a copy of the License at
//    http://www.apache.org/licenses/LICENSE-2.0
// Unless required by applicable law or agreed to in writing, software
// distributed under the License is distributed on an AS IS BASIS,
// WITHOUT WARRANTIES OR CONDITIONS OF ANY KIND, either express or implied.
// See the License for the specific language governing permissions and
// limitations under the License.
// Modified hereafter by contributors to runatlantis/atlantis.

// Package server handles the web server and executing commands that come in
// via webhooks.
package server

import (
	"context"
	"encoding/json"
	"flag"
	"fmt"
	"log"
	"net/http"
	"net/url"
	"os"
	"os/signal"
	"path/filepath"
	"sort"
	"strings"
	"syscall"
	"time"

	"github.com/mitchellh/go-homedir"
	"github.com/runatlantis/atlantis/server/events/db"
	"github.com/runatlantis/atlantis/server/events/yaml/valid"

	assetfs "github.com/elazarl/go-bindata-assetfs"
	"github.com/gorilla/mux"
	"github.com/pkg/errors"
	"github.com/runatlantis/atlantis/server/events"
	"github.com/runatlantis/atlantis/server/events/locking"
	"github.com/runatlantis/atlantis/server/events/models"
	"github.com/runatlantis/atlantis/server/events/runtime"
	"github.com/runatlantis/atlantis/server/events/runtime/policy"
	"github.com/runatlantis/atlantis/server/events/terraform"
	"github.com/runatlantis/atlantis/server/events/vcs"
	"github.com/runatlantis/atlantis/server/events/vcs/bitbucketcloud"
	"github.com/runatlantis/atlantis/server/events/vcs/bitbucketserver"
	"github.com/runatlantis/atlantis/server/events/webhooks"
	"github.com/runatlantis/atlantis/server/events/yaml"
	"github.com/runatlantis/atlantis/server/logging"
	"github.com/runatlantis/atlantis/server/static"
	"github.com/urfave/cli"
	"github.com/urfave/negroni"
)

const (
	// LockViewRouteName is the named route in mux.Router for the lock view.
	// The route can be retrieved by this name, ex:
	//   mux.Router.Get(LockViewRouteName)
	LockViewRouteName = "lock-detail"
	// LockViewRouteIDQueryParam is the query parameter needed to construct the lock view
	// route. ex:
	//   mux.Router.Get(LockViewRouteName).URL(LockViewRouteIDQueryParam, "my id")
	LockViewRouteIDQueryParam = "id"

	// binDirName is the name of the directory inside our data dir where
	// we download binaries.
	BinDirName = "bin"

	// terraformPluginCacheDir is the name of the dir inside our data dir
	// where we tell terraform to cache plugins and modules.
	TerraformPluginCacheDirName = "plugin-cache"
)

// Server runs the Atlantis web server.
type Server struct {
	AtlantisVersion               string
	AtlantisURL                   *url.URL
	Router                        *mux.Router
	Port                          int
	PreWorkflowHooksCommandRunner *events.DefaultPreWorkflowHooksCommandRunner
	CommandRunner                 *events.DefaultCommandRunner
	Logger                        logging.SimpleLogging
	Locker                        locking.Locker
	ApplyLocker                   locking.ApplyLocker
	EventsController              *EventsController
	GithubAppController           *GithubAppController
	LocksController               *LocksController
	StatusController              *StatusController
	IndexTemplate                 TemplateWriter
	LockDetailTemplate            TemplateWriter
	SSLCertFile                   string
	SSLKeyFile                    string
	Drainer                       *events.Drainer
}

// Config holds config for server that isn't passed in by the user.
type Config struct {
	AllowForkPRsFlag        string
	AtlantisURLFlag         string
	AtlantisVersion         string
	DefaultTFVersionFlag    string
	RepoConfigJSONFlag      string
	SilenceForkPRErrorsFlag string
}

// WebhookConfig is nested within UserConfig. It's used to configure webhooks.
type WebhookConfig struct {
	// Event is the type of event we should send this webhook for, ex. apply.
	Event string `mapstructure:"event"`
	// WorkspaceRegex is a regex that is used to match against the workspace
	// that is being modified for this event. If the regex matches, we'll
	// send the webhook, ex. "production.*".
	WorkspaceRegex string `mapstructure:"workspace-regex"`
	// Kind is the type of webhook we should send, ex. slack.
	Kind string `mapstructure:"kind"`
	// Channel is the channel to send this webhook to. It only applies to
	// slack webhooks. Should be without '#'.
	Channel string `mapstructure:"channel"`
}

// NewServer returns a new server. If there are issues starting the server or
// its dependencies an error will be returned. This is like the main() function
// for the server CLI command because it injects all the dependencies.
func NewServer(userConfig UserConfig, config Config) (*Server, error) {
	logger, err := logging.NewStructuredLoggerFromLevel(userConfig.ToLogLevel())

	if err != nil {
		return nil, err
	}

	var supportedVCSHosts []models.VCSHostType
	var githubClient *vcs.GithubClient
	var githubAppEnabled bool
	var githubCredentials vcs.GithubCredentials
	var gitlabClient *vcs.GitlabClient
	var bitbucketCloudClient *bitbucketcloud.Client
	var bitbucketServerClient *bitbucketserver.Client
	var azuredevopsClient *vcs.AzureDevopsClient

	policyChecksEnabled := false
	if userConfig.EnablePolicyChecksFlag {
		logger.Info("Policy Checks are enabled")
		policyChecksEnabled = true
	}

	if userConfig.GithubUser != "" || userConfig.GithubAppID != 0 {
		supportedVCSHosts = append(supportedVCSHosts, models.Github)
		if userConfig.GithubUser != "" {
			githubCredentials = &vcs.GithubUserCredentials{
				User:  userConfig.GithubUser,
				Token: userConfig.GithubToken,
			}
		} else if userConfig.GithubAppID != 0 {
			githubCredentials = &vcs.GithubAppCredentials{
				AppID:    userConfig.GithubAppID,
				KeyPath:  userConfig.GithubAppKey,
				Hostname: userConfig.GithubHostname,
				AppSlug:  userConfig.GithubAppSlug,
			}
			githubAppEnabled = true
		}

		var err error
		githubClient, err = vcs.NewGithubClient(userConfig.GithubHostname, githubCredentials, logger)
		if err != nil {
			return nil, err
		}
	}
	if userConfig.GitlabUser != "" {
		supportedVCSHosts = append(supportedVCSHosts, models.Gitlab)
		var err error
		gitlabClient, err = vcs.NewGitlabClient(userConfig.GitlabHostname, userConfig.GitlabToken, logger)
		if err != nil {
			return nil, err
		}
	}
	if userConfig.BitbucketUser != "" {
		if userConfig.BitbucketBaseURL == bitbucketcloud.BaseURL {
			supportedVCSHosts = append(supportedVCSHosts, models.BitbucketCloud)
			bitbucketCloudClient = bitbucketcloud.NewClient(
				http.DefaultClient,
				userConfig.BitbucketUser,
				userConfig.BitbucketToken,
				userConfig.AtlantisURL)
		} else {
			supportedVCSHosts = append(supportedVCSHosts, models.BitbucketServer)
			var err error
			bitbucketServerClient, err = bitbucketserver.NewClient(
				http.DefaultClient,
				userConfig.BitbucketUser,
				userConfig.BitbucketToken,
				userConfig.BitbucketBaseURL,
				userConfig.AtlantisURL)
			if err != nil {
				return nil, errors.Wrapf(err, "setting up Bitbucket Server client")
			}
		}
	}
	if userConfig.AzureDevopsUser != "" {
		supportedVCSHosts = append(supportedVCSHosts, models.AzureDevops)
		var err error
		azuredevopsClient, err = vcs.NewAzureDevopsClient("dev.azure.com", userConfig.AzureDevopsUser, userConfig.AzureDevopsToken)
		if err != nil {
			return nil, err
		}
	}

	if userConfig.WriteGitCreds {
		home, err := homedir.Dir()
		if err != nil {
			return nil, errors.Wrap(err, "getting home dir to write ~/.git-credentials file")
		}
		if userConfig.GithubUser != "" {
			if err := events.WriteGitCreds(userConfig.GithubUser, userConfig.GithubToken, userConfig.GithubHostname, home, logger, false); err != nil {
				return nil, err
			}
		}
		if userConfig.GitlabUser != "" {
			if err := events.WriteGitCreds(userConfig.GitlabUser, userConfig.GitlabToken, userConfig.GitlabHostname, home, logger, false); err != nil {
				return nil, err
			}
		}
		if userConfig.BitbucketUser != "" {
			// The default BitbucketBaseURL is https://api.bitbucket.org which can't actually be used for git
			// so we override it here only if it's that to be bitbucket.org
			bitbucketBaseURL := userConfig.BitbucketBaseURL
			if bitbucketBaseURL == "https://api.bitbucket.org" {
				bitbucketBaseURL = "bitbucket.org"
			}
			if err := events.WriteGitCreds(userConfig.BitbucketUser, userConfig.BitbucketToken, bitbucketBaseURL, home, logger, false); err != nil {
				return nil, err
			}
		}
		if userConfig.AzureDevopsUser != "" {
			if err := events.WriteGitCreds(userConfig.AzureDevopsUser, userConfig.AzureDevopsToken, "dev.azure.com", home, logger, false); err != nil {
				return nil, err
			}
		}
	}

	var webhooksConfig []webhooks.Config
	for _, c := range userConfig.Webhooks {
		config := webhooks.Config{
			Channel:        c.Channel,
			Event:          c.Event,
			Kind:           c.Kind,
			WorkspaceRegex: c.WorkspaceRegex,
		}
		webhooksConfig = append(webhooksConfig, config)
	}
	webhooksManager, err := webhooks.NewMultiWebhookSender(webhooksConfig, webhooks.NewSlackClient(userConfig.SlackToken))
	if err != nil {
		return nil, errors.Wrap(err, "initializing webhooks")
	}
	vcsClient := vcs.NewClientProxy(githubClient, gitlabClient, bitbucketCloudClient, bitbucketServerClient, azuredevopsClient)
	commitStatusUpdater := &events.DefaultCommitStatusUpdater{Client: vcsClient, StatusName: userConfig.VCSStatusName}

	binDir, err := mkSubDir(userConfig.DataDir, BinDirName)

	if err != nil {
		return nil, err
	}

	cacheDir, err := mkSubDir(userConfig.DataDir, TerraformPluginCacheDirName)

	if err != nil {
		return nil, err
	}

	terraformClient, err := terraform.NewClient(
		logger,
		binDir,
		cacheDir,
		userConfig.TFEToken,
		userConfig.TFEHostname,
		userConfig.DefaultTFVersion,
		config.DefaultTFVersionFlag,
		userConfig.TFDownloadURL,
		&terraform.DefaultDownloader{},
		true)
	// The flag.Lookup call is to detect if we're running in a unit test. If we
	// are, then we don't error out because we don't have/want terraform
	// installed on our CI system where the unit tests run.
	if err != nil && flag.Lookup("test.v") == nil {
		return nil, errors.Wrap(err, "initializing terraform")
	}
	markdownRenderer := &events.MarkdownRenderer{
		GitlabSupportsCommonMark: gitlabClient.SupportsCommonMark(),
		DisableApplyAll:          userConfig.DisableApplyAll,
		DisableMarkdownFolding:   userConfig.DisableMarkdownFolding,
		DisableApply:             userConfig.DisableApply,
		DisableRepoLocking:       userConfig.DisableRepoLocking,
	}

	boltdb, err := db.New(userConfig.DataDir)
	if err != nil {
		return nil, err
	}
	var lockingClient locking.Locker
	var applyLockingClient locking.ApplyLocker
	if userConfig.DisableRepoLocking {
		lockingClient = locking.NewNoOpLocker()
	} else {
		lockingClient = locking.NewClient(boltdb)
		applyLockingClient = locking.NewApplyClient(boltdb, userConfig.DisableApply)
	}
	workingDirLocker := events.NewDefaultWorkingDirLocker()

	var workingDir events.WorkingDir = &events.FileWorkspace{
		DataDir:       userConfig.DataDir,
		CheckoutMerge: userConfig.CheckoutStrategy == "merge",
	}
	// provide fresh tokens before clone from the GitHub Apps integration, proxy workingDir
	if githubAppEnabled {
		if !userConfig.WriteGitCreds {
			return nil, errors.New("Github App requires --write-git-creds to support cloning")
		}
		workingDir = &events.GithubAppWorkingDir{
			WorkingDir:     workingDir,
			Credentials:    githubCredentials,
			GithubHostname: userConfig.GithubHostname,
		}
	}

	projectLocker := &events.DefaultProjectLocker{
		Locker:    lockingClient,
		VCSClient: vcsClient,
	}
	deleteLockCommand := &events.DefaultDeleteLockCommand{
		Locker:           lockingClient,
		Logger:           logger,
		WorkingDir:       workingDir,
		WorkingDirLocker: workingDirLocker,
		DB:               boltdb,
	}

	parsedURL, err := ParseAtlantisURL(userConfig.AtlantisURL)
	if err != nil {
		return nil, errors.Wrapf(err,
			"parsing --%s flag %q", config.AtlantisURLFlag, userConfig.AtlantisURL)
	}
	validator := &yaml.ParserValidator{}

	globalCfg := valid.NewGlobalCfgFromArgs(
		valid.GlobalCfgArgs{
			AllowRepoCfg:       userConfig.AllowRepoConfig,
			MergeableReq:       userConfig.RequireMergeable,
			ApprovedReq:        userConfig.RequireApproval,
			PolicyCheckEnabled: userConfig.EnablePolicyChecksFlag,
		})
	if userConfig.RepoConfig != "" {
		globalCfg, err = validator.ParseGlobalCfg(userConfig.RepoConfig, globalCfg)
		if err != nil {
			return nil, errors.Wrapf(err, "parsing %s file", userConfig.RepoConfig)
		}
	} else if userConfig.RepoConfigJSON != "" {
		globalCfg, err = validator.ParseGlobalCfgJSON(userConfig.RepoConfigJSON, globalCfg)
		if err != nil {
			return nil, errors.Wrapf(err, "parsing --%s", config.RepoConfigJSONFlag)
		}
	}

	underlyingRouter := mux.NewRouter()
	router := &Router{
		AtlantisURL:               parsedURL,
		LockViewRouteIDQueryParam: LockViewRouteIDQueryParam,
		LockViewRouteName:         LockViewRouteName,
		Underlying:                underlyingRouter,
	}
	pullClosedExecutor := &events.PullClosedExecutor{
		VCSClient:  vcsClient,
		Locker:     lockingClient,
		WorkingDir: workingDir,
		Logger:     logger,
		DB:         boltdb,
	}
	eventParser := &events.EventParser{
		GithubUser:         userConfig.GithubUser,
		GithubToken:        userConfig.GithubToken,
		GitlabUser:         userConfig.GitlabUser,
		GitlabToken:        userConfig.GitlabToken,
		AllowDraftPRs:      userConfig.PlanDrafts,
		BitbucketUser:      userConfig.BitbucketUser,
		BitbucketToken:     userConfig.BitbucketToken,
		BitbucketServerURL: userConfig.BitbucketBaseURL,
		AzureDevopsUser:    userConfig.AzureDevopsUser,
		AzureDevopsToken:   userConfig.AzureDevopsToken,
	}
	commentParser := &events.CommentParser{
		GithubUser:      userConfig.GithubUser,
		GitlabUser:      userConfig.GitlabUser,
		BitbucketUser:   userConfig.BitbucketUser,
		AzureDevopsUser: userConfig.AzureDevopsUser,
		ApplyDisabled:   userConfig.DisableApply,
	}
	defaultTfVersion := terraformClient.DefaultVersion()
	pendingPlanFinder := &events.DefaultPendingPlanFinder{}
	runStepRunner := &runtime.RunStepRunner{
		TerraformExecutor: terraformClient,
		DefaultTFVersion:  defaultTfVersion,
		TerraformBinDir:   terraformClient.TerraformBinDir(),
	}
	drainer := &events.Drainer{}
	statusController := &StatusController{
		Logger:  logger,
		Drainer: drainer,
	}
	preWorkflowHooksCommandRunner := &events.DefaultPreWorkflowHooksCommandRunner{
		VCSClient:             vcsClient,
		GlobalCfg:             globalCfg,
		WorkingDirLocker:      workingDirLocker,
		WorkingDir:            workingDir,
		PreWorkflowHookRunner: runtime.DefaultPreWorkflowHookRunner{},
	}
	projectCommandBuilder := events.NewProjectCommandBuilder(
		policyChecksEnabled,
		validator,
		&events.DefaultProjectFinder{},
		vcsClient,
		workingDir,
		workingDirLocker,
		globalCfg,
		pendingPlanFinder,
		commentParser,
		userConfig.SkipCloneNoChanges,
		userConfig.EnableRegExpCmd,
	)

	showStepRunner, err := runtime.NewShowStepRunner(terraformClient, defaultTfVersion)

	if err != nil {
		return nil, errors.Wrap(err, "initializing show step runner")
	}

	policyCheckRunner, err := runtime.NewPolicyCheckStepRunner(
		defaultTfVersion,
		policy.NewConfTestExecutorWorkflow(logger, binDir, &terraform.DefaultDownloader{}),
	)

	if err != nil {
		return nil, errors.Wrap(err, "initializing policy check runner")
	}

	projectCommandRunner := &events.DefaultProjectCommandRunner{
		Locker:           projectLocker,
		LockURLGenerator: router,
		InitStepRunner: &runtime.InitStepRunner{
			TerraformExecutor: terraformClient,
			DefaultTFVersion:  defaultTfVersion,
		},
		PlanStepRunner: &runtime.PlanStepRunner{
			TerraformExecutor:   terraformClient,
			DefaultTFVersion:    defaultTfVersion,
			CommitStatusUpdater: commitStatusUpdater,
			AsyncTFExec:         terraformClient,
		},
		ShowStepRunner:        showStepRunner,
		PolicyCheckStepRunner: policyCheckRunner,
		ApplyStepRunner: &runtime.ApplyStepRunner{
			TerraformExecutor:   terraformClient,
			CommitStatusUpdater: commitStatusUpdater,
			AsyncTFExec:         terraformClient,
		},
		RunStepRunner: runStepRunner,
		EnvStepRunner: &runtime.EnvStepRunner{
			RunStepRunner: runStepRunner,
		},
		PullApprovedChecker: vcsClient,
		WorkingDir:          workingDir,
		Webhooks:            webhooksManager,
		WorkingDirLocker:    workingDirLocker,
	}

	dbUpdater := &events.DBUpdater{
		DB: boltdb,
	}

	pullUpdater := &events.PullUpdater{
		HidePrevPlanComments: userConfig.HidePrevPlanComments,
		VCSClient:            vcsClient,
		MarkdownRenderer:     markdownRenderer,
	}

	autoMerger := &events.AutoMerger{
		VCSClient:       vcsClient,
		GlobalAutomerge: userConfig.Automerge,
	}

	policyCheckCommandRunner := events.NewPolicyCheckCommandRunner(
		dbUpdater,
		pullUpdater,
		commitStatusUpdater,
		projectCommandRunner,
		userConfig.ParallelPoolSize,
		userConfig.SilenceVCSStatusNoProjects,
	)

	planCommandRunner := events.NewPlanCommandRunner(
		userConfig.SilenceVCSStatusNoPlans,
		userConfig.SilenceVCSStatusNoProjects,
		vcsClient,
		pendingPlanFinder,
		workingDir,
		commitStatusUpdater,
		projectCommandBuilder,
		projectCommandRunner,
		dbUpdater,
		pullUpdater,
		policyCheckCommandRunner,
		autoMerger,
		userConfig.ParallelPoolSize,
<<<<<<< HEAD
		userConfig.SilenceNoProjects,
=======
		boltdb,
>>>>>>> 3bb6f216
	)

	applyCommandRunner := events.NewApplyCommandRunner(
		vcsClient,
		userConfig.DisableApplyAll,
		applyLockingClient,
		commitStatusUpdater,
		projectCommandBuilder,
		projectCommandRunner,
		autoMerger,
		pullUpdater,
		dbUpdater,
		boltdb,
		userConfig.ParallelPoolSize,
		userConfig.SilenceNoProjects,
		userConfig.SilenceVCSStatusNoProjects,
	)

	approvePoliciesCommandRunner := events.NewApprovePoliciesCommandRunner(
		commitStatusUpdater,
		projectCommandBuilder,
		projectCommandRunner,
		pullUpdater,
		dbUpdater,
		userConfig.SilenceNoProjects,
		userConfig.SilenceVCSStatusNoPlans,
	)

	unlockCommandRunner := events.NewUnlockCommandRunner(
		deleteLockCommand,
		vcsClient,
		userConfig.SilenceNoProjects,
	)

	commentCommandRunnerByCmd := map[models.CommandName]events.CommentCommandRunner{
		models.PlanCommand:            planCommandRunner,
		models.ApplyCommand:           applyCommandRunner,
		models.ApprovePoliciesCommand: approvePoliciesCommandRunner,
		models.UnlockCommand:          unlockCommandRunner,
	}

	commandRunner := &events.DefaultCommandRunner{
		VCSClient:                     vcsClient,
		GithubPullGetter:              githubClient,
		GitlabMergeRequestGetter:      gitlabClient,
		AzureDevopsPullGetter:         azuredevopsClient,
		CommentCommandRunnerByCmd:     commentCommandRunnerByCmd,
		EventParser:                   eventParser,
		Logger:                        logger,
		AllowForkPRs:                  userConfig.AllowForkPRs,
		AllowForkPRsFlag:              config.AllowForkPRsFlag,
		SilenceForkPRErrors:           userConfig.SilenceForkPRErrors,
		SilenceForkPRErrorsFlag:       config.SilenceForkPRErrorsFlag,
		DisableAutoplan:               userConfig.DisableAutoplan,
		Drainer:                       drainer,
		PreWorkflowHooksCommandRunner: preWorkflowHooksCommandRunner,
		PullStatusFetcher:             boltdb,
	}
	repoAllowlist, err := events.NewRepoAllowlistChecker(userConfig.RepoAllowlist)
	if err != nil {
		return nil, err
	}
	locksController := &LocksController{
		AtlantisVersion:    config.AtlantisVersion,
		AtlantisURL:        parsedURL,
		Locker:             lockingClient,
		ApplyLocker:        applyLockingClient,
		Logger:             logger,
		VCSClient:          vcsClient,
		LockDetailTemplate: lockTemplate,
		WorkingDir:         workingDir,
		WorkingDirLocker:   workingDirLocker,
		DB:                 boltdb,
		DeleteLockCommand:  deleteLockCommand,
	}
	eventsController := &EventsController{
		CommandRunner:                   commandRunner,
		PullCleaner:                     pullClosedExecutor,
		Parser:                          eventParser,
		CommentParser:                   commentParser,
		Logger:                          logger,
		ApplyDisabled:                   userConfig.DisableApply,
		GithubWebhookSecret:             []byte(userConfig.GithubWebhookSecret),
		GithubRequestValidator:          &DefaultGithubRequestValidator{},
		GitlabRequestParserValidator:    &DefaultGitlabRequestParserValidator{},
		GitlabWebhookSecret:             []byte(userConfig.GitlabWebhookSecret),
		RepoAllowlistChecker:            repoAllowlist,
		SilenceAllowlistErrors:          userConfig.SilenceAllowlistErrors,
		SupportedVCSHosts:               supportedVCSHosts,
		VCSClient:                       vcsClient,
		BitbucketWebhookSecret:          []byte(userConfig.BitbucketWebhookSecret),
		AzureDevopsWebhookBasicUser:     []byte(userConfig.AzureDevopsWebhookUser),
		AzureDevopsWebhookBasicPassword: []byte(userConfig.AzureDevopsWebhookPassword),
		AzureDevopsRequestValidator:     &DefaultAzureDevopsRequestValidator{},
	}
	githubAppController := &GithubAppController{
		AtlantisURL:         parsedURL,
		Logger:              logger,
		GithubSetupComplete: githubAppEnabled,
		GithubHostname:      userConfig.GithubHostname,
		GithubOrg:           userConfig.GithubOrg,
	}

	return &Server{
		AtlantisVersion:               config.AtlantisVersion,
		AtlantisURL:                   parsedURL,
		Router:                        underlyingRouter,
		Port:                          userConfig.Port,
		PreWorkflowHooksCommandRunner: preWorkflowHooksCommandRunner,
		CommandRunner:                 commandRunner,
		Logger:                        logger,
		Locker:                        lockingClient,
		ApplyLocker:                   applyLockingClient,
		EventsController:              eventsController,
		GithubAppController:           githubAppController,
		LocksController:               locksController,
		StatusController:              statusController,
		IndexTemplate:                 indexTemplate,
		LockDetailTemplate:            lockTemplate,
		SSLKeyFile:                    userConfig.SSLKeyFile,
		SSLCertFile:                   userConfig.SSLCertFile,
		Drainer:                       drainer,
	}, nil
}

// Start creates the routes and starts serving traffic.
func (s *Server) Start() error {
	s.Router.HandleFunc("/", s.Index).Methods("GET").MatcherFunc(func(r *http.Request, rm *mux.RouteMatch) bool {
		return r.URL.Path == "/" || r.URL.Path == "/index.html"
	})
	s.Router.HandleFunc("/healthz", s.Healthz).Methods("GET")
	s.Router.HandleFunc("/status", s.StatusController.Get).Methods("GET")
	s.Router.PathPrefix("/static/").Handler(http.FileServer(&assetfs.AssetFS{Asset: static.Asset, AssetDir: static.AssetDir, AssetInfo: static.AssetInfo}))
	s.Router.HandleFunc("/events", s.EventsController.Post).Methods("POST")
	s.Router.HandleFunc("/github-app/exchange-code", s.GithubAppController.ExchangeCode).Methods("GET")
	s.Router.HandleFunc("/github-app/setup", s.GithubAppController.New).Methods("GET")
	s.Router.HandleFunc("/apply/lock", s.LocksController.LockApply).Methods("POST").Queries()
	s.Router.HandleFunc("/apply/unlock", s.LocksController.UnlockApply).Methods("DELETE").Queries()
	s.Router.HandleFunc("/locks", s.LocksController.DeleteLock).Methods("DELETE").Queries("id", "{id:.*}")
	s.Router.HandleFunc("/lock", s.LocksController.GetLock).Methods("GET").
		Queries(LockViewRouteIDQueryParam, fmt.Sprintf("{%s}", LockViewRouteIDQueryParam)).Name(LockViewRouteName)
	n := negroni.New(&negroni.Recovery{
		Logger:     log.New(os.Stdout, "", log.LstdFlags),
		PrintStack: false,
		StackAll:   false,
		StackSize:  1024 * 8,
	}, NewRequestLogger(s.Logger))
	n.UseHandler(s.Router)

	defer s.Logger.Flush()

	// Ensure server gracefully drains connections when stopped.
	stop := make(chan os.Signal, 1)
	// Stop on SIGINTs and SIGTERMs.
	signal.Notify(stop, os.Interrupt, syscall.SIGTERM)

	server := &http.Server{Addr: fmt.Sprintf(":%d", s.Port), Handler: n}
	go func() {
		s.Logger.Info("Atlantis started - listening on port %v", s.Port)

		var err error
		if s.SSLCertFile != "" && s.SSLKeyFile != "" {
			err = server.ListenAndServeTLS(s.SSLCertFile, s.SSLKeyFile)
		} else {
			err = server.ListenAndServe()
		}

		if err != nil && err != http.ErrServerClosed {
			s.Logger.Err(err.Error())
		}
	}()
	<-stop

	s.Logger.Warn("Received interrupt. Waiting for in-progress operations to complete")
	s.waitForDrain()
	ctx, _ := context.WithTimeout(context.Background(), 5*time.Second) // nolint: vet
	if err := server.Shutdown(ctx); err != nil {
		return cli.NewExitError(fmt.Sprintf("while shutting down: %s", err), 1)
	}
	return nil
}

// waitForDrain blocks until draining is complete.
func (s *Server) waitForDrain() {
	drainComplete := make(chan bool, 1)
	go func() {
		s.Drainer.ShutdownBlocking()
		drainComplete <- true
	}()
	ticker := time.NewTicker(5 * time.Second)
	for {
		select {
		case <-drainComplete:
			s.Logger.Info("All in-progress operations complete, shutting down")
			return
		case <-ticker.C:
			s.Logger.Info("Waiting for in-progress operations to complete, current in-progress ops: %d", s.Drainer.GetStatus().InProgressOps)
		}
	}
}

// Index is the / route.
func (s *Server) Index(w http.ResponseWriter, _ *http.Request) {
	locks, err := s.Locker.List()
	if err != nil {
		w.WriteHeader(http.StatusServiceUnavailable)
		fmt.Fprintf(w, "Could not retrieve locks: %s", err)
		return
	}

	var lockResults []LockIndexData
	for id, v := range locks {
		lockURL, _ := s.Router.Get(LockViewRouteName).URL("id", url.QueryEscape(id))
		lockResults = append(lockResults, LockIndexData{
			// NOTE: must use .String() instead of .Path because we need the
			// query params as part of the lock URL.
			LockPath:      lockURL.String(),
			RepoFullName:  v.Project.RepoFullName,
			PullNum:       v.Pull.Num,
			Path:          v.Project.Path,
			Workspace:     v.Workspace,
			Time:          v.Time,
			TimeFormatted: v.Time.Format("02-01-2006 15:04:05"),
		})
	}

	applyCmdLock, err := s.ApplyLocker.CheckApplyLock()
	s.Logger.Info("Apply Lock: %v", applyCmdLock)
	if err != nil {
		w.WriteHeader(http.StatusServiceUnavailable)
		fmt.Fprintf(w, "Could not retrieve global apply lock: %s", err)
		return
	}

	applyLockData := ApplyLockData{
		Time:          applyCmdLock.Time,
		Locked:        applyCmdLock.Locked,
		TimeFormatted: applyCmdLock.Time.Format("02-01-2006 15:04:05"),
	}
	//Sort by date - newest to oldest.
	sort.SliceStable(lockResults, func(i, j int) bool { return lockResults[i].Time.After(lockResults[j].Time) })

	err = s.IndexTemplate.Execute(w, IndexData{
		Locks:           lockResults,
		ApplyLock:       applyLockData,
		AtlantisVersion: s.AtlantisVersion,
		CleanedBasePath: s.AtlantisURL.Path,
	})
	if err != nil {
		s.Logger.Err(err.Error())
	}
}

func mkSubDir(parentDir string, subDir string) (string, error) {
	fullDir := filepath.Join(parentDir, subDir)
	if err := os.MkdirAll(fullDir, 0700); err != nil {
		return "", errors.Wrapf(err, "unable to creare dir %q", fullDir)
	}

	return fullDir, nil
}

// Healthz returns the health check response. It always returns a 200 currently.
func (s *Server) Healthz(w http.ResponseWriter, _ *http.Request) {
	data, err := json.MarshalIndent(&struct {
		Status string `json:"status"`
	}{
		Status: "ok",
	}, "", "  ")
	if err != nil {
		w.WriteHeader(http.StatusInternalServerError)
		fmt.Fprintf(w, "Error creating status json response: %s", err)
		return
	}
	w.Header().Set("Content-Type", "application/json")
	w.Write(data) // nolint: errcheck
}

// ParseAtlantisURL parses the user-passed atlantis URL to ensure it is valid
// and we can use it in our templates.
// It removes any trailing slashes from the path so we can concatenate it
// with other paths without checking.
func ParseAtlantisURL(u string) (*url.URL, error) {
	parsed, err := url.Parse(u)
	if err != nil {
		return nil, err
	}
	if !(parsed.Scheme == "http" || parsed.Scheme == "https") {
		return nil, errors.New("http or https must be specified")
	}
	// We want the path to end without a trailing slash so we know how to
	// use it in the rest of the program.
	parsed.Path = strings.TrimSuffix(parsed.Path, "/")
	return parsed, nil
}<|MERGE_RESOLUTION|>--- conflicted
+++ resolved
@@ -512,11 +512,8 @@
 		policyCheckCommandRunner,
 		autoMerger,
 		userConfig.ParallelPoolSize,
-<<<<<<< HEAD
 		userConfig.SilenceNoProjects,
-=======
 		boltdb,
->>>>>>> 3bb6f216
 	)
 
 	applyCommandRunner := events.NewApplyCommandRunner(
