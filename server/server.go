--- conflicted
+++ resolved
@@ -70,26 +70,6 @@
 
 // Server runs the Atlantis web server.
 type Server struct {
-<<<<<<< HEAD
-	AtlantisVersion     string
-	AtlantisURL         *url.URL
-	Router              *mux.Router
-	Port                int
-	CommandRunner       *events.DefaultCommandRunner
-	Logger              *logging.SimpleLogger
-	Locker              locking.Locker
-	TfOutput            terraform.OutputHelper
-	EventsController    *EventsController
-	GithubAppController *GithubAppController
-	LocksController     *LocksController
-	StatusController    *StatusController
-	TfOutputsController *TfOutputController
-	IndexTemplate       TemplateWriter
-	LockDetailTemplate  TemplateWriter
-	SSLCertFile         string
-	SSLKeyFile          string
-	Drainer             *events.Drainer
-=======
 	AtlantisVersion               string
 	AtlantisURL                   *url.URL
 	Router                        *mux.Router
@@ -98,16 +78,17 @@
 	CommandRunner                 *events.DefaultCommandRunner
 	Logger                        *logging.SimpleLogger
 	Locker                        locking.Locker
+	TfOutput            	      terraform.OutputHelper
 	EventsController              *EventsController
 	GithubAppController           *GithubAppController
 	LocksController               *LocksController
 	StatusController              *StatusController
+	TfOutputsController           *TfOutputController
 	IndexTemplate                 TemplateWriter
 	LockDetailTemplate            TemplateWriter
 	SSLCertFile                   string
 	SSLKeyFile                    string
 	Drainer                       *events.Drainer
->>>>>>> 9e92a36e
 }
 
 // Config holds config for server that isn't passed in by the user.
@@ -520,26 +501,6 @@
 	}
 
 	return &Server{
-<<<<<<< HEAD
-		AtlantisVersion:     config.AtlantisVersion,
-		AtlantisURL:         parsedURL,
-		Router:              underlyingRouter,
-		Port:                userConfig.Port,
-		CommandRunner:       commandRunner,
-		Logger:              logger,
-		Locker:              lockingClient,
-		TfOutput:            tfOutput,
-		EventsController:    eventsController,
-		GithubAppController: githubAppController,
-		LocksController:     locksController,
-		StatusController:    statusController,
-		IndexTemplate:       indexTemplate,
-		LockDetailTemplate:  lockTemplate,
-		TfOutputsController: tfOutputsController,
-		SSLKeyFile:          userConfig.SSLKeyFile,
-		SSLCertFile:         userConfig.SSLCertFile,
-		Drainer:             drainer,
-=======
 		AtlantisVersion:               config.AtlantisVersion,
 		AtlantisURL:                   parsedURL,
 		Router:                        underlyingRouter,
@@ -548,16 +509,17 @@
 		CommandRunner:                 commandRunner,
 		Logger:                        logger,
 		Locker:                        lockingClient,
+		TfOutput:            	       tfOutput,
 		EventsController:              eventsController,
 		GithubAppController:           githubAppController,
 		LocksController:               locksController,
 		StatusController:              statusController,
 		IndexTemplate:                 indexTemplate,
 		LockDetailTemplate:            lockTemplate,
+		TfOutputsController: 	       tfOutputsController,
 		SSLKeyFile:                    userConfig.SSLKeyFile,
 		SSLCertFile:                   userConfig.SSLCertFile,
 		Drainer:                       drainer,
->>>>>>> 9e92a36e
 	}, nil
 }
 
