--- conflicted
+++ resolved
@@ -91,21 +91,12 @@
 	Logger                        logging.SimpleLogging
 	Locker                        locking.Locker
 	ApplyLocker                   locking.ApplyLocker
-<<<<<<< HEAD
-	EventsController              *EventsController
-	GithubAppController           *GithubAppController
-	LocksController               *LocksController
-	StatusController              *StatusController
-	IndexTemplate                 TemplateWriter
-	LockDetailTemplate            TemplateWriter
-=======
 	VCSEventsController           *events_controllers.VCSEventsController
 	GithubAppController           *controllers.GithubAppController
 	LocksController               *controllers.LocksController
 	StatusController              *controllers.StatusController
 	IndexTemplate                 templates.TemplateWriter
 	LockDetailTemplate            templates.TemplateWriter
->>>>>>> 8aabf00b
 	SSLCertFile                   string
 	SSLKeyFile                    string
 	Drainer                       *events.Drainer
@@ -381,10 +372,7 @@
 			AllowRepoCfg:       userConfig.AllowRepoConfig,
 			MergeableReq:       userConfig.RequireMergeable,
 			ApprovedReq:        userConfig.RequireApproval,
-<<<<<<< HEAD
-=======
 			UnDivergedReq:      userConfig.RequireUnDiverged,
->>>>>>> 8aabf00b
 			PolicyCheckEnabled: userConfig.EnablePolicyChecksFlag,
 		})
 	if userConfig.RepoConfig != "" {
@@ -480,15 +468,12 @@
 	if err != nil {
 		return nil, errors.Wrap(err, "initializing policy check runner")
 	}
-<<<<<<< HEAD
-=======
 
 	applyRequirementHandler := &events.AggregateApplyRequirements{
 		PullApprovedChecker: vcsClient,
 		WorkingDir:          workingDir,
 	}
 
->>>>>>> 8aabf00b
 	projectCommandRunner := &events.DefaultProjectCommandRunner{
 		Locker:           projectLocker,
 		LockURLGenerator: router,
@@ -595,8 +580,6 @@
 		deleteLockCommand,
 		vcsClient,
 		userConfig.SilenceNoProjects,
-<<<<<<< HEAD
-=======
 	)
 
 	versionCommandRunner := events.NewVersionCommandRunner(
@@ -605,7 +588,6 @@
 		projectCommandRunner,
 		userConfig.ParallelPoolSize,
 		userConfig.SilenceNoProjects,
->>>>>>> 8aabf00b
 	)
 
 	commentCommandRunnerByCmd := map[models.CommandName]events.CommentCommandRunner{
@@ -624,10 +606,7 @@
 		CommentCommandRunnerByCmd:     commentCommandRunnerByCmd,
 		EventParser:                   eventParser,
 		Logger:                        logger,
-<<<<<<< HEAD
-=======
 		GlobalCfg:                     globalCfg,
->>>>>>> 8aabf00b
 		AllowForkPRs:                  userConfig.AllowForkPRs,
 		AllowForkPRsFlag:              config.AllowForkPRsFlag,
 		SilenceForkPRErrors:           userConfig.SilenceForkPRErrors,
@@ -654,11 +633,7 @@
 		DB:                 boltdb,
 		DeleteLockCommand:  deleteLockCommand,
 	}
-<<<<<<< HEAD
-	eventsController := &EventsController{
-=======
 	eventsController := &events_controllers.VCSEventsController{
->>>>>>> 8aabf00b
 		CommandRunner:                   commandRunner,
 		PullCleaner:                     pullClosedExecutor,
 		Parser:                          eventParser,
@@ -696,11 +671,7 @@
 		Logger:                        logger,
 		Locker:                        lockingClient,
 		ApplyLocker:                   applyLockingClient,
-<<<<<<< HEAD
-		EventsController:              eventsController,
-=======
 		VCSEventsController:           eventsController,
->>>>>>> 8aabf00b
 		GithubAppController:           githubAppController,
 		LocksController:               locksController,
 		StatusController:              statusController,
@@ -830,11 +801,7 @@
 		return
 	}
 
-<<<<<<< HEAD
-	applyLockData := ApplyLockData{
-=======
 	applyLockData := templates.ApplyLockData{
->>>>>>> 8aabf00b
 		Time:          applyCmdLock.Time,
 		Locked:        applyCmdLock.Locked,
 		TimeFormatted: applyCmdLock.Time.Format("02-01-2006 15:04:05"),
