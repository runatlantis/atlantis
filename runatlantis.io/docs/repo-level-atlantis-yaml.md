--- conflicted
+++ resolved
@@ -1,16 +1,19 @@
 # Repo Level atlantis.yaml Config
+
 An `atlantis.yaml` file specified at the root of a Terraform repo allows you
 to instruct Atlantis on the structure of your repo and set custom workflows.
 
 [[toc]]
 
 ## Do I need an atlantis.yaml file?
+
 `atlantis.yaml` files are only required if you wish to customize some aspect of Atlantis.
 The default Atlantis config works for many users without changes.
 
 Read through the [use-cases](#use-cases) to determine if you need it.
 
 ## Enabling atlantis.yaml
+
 By default, all repos are allowed to have an `atlantis.yaml` file,
 but some of the keys are restricted by default.
 
@@ -20,8 +23,9 @@
 more details.
 
 **Notes**
-* By default, repo root `atlantis.yaml` file is used.
-* You can change this behaviour by setting [Server Side Repo Config](server-side-repo-config.html)
+
+- By default, repo root `atlantis.yaml` file is used.
+- You can change this behaviour by setting [Server Side Repo Config](server-side-repo-config.html)
 
 ::: danger DANGER
 Atlantis uses the `atlantis.yaml` version from the pull request, similar to other
@@ -60,43 +64,43 @@
 parallel_apply: true
 abort_on_execution_order_fail: true
 projects:
-- name: my-project-name
-  branch: /main/
-  dir: .
-  workspace: default
-  terraform_version: v0.11.0
-  delete_source_branch_on_merge: true
-  repo_locking: true
-  custom_policy_check: false
-  autoplan:
-    when_modified: ["*.tf", "../modules/**/*.tf", ".terraform.lock.hcl"]
-    enabled: true
-  plan_requirements: [mergeable, approved, undiverged]
-  apply_requirements: [mergeable, approved, undiverged]
-  import_requirements: [mergeable, approved, undiverged]
-  execution_order_group: 1
-  depends_on:
-    - project-1
-  workflow: myworkflow
+  - name: my-project-name
+    branch: /main/
+    dir: .
+    workspace: default
+    terraform_version: v0.11.0
+    delete_source_branch_on_merge: true
+    repo_locking: true
+    custom_policy_check: false
+    autoplan:
+      when_modified: ["*.tf", "../modules/**/*.tf", ".terraform.lock.hcl"]
+      enabled: true
+    plan_requirements: [mergeable, approved, undiverged]
+    apply_requirements: [mergeable, approved, undiverged]
+    import_requirements: [mergeable, approved, undiverged]
+    execution_order_group: 1
+    depends_on:
+      - project-1
+    workflow: myworkflow
 workflows:
   myworkflow:
     plan:
       steps:
-      - run: my-custom-command arg1 arg2
-      - run:
-          command: my-custom-command arg1 arg2
-          output: hide
-      - init
-      - plan:
-          extra_args: ["-lock", "false"]
-      - run: my-custom-command arg1 arg2
+        - run: my-custom-command arg1 arg2
+        - run:
+            command: my-custom-command arg1 arg2
+            output: hide
+        - init
+        - plan:
+            extra_args: ["-lock", "false"]
+        - run: my-custom-command arg1 arg2
     apply:
       steps:
-      - run: echo hi
-      - apply
+        - run: echo hi
+        - apply
 allowed_regexp_prefixes:
-- dev/
-- staging/
+  - dev/
+  - staging/
 ```
 
 ## Example of DRYing up projects using YAML anchors
@@ -147,14 +151,17 @@
 ```
 
 ## Use Cases
+
 ### Disabling Autoplanning
-```yaml
-version: 3
-projects:
-- dir: project1
-  autoplan:
-    enabled: false
-```
+
+```yaml
+version: 3
+projects:
+  - dir: project1
+    autoplan:
+      enabled: false
+```
+
 This will stop Atlantis automatically running plan when `project1/` is updated
 in a pull request.
 
@@ -193,160 +200,170 @@
 
 If you want Atlantis to plan `project1/` whenever any `.tf` files under `module1/` change or any `.tf` or `.tfvars` files under `project1/` change you could use the following configuration:
 
-
-```yaml
-version: 3
-projects:
-- dir: project1
-  autoplan:
-    when_modified: ["../modules/**/*.tf", "*.tf*", ".terraform.lock.hcl"]
+```yaml
+version: 3
+projects:
+  - dir: project1
+    autoplan:
+      when_modified: ["../modules/**/*.tf", "*.tf*", ".terraform.lock.hcl"]
 ```
 
 Note:
-* `when_modified` uses the [`.dockerignore` syntax](https://docs.docker.com/engine/reference/builder/#dockerignore-file)
-* The paths are relative to the project's directory.
-* `when_modified` will be used by both automatic and manually run plans.
-* `when_modified` will continue to work for manually run plans even when autoplan is disabled.
+
+- `when_modified` uses the [`.dockerignore` syntax](https://docs.docker.com/engine/reference/builder/#dockerignore-file)
+- The paths are relative to the project's directory.
+- `when_modified` will be used by both automatic and manually run plans.
+- `when_modified` will continue to work for manually run plans even when autoplan is disabled.
 
 ### Supporting Terraform Workspaces
-```yaml
-version: 3
-projects:
-- dir: project1
-  workspace: staging
-- dir: project1
-  workspace: production
-```
+
+```yaml
+version: 3
+projects:
+  - dir: project1
+    workspace: staging
+  - dir: project1
+    workspace: production
+```
+
 With the above config, when Atlantis determines that the configuration for the `project1` dir has changed,
 it will run plan for both the `staging` and `production` workspaces.
 
 If you want to `plan` or `apply` for a specific workspace you can use
+
 ```
 atlantis plan -w staging -d project1
 ```
+
 and
+
 ```
 atlantis apply -w staging -d project1
 ```
 
 ### Using .tfvars files
+
 See [Custom Workflow Use Cases: Using .tfvars files](custom-workflows.html#tfvars-files)
 
 ### Adding extra arguments to Terraform commands
+
 See [Custom Workflow Use Cases: Adding extra arguments to Terraform commands](custom-workflows.html#adding-extra-arguments-to-terraform-commands)
 
 ### Custom init/plan/apply Commands
+
 See [Custom Workflow Use Cases: Custom init/plan/apply Commands](custom-workflows.html#custom-init-plan-apply-commands)
 
 ### Terragrunt
+
 See [Custom Workflow Use Cases: Terragrunt](custom-workflows.html#terragrunt)
 
 ### Running custom commands
+
 See [Custom Workflow Use Cases: Running custom commands](custom-workflows.html#running-custom-commands)
 
 ### Terraform Versions
+
 If you'd like to use a different version of Terraform than what is in Atlantis'
 `PATH` or is set by the `--default-tf-version` flag, then set the `terraform_version` key:
 
 ```yaml
 version: 3
 projects:
-- dir: project1
-  terraform_version: 0.10.0
+  - dir: project1
+    terraform_version: 0.10.0
 ```
 
 Atlantis will automatically download and use this version.
 
 ### Requiring Approvals For Production
+
 In this example, we only want to require `apply` approvals for the `production` directory.
-```yaml
-version: 3
-projects:
-- dir: staging
-- dir: production
-  plan_requirements: [approved]
-  apply_requirements: [approved]
-  import_requirements: [approved]
-```
+
+```yaml
+version: 3
+projects:
+  - dir: staging
+  - dir: production
+    plan_requirements: [approved]
+    apply_requirements: [approved]
+    import_requirements: [approved]
+```
+
 :::warning
 `plan_requirements`, `apply_requirements` and `import_requirements` are restricted keys so this repo will need to be configured
 to be allowed to set this key. See [Server-Side Repo Config Use Cases](server-side-repo-config.html#repos-can-set-their-own-apply-an-applicable-subcommand).
 :::
 
 ### Order of planning/applying
+
 ```yaml
 version: 3
 abort_on_execution_order_fail: true
 projects:
-- dir: project1
-  execution_order_group: 2
-- dir: project2
-  execution_order_group: 1
-```
+  - dir: project1
+    execution_order_group: 2
+  - dir: project2
+    execution_order_group: 1
+```
+
 With this config above, Atlantis runs planning/applying for project2 first, then for project1.
 Several projects can have same `execution_order_group`. Any order in one group isn't guaranteed.
 `parallel_plan` and `parallel_apply` respect these order groups, so parallel planning/applying works
-in each group one by one. 
-
-If any plan/apply fails and `abort_on_execution_order_fail` is set to true on a repo level, all the 
+in each group one by one.
+
+If any plan/apply fails and `abort_on_execution_order_fail` is set to true on a repo level, all the
 following groups will be aborted. For this example, if project2 fails then project1 will not run.
 
-<<<<<<< HEAD
-To ensure targeted applies respect the `exection_order_group`, you may define the `depends_on` attribute.
-
-For a configuration as follows:
-=======
 Execution order groups are useful when you have dependencies between projects. However, they are only applicable in the case where
 you initiate a global apply for all of your projects, i.e `atlantis apply`. If you initiate an apply on a single project, then the execution order groups are ignored.
 Thus, the `depends_on` key is more useful in this case. and can be used in conjunction with execution order groups.
 
 The following configuration is an example of how to use execution order groups and depends_on together to enforce dependencies between projects.
->>>>>>> 26e88d03
-```yaml
-version: 3
-projects:
-- name: development
-  dir: .
-  autoplan:
-    when_modified: ["*.tf", "vars/development.tfvars"]
-  execution_order_group: 1
-  workspace: development
-  workflow: infra
-- name: staging
-  dir: .
-  autoplan:
-    when_modified: ["*.tf", "vars/staging.tfvars"]
-  depends_on: ["development"]
-  execution_order_group: 2
-  workspace: staging
-  workflow: infra
-- name: production
-  dir: .
-  autoplan:
-    when_modified: ["*.tf", "vars/production.tfvars"]
-  depends_on: ["staging"]
-  execution_order_group: 3
-  workspace: production
-  workflow: infra
-```
+
+```yaml
+version: 3
+projects:
+  - name: development
+    dir: .
+    autoplan:
+      when_modified: ["*.tf", "vars/development.tfvars"]
+    execution_order_group: 1
+    workspace: development
+    workflow: infra
+  - name: staging
+    dir: .
+    autoplan:
+      when_modified: ["*.tf", "vars/staging.tfvars"]
+    depends_on: ["development"]
+    execution_order_group: 2
+    workspace: staging
+    workflow: infra
+  - name: production
+    dir: .
+    autoplan:
+      when_modified: ["*.tf", "vars/production.tfvars"]
+    depends_on: ["staging"]
+    execution_order_group: 3
+    workspace: production
+    workflow: infra
+```
+
 the `depends_on` feature will make sure that `production` is not applied before `staging` for example.
 
 ::: tip
 What Happens if one or more project's dependencies are not applied?
 
-<<<<<<< HEAD
-If there's one or more projects in the dependency list which is not in applied status, users will see an error
-if they try to run `atlantis apply`.
-:::
-=======
 If there's one or more projects in the dependency list which is not in applied status, users will see an error message like this:
 `Can't apply your project unless you apply its dependencies`
 :::
+
 ### Autodiscovery Config
+
 ```yaml
 autodiscover:
   mode: "auto"
 ```
+
 The above is the default configuration for `autodiscover.mode`. When `autodiscover.mode` is auto,
 projects will be discovered only if the repo has no `projects` configured.
 
@@ -354,6 +371,7 @@
 autodiscover:
   mode: "disabled"
 ```
+
 With the config above, Atlantis will never try to discover projects, even when there are no
 `projects` configured. This is useful if dynamically generating Atlantis config in pre_workflow hooks.
 See [Dynamic Repo Config Generation](pre-workflow-hooks.html#dynamic-repo-config-generation).
@@ -362,6 +380,7 @@
 autodiscover:
   mode: "enabled"
 ```
+
 With the config above, Atlantis will unconditionally try to discover projects based on modified_files,
 even when the directory of the project is missing from the configured `projects` in the repo configuration.
 If a discovered project has the same directory as a project which was manually configured in `projects`,
@@ -369,13 +388,15 @@
 
 Use this feature when some projects require specific configuration in a repo with many projects yet
 it's still desirable for Atlantis to plan/apply for projects not enumerated in the config.
->>>>>>> 26e88d03
 
 ### Custom Backend Config
+
 See [Custom Workflow Use Cases: Custom Backend Config](custom-workflows.html#custom-backend-config)
 
 ## Reference
+
 ### Top-Level Keys
+
 ```yaml
 version: 3
 automerge: false
@@ -384,16 +405,18 @@
 workflows:
 allowed_regexp_prefixes:
 ```
+
 | Key                           | Type                                                     | Default | Required | Description                                                                                                                          |
-|-------------------------------|----------------------------------------------------------|---------|----------|--------------------------------------------------------------------------------------------------------------------------------------|
+| ----------------------------- | -------------------------------------------------------- | ------- | -------- | ------------------------------------------------------------------------------------------------------------------------------------ |
 | version                       | int                                                      | none    | **yes**  | This key is required and must be set to `3`.                                                                                         |
 | automerge                     | bool                                                     | `false` | no       | Automatically merges pull request when all plans are applied.                                                                        |
 | delete_source_branch_on_merge | bool                                                     | `false` | no       | Automatically deletes the source branch on merge.                                                                                    |
 | projects                      | array[[Project](repo-level-atlantis-yaml.html#project)]  | `[]`    | no       | Lists the projects in this repo.                                                                                                     |
-| workflows<br />*(restricted)* | map[string: [Workflow](custom-workflows.html#reference)] | `{}`    | no       | Custom workflows.                                                                                                                    |
+| workflows<br />_(restricted)_ | map[string: [Workflow](custom-workflows.html#reference)] | `{}`    | no       | Custom workflows.                                                                                                                    |
 | allowed_regexp_prefixes       | array[string]                                            | `[]`    | no       | Lists the allowed regexp prefixes to use when the [`--enable-regexp-cmd`](server-configuration.html#enable-regexp-cmd) flag is used. |
 
 ### Project
+
 ```yaml
 name: myname
 branch: /mybranch/
@@ -411,22 +434,22 @@
 workflow: myworkflow
 ```
 
-| Key                                      | Type                  | Default     | Required | Description                                                                                                                                                                                                                               |
-|------------------------------------------|-----------------------|-------------|----------|-------------------------------------------------------------------------------------------------------------------------------------------------------------------------------------------------------------------------------------------|
-| name                                     | string                | none        | maybe    | Required if there is more than one project with the same `dir` and `workspace`. This project name can be used with the `-p` flag.                                                                                                         |
-| branch                                   | string                | none        | no       | Regex matching projects by the base branch of pull request (the branch the pull request is getting merged into). Only projects that match the PR's branch will be considered. By default, all branches are matched.                       |
-| dir                                      | string                | none        | **yes**  | The directory of this project relative to the repo root. For example if the project was under `./project1` then use `project1`. Use `.` to indicate the repo root.                                                                        |
-| workspace                                | string                | `"default"` | no       | The [Terraform workspace](https://developer.hashicorp.com/terraform/language/state/workspaces) for this project. Atlantis will switch to this workplace when planning/applying and will create it if it doesn't exist.                    |
-| execution_order_group                    | int                   | `0`         | no       | Index of execution order group. Projects will be sort by this field before planning/applying.                                                                                                                                             |
-| delete_source_branch_on_merge            | bool                  | `false`     | no       | Automatically deletes the source branch on merge.                                                                                                                                                                                         |
-| repo_locking                             | bool                  | `true`      | no       | Get a repository lock in this project when plan.                                                                                                                                                                                          |
-| custom_policy_check                      | bool                  | `false`     | no       | Enable using policy check tools other than Conftest                                                                                                                                                                                       |
-| autoplan                                 | [Autoplan](#autoplan) | none        | no       | A custom autoplan configuration. If not specified, will use the autoplan config. See [Autoplanning](autoplanning.html).                                                                                                                   |
-| terraform_version                        | string                | none        | no       | A specific Terraform version to use when running commands for this project. Must be [Semver compatible](https://semver.org/), ex. `v0.11.0`, `0.12.0-beta1`.                                                                              |
-| plan_requirements<br />*(restricted)*    | array[string]         | none        | no       | Requirements that must be satisfied before `atlantis plan` can be run. Currently the only supported requirements are `approved`, `mergeable`, and `undiverged`. See [Command Requirements](command-requirements.html) for more details.   |
-| apply_requirements<br />*(restricted)*   | array[string]         | none        | no       | Requirements that must be satisfied before `atlantis apply` can be run. Currently the only supported requirements are `approved`, `mergeable`, and `undiverged`. See [Command Requirements](command-requirements.html) for more details.  |
-| import_requirements<br />*(restricted)*  | array[string]         | none        | no       | Requirements that must be satisfied before `atlantis import` can be run. Currently the only supported requirements are `approved`, `mergeable`, and `undiverged`. See [Command Requirements](command-requirements.html) for more details. |
-| workflow <br />*(restricted)*            | string                | none        | no       | A custom workflow. If not specified, Atlantis will use its default workflow.                                                                                                                                                              |
+| Key                                     | Type                  | Default     | Required | Description                                                                                                                                                                                                                               |
+| --------------------------------------- | --------------------- | ----------- | -------- | ----------------------------------------------------------------------------------------------------------------------------------------------------------------------------------------------------------------------------------------- |
+| name                                    | string                | none        | maybe    | Required if there is more than one project with the same `dir` and `workspace`. This project name can be used with the `-p` flag.                                                                                                         |
+| branch                                  | string                | none        | no       | Regex matching projects by the base branch of pull request (the branch the pull request is getting merged into). Only projects that match the PR's branch will be considered. By default, all branches are matched.                       |
+| dir                                     | string                | none        | **yes**  | The directory of this project relative to the repo root. For example if the project was under `./project1` then use `project1`. Use `.` to indicate the repo root.                                                                        |
+| workspace                               | string                | `"default"` | no       | The [Terraform workspace](https://developer.hashicorp.com/terraform/language/state/workspaces) for this project. Atlantis will switch to this workplace when planning/applying and will create it if it doesn't exist.                    |
+| execution_order_group                   | int                   | `0`         | no       | Index of execution order group. Projects will be sort by this field before planning/applying.                                                                                                                                             |
+| delete_source_branch_on_merge           | bool                  | `false`     | no       | Automatically deletes the source branch on merge.                                                                                                                                                                                         |
+| repo_locking                            | bool                  | `true`      | no       | Get a repository lock in this project when plan.                                                                                                                                                                                          |
+| custom_policy_check                     | bool                  | `false`     | no       | Enable using policy check tools other than Conftest                                                                                                                                                                                       |
+| autoplan                                | [Autoplan](#autoplan) | none        | no       | A custom autoplan configuration. If not specified, will use the autoplan config. See [Autoplanning](autoplanning.html).                                                                                                                   |
+| terraform_version                       | string                | none        | no       | A specific Terraform version to use when running commands for this project. Must be [Semver compatible](https://semver.org/), ex. `v0.11.0`, `0.12.0-beta1`.                                                                              |
+| plan_requirements<br />_(restricted)_   | array[string]         | none        | no       | Requirements that must be satisfied before `atlantis plan` can be run. Currently the only supported requirements are `approved`, `mergeable`, and `undiverged`. See [Command Requirements](command-requirements.html) for more details.   |
+| apply_requirements<br />_(restricted)_  | array[string]         | none        | no       | Requirements that must be satisfied before `atlantis apply` can be run. Currently the only supported requirements are `approved`, `mergeable`, and `undiverged`. See [Command Requirements](command-requirements.html) for more details.  |
+| import_requirements<br />_(restricted)_ | array[string]         | none        | no       | Requirements that must be satisfied before `atlantis import` can be run. Currently the only supported requirements are `approved`, `mergeable`, and `undiverged`. See [Command Requirements](command-requirements.html) for more details. |
+| workflow <br />_(restricted)_           | string                | none        | no       | A custom workflow. If not specified, Atlantis will use its default workflow.                                                                                                                                                              |
 
 ::: tip
 A project represents a Terraform state. Typically, there is one state per directory and workspace however it's possible to
@@ -435,11 +458,13 @@
 :::
 
 ### Autoplan
+
 ```yaml
 enabled: true
 when_modified: ["*.tf", "terragrunt.hcl", ".terraform.lock.hcl"]
 ```
-| Key                   | Type          | Default        | Required | Description                                                                                                                                                                                                                                                       |
-|-----------------------|---------------|----------------|----------|-------------------------------------------------------------------------------------------------------------------------------------------------------------------------------------------------------------------------------------------------------------------|
-| enabled               | boolean       | `true`         | no       | Whether autoplanning is enabled for this project.                                                                                                                                                                                                                 |
-| when_modified         | array[string] | `["**/*.tf*"]` | no       | Uses [.dockerignore](https://docs.docker.com/engine/reference/builder/#dockerignore-file) syntax. If any modified file in the pull request matches, this project will be planned. See [Autoplanning](autoplanning.html). Paths are relative to the project's dir. |+
+| Key           | Type          | Default        | Required | Description                                                                                                                                                                                                                                                       |
+| ------------- | ------------- | -------------- | -------- | ----------------------------------------------------------------------------------------------------------------------------------------------------------------------------------------------------------------------------------------------------------------- |
+| enabled       | boolean       | `true`         | no       | Whether autoplanning is enabled for this project.                                                                                                                                                                                                                 |
+| when_modified | array[string] | `["**/*.tf*"]` | no       | Uses [.dockerignore](https://docs.docker.com/engine/reference/builder/#dockerignore-file) syntax. If any modified file in the pull request matches, this project will be planned. See [Autoplanning](autoplanning.html). Paths are relative to the project's dir. |