# Custom Policy Checks
If you want to run custom policy tools or scripts instead of the built-in Conftest integration, you can do so by setting the `custom_policy_check` option and running it in a custom workflow.  Note: custom policy tool output is simply parsed for "fail" substrings to determine if the policy set passed. 

This option can be configured either at the server-level in a [repos.yaml config file](server-configuration.md) or at the repo-level in an [atlantis.yaml file.](repo-level-atlantis-yaml.md). 

## Server-side config example
Set the `policy_check` and `custom_policy_check` options to true, and run the custom tool in the policy check steps as seen below.

```yaml
repos:
  - id: /.*/
    branch: /^main$/
    apply_requirements: [mergeable, undiverged, approved]
    policy_check: true
    custom_policy_check: true
    workflow: custom
workflows:
  custom:
    policy_check:
      steps:
        - show
        - run: cnspec scan terraform plan $SHOWFILE --policy-bundle example-cnspec-policies.mql.yaml 
policies:
  owners:
    users:
      - example_ghuser
  policy_sets:
    - name: example-set
      path: example-cnspec-policies.mql.yaml 
      source: local
```


## Repo-level atlantis.yaml example
First, you will need to ensure `custom_policy_check` is within the `allowed_overrides` field of the server-side config.  Next, just set the custom option to true on the specific project you want as shown in the example `atlantis.yaml` below:

```yaml
version: 3
projects:
  - name: example
    dir: ./example
    custom_policy_check: true
    autoplan:
<<<<<<< HEAD
      when_modified: ["*.tf"]
```
=======
      when_modified: ["*.tf"]
>>>>>>> dac52ac0
<|MERGE_RESOLUTION|>--- conflicted
+++ resolved
@@ -41,9 +41,5 @@
     dir: ./example
     custom_policy_check: true
     autoplan:
-<<<<<<< HEAD
       when_modified: ["*.tf"]
-```
-=======
-      when_modified: ["*.tf"]
->>>>>>> dac52ac0
+```