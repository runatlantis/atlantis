--- conflicted
+++ resolved
@@ -20,20 +20,13 @@
 
 ![Policy Check Approval](./images/policy-check-approval.png)
 
-<<<<<<< HEAD
+Policy approvals may be cleared either by re-planing, or by issuing the following command:
+```
+atlantis approve_policies --clear-policy-approvals
+```
+
 :::warning
 Any plans following the approval will discard any policy approval and prompt again for it, unless 'sticky approvals' are enabled.
-=======
-
-Policy approvals may be cleared either by re-planing, or by issuing the following command:
-```
-atlantis approve_policies --clear-policy-approvals
-```
-
-::: warning
-Any plans following the approval will discard any policy approval and prompt again for it.
->>>>>>> 434bab5c
-:::
 
 ## Getting Started
 
