# Deployment

This page covers getting Atlantis up and running in your infrastructure.

::: tip Prerequisites

* You have created [access credentials](access-credentials.md) for your Atlantis user
* You have created a [webhook secret](webhook-secrets.md)
:::

## Architecture Overview

### Runtime

Atlantis is a simple [Go](https://golang.org/) app. It receives webhooks from
your Git host and executes Terraform commands locally. There is an official
Atlantis [Docker image](https://ghcr.io/runatlantis/atlantis).

### Routing

Atlantis and your Git host need to be able to route and communicate with one another. Your Git host needs to be able to send webhooks to Atlantis and Atlantis needs to be able to make API calls to your Git host.
If you're using
a public Git host like github.com, gitlab.com, gitea.com, bitbucket.org, or dev.azure.com then you'll need to
expose Atlantis to the internet.

If you're using a private Git host like GitHub Enterprise, GitLab Enterprise, self-hosted Gitea or
Bitbucket Server, then Atlantis needs to be routable from the private host and Atlantis will need to be able to route to the private host.

### Data

Atlantis has no external database. Atlantis stores Terraform plan files on disk.
If Atlantis loses that data in between a `plan` and `apply` cycle, then users will have
to re-run `plan`. Because of this, you may want to provision a persistent disk
for Atlantis.

## Deployment

Pick your deployment type:

* [Kubernetes Helm Chart](#kubernetes-helm-chart)
* [Kubernetes Manifests](#kubernetes-manifests)
* [Kubernetes Kustomize](#kubernetes-kustomize)
* [OpenShift](#openshift)
* [AWS Fargate](#aws-fargate)
* [Google Kubernetes Engine (GKE)](#google-kubernetes-engine-gke)
* [Docker](#docker)
* [Roll Your Own](#roll-your-own)

### Kubernetes Helm Chart

Atlantis has an [official Helm chart](https://github.com/runatlantis/helm-charts/tree/main/charts/atlantis)

To install:

1. Add the runatlantis helm chart repository to helm

    ```bash
    helm repo add runatlantis https://runatlantis.github.io/helm-charts
    ```

1. `cd` into a directory where you're going to configure your Atlantis Helm chart
1. Create a `values.yaml` file by running

    ```bash
    helm inspect values runatlantis/atlantis > values.yaml
    ```

1. Edit `values.yaml` and add your access credentials and webhook secret

    ```yaml
    # for example
    github:
      user: foo
      token: bar
      secret: baz
    ```

1. Edit `values.yaml` and set your `orgAllowlist` (see [Repo Allowlist](server-configuration.md#repo-allowlist) for more information)

    ```yaml
    orgAllowlist: github.com/runatlantis/*
    ```

    **Note**: For helm chart version < `4.0.2`, `orgWhitelist` must be used instead.
1. Configure any other variables (see [Atlantis Helm Chart: Customization](https://github.com/runatlantis/helm-charts#customization)
    for documentation)
1. Run

    ```sh
    helm install atlantis runatlantis/atlantis -f values.yaml
    ```

    If you are using helm v2, run:

    ```sh
    helm install -f values.yaml runatlantis/atlantis
    ```

Atlantis should be up and running in minutes! See [Next Steps](#next-steps) for
what to do next.

### Kubernetes Manifests

If you'd like to use a raw Kubernetes manifest, we offer either a
[Deployment](https://kubernetes.io/docs/concepts/workloads/controllers/deployment/)
or a [Statefulset](https://kubernetes.io/docs/concepts/workloads/controllers/statefulset/) with persistent storage.

StatefulSet is recommended because Atlantis stores its data on disk and so if your Pod dies
or you upgrade Atlantis, you won't lose plans that haven't been applied. If
you do lose that data, you just need to run `atlantis plan` again so it's not the end of the world.

Regardless of whether you choose a Deployment or StatefulSet, first create a Secret with the webhook secret and access token:

```bash
echo -n "yourtoken" > token
echo -n "yoursecret" > webhook-secret
kubectl create secret generic atlantis-vcs --from-file=token --from-file=webhook-secret
```
<<<<<<< HEAD
=======

::: tip Note
If you're using Bitbucket Cloud then there is no webhook secret since it's not supported.
:::
>>>>>>> 24a54582

Next, edit the manifests below as follows:

1. Replace `<VERSION>` in `image: ghcr.io/runatlantis/atlantis:<VERSION>` with the most recent version from [GitHub: Atlantis latest release](https://github.com/runatlantis/atlantis/releases/latest).
    * NOTE: You never want to run with `:latest` because if your Pod moves to a new node, Kubernetes will pull the latest image and you might end
up upgrading Atlantis by accident!
<<<<<<< HEAD
1. Replace `value: github.com/yourorg/*` under `name: ATLANTIS_REPO_ALLOWLIST` with the allowlist pattern
for your Terraform repos. See [Repo Allowlist](server-configuration.html#repo-allowlist) for more details.
1. If you're using GitHub:
    1. Replace `<YOUR_GITHUB_USER>` with the username of your Atlantis GitHub user without the `@`.
    2. Delete all the `ATLANTIS_GITLAB_*`, `ATLANTIS_BITBUCKET_*`, and `ATLANTIS_AZUREDEVOPS_*` environment variables.
2. If you're using GitLab:
    1. Replace `<YOUR_GITLAB_USER>` with the username of your Atlantis GitLab user without the `@`.
    2. Delete all the `ATLANTIS_GH_*`, `ATLANTIS_BITBUCKET_*`, and `ATLANTIS_AZUREDEVOPS_*` environment variables.
3. If you're using Bitbucket:
    1. Replace `<YOUR_BITBUCKET_USER>` with the username of your Atlantis Bitbucket user without the `@`.
    2. Delete all the `ATLANTIS_GH_*`, `ATLANTIS_GITLAB_*`, and `ATLANTIS_AZUREDEVOPS_*` environment variables.
4. If you're using Azure DevOps:
=======
2. Replace `value: github.com/yourorg/*` under `name: ATLANTIS_REPO_ALLOWLIST` with the allowlist pattern
for your Terraform repos. See [--repo-allowlist](server-configuration.md#repo-allowlist) for more details.
3. If you're using GitHub:
    1. Replace `<YOUR_GITHUB_USER>` with the username of your Atlantis GitHub user without the `@`.
    2. Delete all the `ATLANTIS_GITLAB_*`, `ATLANTIS_GITEA_*`, `ATLANTIS_BITBUCKET_*`, and `ATLANTIS_AZUREDEVOPS_*` environment variables.
4. If you're using GitLab:
    1. Replace `<YOUR_GITLAB_USER>` with the username of your Atlantis GitLab user without the `@`.
    2. Delete all the `ATLANTIS_GH_*`, `ATLANTIS_GITEA_*`, `ATLANTIS_BITBUCKET_*`, and `ATLANTIS_AZUREDEVOPS_*` environment variables.
5. If you're using Gitea:
    1. Replace `<YOUR_GITEA_USER>` with the username of your Atlantis Gitea user without the `@`.
    2. Delete all the `ATLANTIS_GH_*`, `ATLANTIS_GITLAB_*`, `ATLANTIS_BITBUCKET_*`, and `ATLANTIS_AZUREDEVOPS_*` environment variables.
6. If you're using Bitbucket:
    1. Replace `<YOUR_BITBUCKET_USER>` with the username of your Atlantis Bitbucket user without the `@`.
    2. Delete all the `ATLANTIS_GH_*`, `ATLANTIS_GITLAB_*`, `ATLANTIS_GITEA_*`, and `ATLANTIS_AZUREDEVOPS_*` environment variables.
7. If you're using Azure DevOps:
>>>>>>> 24a54582
    1. Replace `<YOUR_AZUREDEVOPS_USER>` with the username of your Atlantis Azure DevOps user without the `@`.
    2. Delete all the `ATLANTIS_GH_*`, `ATLANTIS_GITLAB_*`, `ATLANTIS_GITEA_*`, and `ATLANTIS_BITBUCKET_*` environment variables.

#### StatefulSet Manifest

<details>
 <summary>Show...</summary>

```yaml
apiVersion: apps/v1
kind: StatefulSet
metadata:
  name: atlantis
spec:
  serviceName: atlantis
  replicas: 1
  updateStrategy:
    type: RollingUpdate
    rollingUpdate:
      partition: 0
  selector:
    matchLabels:
      app.kubernetes.io/name: atlantis
  template:
    metadata:
      labels:
        app.kubernetes.io/name: atlantis
    spec:
      securityContext:
        fsGroup: 1000 # Atlantis group (1000) read/write access to volumes.
      containers:
      - name: atlantis
        image: ghcr.io/runatlantis/atlantis:v<VERSION> # 1. Replace <VERSION> with the most recent release.
        env:
        - name: ATLANTIS_REPO_ALLOWLIST
          value: github.com/yourorg/* # 2. Replace this with your own repo allowlist.

        ### GitHub Config ###
        - name: ATLANTIS_GH_USER
          value: <YOUR_GITHUB_USER> # 3i. If you're using GitHub replace <YOUR_GITHUB_USER> with the username of your Atlantis GitHub user without the `@`.
        - name: ATLANTIS_GH_TOKEN
          valueFrom:
            secretKeyRef:
              name: atlantis-vcs
              key: token
        - name: ATLANTIS_GH_WEBHOOK_SECRET
          valueFrom:
            secretKeyRef:
              name: atlantis-vcs
              key: webhook-secret
        ### End GitHub Config ###

        ### GitLab Config ###
        - name: ATLANTIS_GITLAB_USER
          value: <YOUR_GITLAB_USER> # 4i. If you're using GitLab replace <YOUR_GITLAB_USER> with the username of your Atlantis GitLab user without the `@`.
        - name: ATLANTIS_GITLAB_TOKEN
          valueFrom:
            secretKeyRef:
              name: atlantis-vcs
              key: token
        - name: ATLANTIS_GITLAB_WEBHOOK_SECRET
          valueFrom:
            secretKeyRef:
              name: atlantis-vcs
              key: webhook-secret
        ### End GitLab Config ###

        ### Gitea Config ###
        - name: ATLANTIS_GITEA_USER
          value: <YOUR_GITEA_USER> # 4i. If you're using Gitea replace <YOUR_GITEA_USER> with the username of your Atlantis Gitea user without the `@`.
        - name: ATLANTIS_GITEA_TOKEN
          valueFrom:
            secretKeyRef:
              name: atlantis-vcs
              key: token
        - name: ATLANTIS_GITEA_WEBHOOK_SECRET
          valueFrom:
            secretKeyRef:
              name: atlantis-vcs
              key: webhook-secret
        ### End Gitea Config ###

        ### Bitbucket Config ###
        - name: ATLANTIS_BITBUCKET_USER
          value: <YOUR_BITBUCKET_USER> # 5i. If you're using Bitbucket replace <YOUR_BITBUCKET_USER> with the username of your Atlantis Bitbucket user without the `@`.
        - name: ATLANTIS_BITBUCKET_TOKEN
          valueFrom:
            secretKeyRef:
              name: atlantis-vcs
              key: token
        - name: ATLANTIS_BITBUCKET_WEBHOOK_SECRET
          valueFrom:
            secretKeyRef:
              name: atlantis-vcs
              key: webhook-secret
        ### End Bitbucket Config ###

        ### Azure DevOps Config ###
        - name: ATLANTIS_AZUREDEVOPS_USER
          value: <YOUR_AZUREDEVOPS_USER> # 6i. If you're using Azure DevOps replace <YOUR_AZUREDEVOPS_USER> with the username of your Atlantis Azure DevOps user without the `@`.
        - name: ATLANTIS_AZUREDEVOPS_TOKEN
          valueFrom:
            secretKeyRef:
              name: atlantis-vcs
              key: token
        - name: ATLANTIS_AZUREDEVOPS_WEBHOOK_USER
          valueFrom:
            secretKeyRef:
              name: atlantis-vcs
              key: basic-user
        - name: ATLANTIS_AZUREDEVOPS_WEBHOOK_PASSWORD
          valueFrom:
            secretKeyRef:
              name: atlantis-vcs
              key: basic-password
        ### End Azure DevOps Config ###

        - name: ATLANTIS_DATA_DIR
          value: /atlantis
        - name: ATLANTIS_PORT
          value: "4141" # Kubernetes sets an ATLANTIS_PORT variable so we need to override.
        volumeMounts:
        - name: atlantis-data
          mountPath: /atlantis
        ports:
        - name: atlantis
          containerPort: 4141
        resources:
          requests:
            memory: 256Mi
            cpu: 100m
          limits:
            memory: 256Mi
            cpu: 100m
        livenessProbe:
          # We only need to check every 60s since Atlantis is not a
          # high-throughput service.
          periodSeconds: 60
          httpGet:
            path: /healthz
            port: 4141
            # If using https, change this to HTTPS
            scheme: HTTP
        readinessProbe:
          periodSeconds: 60
          httpGet:
            path: /healthz
            port: 4141
            # If using https, change this to HTTPS
            scheme: HTTP
  volumeClaimTemplates:
  - metadata:
      name: atlantis-data
    spec:
      accessModes: ["ReadWriteOnce"] # Volume should not be shared by multiple nodes.
      resources:
        requests:
          # The biggest thing Atlantis stores is the Git repo when it checks it out.
          # It deletes the repo after the pull request is merged.
          storage: 5Gi
---
apiVersion: v1
kind: Service
metadata:
  name: atlantis
spec:
  type: ClusterIP
  ports:
  - name: atlantis
    port: 80
    targetPort: 4141
  selector:
    app.kubernetes.io/name: atlantis
```

</details>

#### Deployment Manifest

<details>
 <summary>Show...</summary>

```yaml
apiVersion: apps/v1
kind: Deployment
metadata:
  name: atlantis
  labels:
    app.kubernetes.io/name: atlantis
spec:
  replicas: 1
  selector:
    matchLabels:
      app.kubernetes.io/name: atlantis
  template:
    metadata:
      labels:
        app.kubernetes.io/name: atlantis
    spec:
      containers:
      - name: atlantis
        image: ghcr.io/runatlantis/atlantis:v<VERSION> # 1. Replace <VERSION> with the most recent release.
        env:
        - name: ATLANTIS_REPO_ALLOWLIST
          value: github.com/yourorg/* # 2. Replace this with your own repo allowlist.

        ### GitHub Config ###
        - name: ATLANTIS_GH_USER
          value: <YOUR_GITHUB_USER> # 3i. If you're using GitHub replace <YOUR_GITHUB_USER> with the username of your Atlantis GitHub user without the `@`.
        - name: ATLANTIS_GH_TOKEN
          valueFrom:
            secretKeyRef:
              name: atlantis-vcs
              key: token
        - name: ATLANTIS_GH_WEBHOOK_SECRET
          valueFrom:
            secretKeyRef:
              name: atlantis-vcs
              key: webhook-secret
        ### End GitHub Config ###

        ### GitLab Config ###
        - name: ATLANTIS_GITLAB_USER
          value: <YOUR_GITLAB_USER> # 4i. If you're using GitLab replace <YOUR_GITLAB_USER> with the username of your Atlantis GitLab user without the `@`.
        - name: ATLANTIS_GITLAB_TOKEN
          valueFrom:
            secretKeyRef:
              name: atlantis-vcs
              key: token
        - name: ATLANTIS_GITLAB_WEBHOOK_SECRET
          valueFrom:
            secretKeyRef:
              name: atlantis-vcs
              key: webhook-secret
        ### End GitLab Config ###

        ### Gitea Config ###
        - name: ATLANTIS_GITEA_USER
          value: <YOUR_GITEA_USER> # 4i. If you're using Gitea replace <YOUR_GITEA_USER> with the username of your Atlantis Gitea user without the `@`.
        - name: ATLANTIS_GITEA_TOKEN
          valueFrom:
            secretKeyRef:
              name: atlantis-vcs
              key: token
        - name: ATLANTIS_GITEA_WEBHOOK_SECRET
          valueFrom:
            secretKeyRef:
              name: atlantis-vcs
              key: webhook-secret
        ### End Gitea Config ###

        ### Bitbucket Config ###
        - name: ATLANTIS_BITBUCKET_USER
          value: <YOUR_BITBUCKET_USER> # 5i. If you're using Bitbucket replace <YOUR_BITBUCKET_USER> with the username of your Atlantis Bitbucket user without the `@`.
        - name: ATLANTIS_BITBUCKET_TOKEN
          valueFrom:
            secretKeyRef:
              name: atlantis-vcs
              key: token
        ### End Bitbucket Config ###

        ### Azure DevOps Config ###
        - name: ATLANTIS_AZUREDEVOPS_USER
          value: <YOUR_AZUREDEVOPS_USER> # 6i. If you're using Azure DevOps replace <YOUR_AZUREDEVOPS_USER> with the username of your Atlantis Azure DevOps user without the `@`.
        - name: ATLANTIS_AZUREDEVOPS_TOKEN
          valueFrom:
            secretKeyRef:
              name: atlantis-vcs
              key: token
        - name: ATLANTIS_AZUREDEVOPS_WEBHOOK_USER
          valueFrom:
            secretKeyRef:
              name: atlantis-vcs
              key: basic-user
        - name: ATLANTIS_AZUREDEVOPS_WEBHOOK_PASSWORD
          valueFrom:
            secretKeyRef:
              name: atlantis-vcs
              key: basic-password
        ### End Azure DevOps Config ###

        - name: ATLANTIS_PORT
          value: "4141" # Kubernetes sets an ATLANTIS_PORT variable so we need to override.
        ports:
        - name: atlantis
          containerPort: 4141
        resources:
          requests:
            memory: 256Mi
            cpu: 100m
          limits:
            memory: 256Mi
            cpu: 100m
        livenessProbe:
          # We only need to check every 60s since Atlantis is not a
          # high-throughput service.
          periodSeconds: 60
          httpGet:
            path: /healthz
            port: 4141
            # If using https, change this to HTTPS
            scheme: HTTP
        readinessProbe:
          periodSeconds: 60
          httpGet:
            path: /healthz
            port: 4141
            # If using https, change this to HTTPS
            scheme: HTTP
---
apiVersion: v1
kind: Service
metadata:
  name: atlantis
spec:
  type: ClusterIP
  ports:
  - name: atlantis
    port: 80
    targetPort: 4141
  selector:
    app.kubernetes.io/name: atlantis
```

</details>

#### Routing and SSL

The manifests above create a Kubernetes `Service` of `type: ClusterIP` which isn't accessible outside your cluster.
Depending on how you're doing routing into Kubernetes, you may want to use a Service of `type: LoadBalancer` so that Atlantis is accessible
to GitHub/GitLab and your internal users.

If you want to add SSL you can use something like [cert-manager](https://github.com/cert-manager/cert-manager) to generate SSL
certs and mount them into the Pod. Then set the `ATLANTIS_SSL_CERT_FILE` and `ATLANTIS_SSL_KEY_FILE` environment variables to enable SSL.
You could also set up SSL at your LoadBalancer.

**You're done! See [Next Steps](#next-steps) for what to do next.**

### Kubernetes Kustomize

A `kustomization.yaml` file is provided in the directory `kustomize/`, so you may use this repository as a remote base for deploying Atlantis with Kustomize.

You will need to provide a secret (with the default name of `atlantis-vcs`) to configure Atlantis with access credentials for your remote repositories.

Example:

```yaml
bases:
- github.com/runatlantis/atlantis//kustomize

resources:
- secrets.yaml
```

**Important:** You must ensure you patch the provided manifests with the correct environment variables for your installation. You can create inline patches from your `kustomization.yaml` file such as below:

```yaml
patchesStrategicMerge:
- |-
  apiVersion: apps/v1
  kind: StatefulSet
  metadata:
    name: atlantis
  spec:
    template:
      spec:
        ...
```

#### Required

```yaml
...
 containers:
  - name: atlantis
    env:
      - name: ATLANTIS_REPO_ALLOWLIST
        value: github.com/yourorg/* # 2. Replace this with your own repo allowlist.
```

#### GitLab

```yaml
...
containers:
- name: atlantis
  env:
    - name: ATLANTIS_GITLAB_USER
      value: <YOUR_GITLAB_USER> # 4i. If you're using GitLab replace <YOUR_GITLAB_USER> with the username of your Atlantis GitLab user without the `@`.
    - name: ATLANTIS_GITLAB_TOKEN
      valueFrom:
        secretKeyRef:
          name: atlantis-vcs
          key: token
    - name: ATLANTIS_GITLAB_WEBHOOK_SECRET
      valueFrom:
        secretKeyRef:
          name: atlantis-vcs
          key: webhook-secret
```

#### Gitea

```yaml
containers:
- name: atlantis
  env:
    - name: ATLANTIS_GITEA_USER
      value: <YOUR_GITEA_USER> # 4i. If you're using Gitea replace <YOUR_GITEA_USER> with the username of your Atlantis Gitea user without the `@`.
    - name: ATLANTIS_GITEA_TOKEN
      valueFrom:
        secretKeyRef:
          name: atlantis-vcs
          key: token
    - name: ATLANTIS_GITEA_WEBHOOK_SECRET
      valueFrom:
        secretKeyRef:
          name: atlantis-vcs
          key: webhook-secret
```

#### GitHub

```yaml
...
containers:
- name: atlantis
  env:
    - name: ATLANTIS_GH_USER
      value: <YOUR_GITHUB_USER> # 3i. If you're using GitHub replace <YOUR_GITHUB_USER> with the username of your Atlantis GitHub user without the `@`.
    - name: ATLANTIS_GH_TOKEN
      valueFrom:
        secretKeyRef:
          name: atlantis-vcs
          key: token
    - name: ATLANTIS_GH_WEBHOOK_SECRET
      valueFrom:
        secretKeyRef:
          name: atlantis-vcs
          key: webhook-secret
```

#### BitBucket

```yaml
...
containers:
- name: atlantis
  env:
    - name: ATLANTIS_BITBUCKET_USER
      value: <YOUR_BITBUCKET_USER> # 5i. If you're using Bitbucket replace <YOUR_BITBUCKET_USER> with the username of your Atlantis Bitbucket user without the `@`.
    - name: ATLANTIS_BITBUCKET_TOKEN
      valueFrom:
        secretKeyRef:
          name: atlantis-vcs
          key: token
```

### OpenShift

The Helm chart and Kubernetes manifests above are compatible with OpenShift, however you need to run
with an additional environment variable: `HOME=/home/atlantis`. This is required because
OpenShift runs Docker images with random user id's that use `/` as their home directory.

### AWS Fargate

If you'd like to run Atlantis on [AWS Fargate](https://aws.amazon.com/fargate/)
 check out the Atlantis module on the [Terraform Module Registry](https://registry.terraform.io/modules/terraform-aws-modules/atlantis/aws/latest)
 and then check out the [Next Steps](#next-steps).

### Google Kubernetes Engine (GKE)

You can run Atlantis on GKE using the [Helm chart](#kubernetes-helm-chart) or the [manifests](#kubernetes-manifests).

There is also a set of full Terraform configurations that create a GKE Cluster,
Cloud Storage Backend and TLS certs: [sethvargo atlantis-on-gke](https://github.com/sethvargo/atlantis-on-gke).

Once you're done, see [Next Steps](#next-steps).

### Google Compute Engine (GCE)

Atlantis can be run on Google Compute Engine using a Terraform module that deploys it as a Docker container on a managed Compute Engine instance.

This [Terraform module](https://registry.terraform.io/modules/runatlantis/atlantis/gce/latest) features the creation of a Cloud load balancer, a Container-Optimized OS-based VM, a persistent data disk, and a managed instance group.

After it is deployed, see [Next Steps](#next-steps).

### Docker

Atlantis has an [official](https://ghcr.io/runatlantis/atlantis) Docker image: `ghcr.io/runatlantis/atlantis`.

#### Customization

If you need to modify the Docker image that we provide, for instance to add the terragrunt binary, you can do something like this:

1. Create a custom docker file

    ```dockerfile
    FROM ghcr.io/runatlantis/atlantis:{latest version}

    # copy a terraform binary of the version you need
    USER root
    COPY terragrunt /usr/local/bin/terragrunt
    ```

Beginning with version 0.26.0, the Atlantis image has been updated to run under the atlantis user, replacing the previous root user configuration. This change necessitates adjustments in existing container definitions and scripts to accommodate the new user settings. In scenarios where additional packages from other images are required, users can temporarily switch to the root user by inserting USER root in the Dockerfile. Following the installation of necessary packages, it is advisable to revert to the atlantis user for initiating the Atlantis service.
Additionally, the /docker-entrypoint.d/ directory offers a flexible option for introducing extra scripts to be executed prior to the launch of the Atlantis server. This feature is particularly beneficial for users seeking to customize their Atlantis instance without the need to develop a dedicated pipeline.
**Important Notice**: There is a critical update regarding the data directory in Atlantis. In versions prior to 0.26.0, the directory was configured to be accessible by the root user. However, with the transition to the atlantis user in newer versions, it is imperative to update the directory permissions accordingly in your current deployment when upgrading to a version later than 0.26.0. This step ensures seamless access and functionality for the atlantis user.

1. Build your Docker image

    ```bash
    docker build -t {YOUR_DOCKER_ORG}/atlantis-custom .
    ```

1. Run your image

    ```bash
    docker run {YOUR_DOCKER_ORG}/atlantis-custom server --gh-user=GITHUB_USERNAME --gh-token=GITHUB_TOKEN
    ```

### Microsoft Azure

The standard [Kubernetes Helm Chart](#kubernetes-helm-chart) should work fine on [Azure Kubernetes Service](https://docs.microsoft.com/en-us/azure/aks/intro-kubernetes).

Another option is [Azure Container Instances](https://docs.microsoft.com/en-us/azure/container-instances/). See this community member's [repo](https://github.com/jplane/atlantis-on-aci) or the new and more up-to-date [Terraform module](https://github.com/getindata/terraform-azurerm-atlantis) for install scripts and more information on running Atlantis on ACI.

**Note on ACI Deployment:** Due to a bug in earlier Docker releases, Docker v23.0.0 or later is required for straightforward deployment. Alternatively, the Atlantis Docker image can be pushed to a private registry such as ACR and then used.

### Roll Your Own

If you want to roll your own Atlantis installation, you can get the `atlantis`
binary from [GitHub](https://github.com/runatlantis/atlantis/releases)
or use the [official Docker image](https://ghcr.io/runatlantis/atlantis).

#### Startup Command

The exact flags to `atlantis server` depends on your Git host:

##### GitHub

```bash
atlantis server \
--atlantis-url="$URL" \
--gh-user="$USERNAME" \
--gh-token="$TOKEN" \
--gh-webhook-secret="$SECRET" \
--repo-allowlist="$REPO_ALLOWLIST"
```

##### GitHub Enterprise

```bash
HOSTNAME=YOUR_GITHUB_ENTERPRISE_HOSTNAME # ex. github.runatlantis.io
atlantis server \
--atlantis-url="$URL" \
--gh-user="$USERNAME" \
--gh-token="$TOKEN" \
--gh-webhook-secret="$SECRET" \
--gh-hostname="$HOSTNAME" \
--repo-allowlist="$REPO_ALLOWLIST"
```

##### GitLab

```bash
atlantis server \
--atlantis-url="$URL" \
--gitlab-user="$USERNAME" \
--gitlab-token="$TOKEN" \
--gitlab-webhook-secret="$SECRET" \
--repo-allowlist="$REPO_ALLOWLIST"
```

##### GitLab Enterprise

```bash
HOSTNAME=YOUR_GITLAB_ENTERPRISE_HOSTNAME # ex. gitlab.runatlantis.io
atlantis server \
--atlantis-url="$URL" \
--gitlab-user="$USERNAME" \
--gitlab-token="$TOKEN" \
--gitlab-webhook-secret="$SECRET" \
--gitlab-hostname="$HOSTNAME" \
--repo-allowlist="$REPO_ALLOWLIST"
```

##### Gitea

```bash
atlantis server \
--atlantis-url="$URL" \
--gitea-user="$USERNAME" \
--gitea-token="$TOKEN" \
--gitea-webhook-secret="$SECRET" \
--gitea-page-size=30 \
--repo-allowlist="$REPO_ALLOWLIST"
```

##### Bitbucket Cloud (bitbucket.org)

```bash
atlantis server \
--atlantis-url="$URL" \
--bitbucket-user="$USERNAME" \
--bitbucket-token="$TOKEN" \
--bitbucket-webhook-secret="$SECRET" \
--repo-allowlist="$REPO_ALLOWLIST"
```

##### Bitbucket Server (aka Stash)

```bash
BASE_URL=YOUR_BITBUCKET_SERVER_URL # ex. http://bitbucket.mycorp:7990
atlantis server \
--atlantis-url="$URL" \
--bitbucket-user="$USERNAME" \
--bitbucket-token="$TOKEN" \
--bitbucket-webhook-secret="$SECRET" \
--bitbucket-base-url="$BASE_URL" \
--repo-allowlist="$REPO_ALLOWLIST"
```

##### Azure DevOps

A certificate and private key are required if using Basic authentication for webhooks.

```bash
atlantis server \
--atlantis-url="$URL" \
--azuredevops-user="$USERNAME" \
--azuredevops-token="$TOKEN" \
--azuredevops-webhook-user="$ATLANTIS_AZUREDEVOPS_WEBHOOK_USER" \
--azuredevops-webhook-password="$ATLANTIS_AZUREDEVOPS_WEBHOOK_PASSWORD" \
--repo-allowlist="$REPO_ALLOWLIST"
--ssl-cert-file=file.crt
--ssl-key-file=file.key
```

Where

* `$URL` is the URL that Atlantis can be reached at
* `$USERNAME` is the GitHub/GitLab/Gitea/Bitbucket/AzureDevops username you generated the token for
* `$TOKEN` is the access token you created. If you don't want this to be passed
  in as an argument for security reasons you can specify it in a config file
   (see [Configuration](server-configuration.md#environment-variables))
    or as an environment variable: `ATLANTIS_GH_TOKEN` or `ATLANTIS_GITLAB_TOKEN` or `ATLANTIS_GITEA_TOKEN`
     or `ATLANTIS_BITBUCKET_TOKEN` or `ATLANTIS_AZUREDEVOPS_TOKEN`
* `$SECRET` is the random key you used for the webhook secret.
   If you don't want this to be passed in as an argument for security reasons
    you can specify it in a config file
     (see [Configuration](server-configuration.md#environment-variables))
      or as an environment variable: `ATLANTIS_GH_WEBHOOK_SECRET` or `ATLANTIS_GITLAB_WEBHOOK_SECRET` or
  `ATLANTIS_GITEA_WEBHOOK_SECRET`
* `$REPO_ALLOWLIST` is which repos Atlantis can run on, ex.
 `github.com/runatlantis/*` or `github.enterprise.corp.com/*`.
  See [--repo-allowlist](server-configuration.md#repo-allowlist) for more details.

Atlantis is now running!
::: tip
We recommend running it under something like Systemd or Supervisord that will
restart it in case of failure.
:::

## Next Steps

* To ensure Atlantis is running, load its UI. By default Atlantis runs on port `4141`.
* Now you're ready to add Webhooks to your repos. See [Configuring Webhooks](configuring-webhooks.md).<|MERGE_RESOLUTION|>--- conflicted
+++ resolved
@@ -116,33 +116,12 @@
 echo -n "yoursecret" > webhook-secret
 kubectl create secret generic atlantis-vcs --from-file=token --from-file=webhook-secret
 ```
-<<<<<<< HEAD
-=======
-
-::: tip Note
-If you're using Bitbucket Cloud then there is no webhook secret since it's not supported.
-:::
->>>>>>> 24a54582
 
 Next, edit the manifests below as follows:
 
 1. Replace `<VERSION>` in `image: ghcr.io/runatlantis/atlantis:<VERSION>` with the most recent version from [GitHub: Atlantis latest release](https://github.com/runatlantis/atlantis/releases/latest).
     * NOTE: You never want to run with `:latest` because if your Pod moves to a new node, Kubernetes will pull the latest image and you might end
 up upgrading Atlantis by accident!
-<<<<<<< HEAD
-1. Replace `value: github.com/yourorg/*` under `name: ATLANTIS_REPO_ALLOWLIST` with the allowlist pattern
-for your Terraform repos. See [Repo Allowlist](server-configuration.html#repo-allowlist) for more details.
-1. If you're using GitHub:
-    1. Replace `<YOUR_GITHUB_USER>` with the username of your Atlantis GitHub user without the `@`.
-    2. Delete all the `ATLANTIS_GITLAB_*`, `ATLANTIS_BITBUCKET_*`, and `ATLANTIS_AZUREDEVOPS_*` environment variables.
-2. If you're using GitLab:
-    1. Replace `<YOUR_GITLAB_USER>` with the username of your Atlantis GitLab user without the `@`.
-    2. Delete all the `ATLANTIS_GH_*`, `ATLANTIS_BITBUCKET_*`, and `ATLANTIS_AZUREDEVOPS_*` environment variables.
-3. If you're using Bitbucket:
-    1. Replace `<YOUR_BITBUCKET_USER>` with the username of your Atlantis Bitbucket user without the `@`.
-    2. Delete all the `ATLANTIS_GH_*`, `ATLANTIS_GITLAB_*`, and `ATLANTIS_AZUREDEVOPS_*` environment variables.
-4. If you're using Azure DevOps:
-=======
 2. Replace `value: github.com/yourorg/*` under `name: ATLANTIS_REPO_ALLOWLIST` with the allowlist pattern
 for your Terraform repos. See [--repo-allowlist](server-configuration.md#repo-allowlist) for more details.
 3. If you're using GitHub:
@@ -158,7 +137,6 @@
     1. Replace `<YOUR_BITBUCKET_USER>` with the username of your Atlantis Bitbucket user without the `@`.
     2. Delete all the `ATLANTIS_GH_*`, `ATLANTIS_GITLAB_*`, `ATLANTIS_GITEA_*`, and `ATLANTIS_AZUREDEVOPS_*` environment variables.
 7. If you're using Azure DevOps:
->>>>>>> 24a54582
     1. Replace `<YOUR_AZUREDEVOPS_USER>` with the username of your Atlantis Azure DevOps user without the `@`.
     2. Delete all the `ATLANTIS_GH_*`, `ATLANTIS_GITLAB_*`, `ATLANTIS_GITEA_*`, and `ATLANTIS_BITBUCKET_*` environment variables.
 
