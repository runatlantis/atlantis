--- conflicted
+++ resolved
@@ -426,17 +426,9 @@
 | users       | []string          | none    | yes        | list of github users that can approve failing policies  |
 
 ### PolicySet
-<<<<<<< HEAD
-| Key                    | Type            | Default | Required  | Description                              |
-|------------------------|-----------------|---------|-----------|------------------------------------------|
-| name                   | string          | none    | yes       | unique name for the policy set           |
-| path                   | string          | none    | yes       | path to the rego policies                |
-| source                 | string          | none    | yes       | only `local` is supported at this time   |
-=======
 
 | Key    | Type   | Default | Required | Description                            |
 | ------ | ------ | ------- | -------- | -------------------------------------- |
 | name   | string | none    | yes      | unique name for the policy set         |
 | path   | string | none    | yes      | path to the rego policies directory    |
-| source | string | none    | yes      | only `local` is supported at this time |
->>>>>>> 8aabf00b
+| source | string | none    | yes      | only `local` is supported at this time |