--- conflicted
+++ resolved
@@ -525,14 +525,9 @@
 ATLANTIS_DISCARD_APPROVAL_ON_PLAN=true
 ```
 
-<<<<<<< HEAD
 If set, discard approval if a new plan has been executed.
 
 See per VCS support and notes [here](/docs/per-vcs-features.html#discardapprovalonplan).
-=======
-If set, discard approval if a new plan has been executed. Currently only supported on GitHub and GitLab. For GitLab a bot, group or project token is required for this feature.
- Reference: [reset-approvals-of-a-merge-request](https://docs.gitlab.com/api/merge_request_approvals/#reset-approvals-of-a-merge-request)
->>>>>>> 7d731b11
 
 ### `--emoji-reaction` <Badge text="v0.29.0+" type="info"/>
 
