# Server Configuration
This page explains how to configure the `atlantis server` command.

Configuration to `atlantis server` can be specified via command line flags,
 environment variables, a config file or a mix of the three.

[[toc]]

## Environment Variables
All flags can be specified as environment variables.

1. Take the flag name, ex. `--gh-user`
1. Ignore the first `--` => `gh-user`
1. Convert the `-`'s to `_`'s => `gh_user`
1. Uppercase all the letters => `GH_USER`
1. Prefix with `ATLANTIS_` => `ATLANTIS_GH_USER`

::: warning NOTE
To set a boolean flag use `true` or `false` as the value.
:::

::: warning NOTE
The flag `--atlantis-url` is set by the environment variable `ATLANTIS_ATLANTIS_URL` **NOT** `ATLANTIS_URL`.
:::

## Config File
All flags can also be specified via a YAML config file.

To use a YAML config file, run `atlantis server --config /path/to/config.yaml`.

The keys of your config file should be the same as the flag names, ex.
```yaml
gh-token: ...
log-level: ...
```

::: warning
The config file you pass to `--config` is different from the `--repo-config` file.
The `--config` config file is only used as an alternate way of setting `atlantis server` flags.
:::

## Precedence
Values are chosen in this order:
1. Flags
1. Environment Variables
1. Config File


## Flags
### `--allow-draft-prs`
  ```bash
  atlantis server --allow-draft-prs
  ```
  Respond to pull requests from draft prs. Defaults to `false`.

### `--allow-fork-prs`
  ```bash
  atlantis server --allow-fork-prs
  ```
  Respond to pull requests from forks. Defaults to `false`.

  :::warning SECURITY WARNING
  Potentially dangerous to enable
  because if attackers can create a pull request to your repo then they can cause Atlantis
  to run arbitrary code. This can happen because
  Atlantis will automatically run `terraform plan`
  which can run arbitrary code if given a malicious Terraform configuration.
  :::

### `--allow-repo-config`
  <Badge text="Deprecated" type="warn"/>
  ```bash
  atlantis server --allow-repo-config
  ```
  This flag is deprecated. It allows all repos to use all restricted
  `atlantis.yaml` keys. See [Repo Level Atlantis.yaml](repo-level-atlantis-yaml.html) for more details.

  Instead of using this flag, create a server-side `--repo-config` file:
  ```yaml
  # repos.yaml
  repos:
  - id: /.*/
    allowed_overrides: [apply_requirements, workflow]
    allow_custom_workflows: true
  ```
  Or use
  ```bash
  --repo-config-json='{"repos":[{"id":"/.*/", "allowed_overrides":["apply_requirements","workflow"], "allow_custom_workflows":true}]}'
  ````

  ::: warning SECURITY WARNING
  This setting enables pull requests to run arbitrary code on the Atlantis server.
  Only enable in trusted settings.
  :::

### `--atlantis-url`
  ```bash
  atlantis server --atlantis-url="https://my-domain.com:9090/basepath"
  # or
  ATLANTIS_ATLANTIS_URL=https://my-domain.com:9090/basepath
  ```
  Specify the URL that Atlantis is accessible from. Used in the Atlantis UI
  and in links from pull request comments. Defaults to `http://$(hostname):$port`
  where `$port` is from the [`--port`](#port) flag. Supports a basepath if you're hosting Atlantis under a path.

### `--automerge`
  ```bash
  atlantis server --automerge
  ```
  Automatically merge pull requests after all plans have been successfully applied.
  Defaults to `false`. See [Automerging](automerging.html) for more details.

### `--autoplan-file-list`
  ```bash
  # NOTE: Use single quotes to avoid shell expansion of *.
  atlantis server --autoplan-file-list='**/*.tf,project1/*.pkr.hcl'
  ```
  List of file patterns that Atlantis will use to check if a directory contains modified files that should trigger project planning.

  Notes:
  * Accepts a comma separated list, ex. `pattern1,pattern2`.
  * Patterns use the [`.dockerignore` syntax](https://docs.docker.com/engine/reference/builder/#dockerignore-file)
  * List of file patterns will be used by both automatic and manually run plans.
  * When not set, defaults to all `.tf`, `.tfvars`, `.tfvars.json`,  `terragrunt.hcl` and `.terraform.lock.hcl` files
    (`--autoplan-file-list='**/*.tf,**/*.tfvars,**/*.tfvars.json,**/terragrunt.hcl,**/.terraform.lock.hcl'`).
  * Setting `--autoplan-file-list` will override the defaults. You **must** add `**/*.tf` and other defaults if you want to include them.
  * A custom [Workflow](repo-level-atlantis-yaml.html#configuring-planning) that uses autoplan `when_modified` will ignore this value.

  Examples:
  * Autoplan when any `*.tf` or `*.tfvars` file is modified.
    * `--autoplan-file-list='**/*.tf,**/*.tfvars'`
  * Autoplan when any `*.tf` file is modified except in `project2/` directory
    * `--autoplan-file-list='**/*.tf,!project2'`
  * Autoplan when any `*.tf` files or `.yml` files in subfolder of `project1` is modified.
    * `--autoplan-file-list='**/*.tf,project2/**/*.yml'`

### `--azuredevops-webhook-password`
  ```bash
  atlantis server --azuredevops-webhook-password="password123"
  ```
  Azure DevOps basic authentication password for inbound webhooks (see
  https://docs.microsoft.com/en-us/azure/devops/service-hooks/authorize?view=azure-devops).
  
  ::: warning SECURITY WARNING
  If not specified, Atlantis won't be able to validate that the
  incoming webhook call came from your Azure DevOps org. This means that an
  attacker could spoof calls to Atlantis and cause it to perform malicious
  actions. Should be specified via the ATLANTIS_AZUREDEVOPS_BASIC_AUTH environment
  variable.
  :::

### `--azuredevops-webhook-user`
  ```bash
  atlantis server --azuredevops-webhook-user="username@example.com"
  ```
  Azure DevOps basic authentication username for inbound webhooks. Can also be specified via the ATLANTIS_AZUREDEVOPS_WEBHOOK_USER
  environment variable.

### `--azuredevops-token`
  ```bash
  atlantis server --azuredevops-token="RandomStringProducedByAzureDevOps"
  ```
  Azure DevOps token of API user. Can also be specified via the ATLANTIS_AZUREDEVOPS_TOKEN
  environment variable.

### `--azuredevops-user`
  ```bash
  atlantis server --azuredevops-user="username@example.com"
  ```
  Azure DevOps username of API user.

### `--bitbucket-base-url`
  ```bash
  atlantis server --bitbucket-base-url="http://bitbucket.corp:7990/basepath"
  ```
  Base URL of Bitbucket Server (aka Stash) installation. Must include
  `http://` or `https://`. If using Bitbucket Cloud (bitbucket.org), do not set. Defaults to
  `https://api.bitbucket.org`.

### `--bitbucket-token`
  ```bash
  atlantis server --bitbucket-token="token"
  # or (recommended)
  ATLANTIS_BITBUCKET_TOKEN='token' atlantis server
  ```
  Bitbucket app password of API user.

### `--bitbucket-user`
  ```bash
  atlantis server --bitbucket-user="myuser"
  ```
  Bitbucket username of API user.

### `--bitbucket-webhook-secret`
  ```bash
  atlantis server --bitbucket-webhook-secret="secret"
  # or (recommended)
  ATLANTIS_BITBUCKET_WEBHOOK_SECRET='secret' atlantis server
  ```
  Secret used to validate Bitbucket webhooks. Only Bitbucket Server supports webhook secrets.
  For Bitbucket.org, see [Security](security.html#bitbucket-cloud-bitbucket-org) for mitigations.

  ::: warning SECURITY WARNING
  If not specified, Atlantis won't be able to validate that the incoming webhook call came from Bitbucket.
  This means that an attacker could spoof calls to Atlantis and cause it to perform malicious actions.
  :::

### `--checkout-strategy`
  ```bash
  atlantis server --checkout-strategy="<branch|merge>"
  ```
  How to check out pull requests.
  Defaults to `branch`. See [Checkout Strategy](checkout-strategy.html) for more details.

### `--config`
  ```bash
  atlantis server --config="my/config/file.yaml"
  ```
  YAML config file where flags can also be set. See [Config File](#config-file) for more details.

### `--data-dir`
  ```bash
  atlantis server --data-dir="path/to/data/dir"
  ```
  Directory where Atlantis will store its data. Will be created if it doesn't exist.
  Defaults to `~/.atlantis`. Atlantis will store its database, checked out repos, Terraform plans and downloaded
  Terraform binaries here. If Atlantis loses this directory, [locks](locking.html)
  will be lost and unapplied plans will be lost.

### `--default-tf-version`
  ```bash
  atlantis server --default-tf-version="v0.12.0"
  ```
  Terraform version to default to. Will download to `<data-dir>/bin/terraform<version>`
  if not in `PATH`. See [Terraform Versions](terraform-versions.html) for more details.

### `--disable-apply`
  ```bash
  atlantis server --disable-apply
  ```
  Disable all \"atlantis apply\" commands, regardless of which flags are passed with it.

### `--disable-apply-all`
  ```bash
  atlantis server --disable-apply-all
  ```
  Disable \"atlantis apply\" command so a specific project/workspace/directory has to
  be specified for applies.

### `--disable-autoplan`
  ```bash
  atlantis server --disable-autoplan
  ```
  Disable atlantis auto planning

### `--disable-repo-locking`
  ```bash
  atlantis server --disable-repo-locking
  ```
  Stops atlantis locking projects and or workspaces when running terraform

### `--enable-policy-checks`
  <Badge text="beta" type="warn"/>
  ```bash
  atlantis server --enable-policy-checks
  ```
  Enables atlantis to run server side policies on the result of a terraform plan. Policies are defined in [server side repo config](https://www.runatlantis.io/docs/server-side-repo-config.html#reference).

### `--enable-regexp-cmd`
  ```bash
  atlantis server --enable-regexp-cmd
  ```
  Enable Atlantis to use regular expressions on plan/apply commands when \"-p\" flag is passed with it.

  ::: warning SECURITY WARNING
  It's not supposed to be used with `--disable-apply-all`.
  The command `atlantis apply -p .*` will bypass the restriction and run apply on every projects
  :::

### `--enable-diff-markdown-format`
  ```bash
  atlantis server --enable-diff-markdown-format
  ```
  Enable Atlantis to format Terraform plan output into a markdown-diff friendly format for color-coding purposes.

  Useful to enable for use with Github.

### `--gh-hostname`
  ```bash
  atlantis server --gh-hostname="my.github.enterprise.com"
  ```
  Hostname of your GitHub Enterprise installation. If using [Github.com](https://github.com),
  don't set. Defaults to `github.com`.

### `--gh-token`
  ```bash
  atlantis server --gh-token="token"
  # or (recommended)
  ATLANTIS_GH_TOKEN='token' atlantis server
  ```
  GitHub token of API user.

### `--gh-user`
  ```bash
  atlantis server --gh-user="myuser"
  ```
   GitHub username of API user.

### `--gh-webhook-secret`
  ```bash
  atlantis server --gh-webhook-secret="secret"
  # or (recommended)
  ATLANTIS_GH_WEBHOOK_SECRET='secret' atlantis server
  ```
  Secret used to validate GitHub webhooks (see [https://developer.github.com/webhooks/securing/](https://docs.github.com/en/developers/webhooks-and-events/webhooks/securing-your-webhooks)).

  ::: warning SECURITY WARNING
  If not specified, Atlantis won't be able to validate that the incoming webhook call came from GitHub.
  This means that an attacker could spoof calls to Atlantis and cause it to perform malicious actions.
  :::

### `--gh-org`
  ```bash
  atlantis server --gh-org="myorgname"
  ```
  GitHub organization name. Set to enable creating a private Github app for this organization.

### `--gh-app-id`
  ```bash
  atlantis server --gh-app-id="00000"
  ```
  GitHub app ID. If set, GitHub authentication will be performed as [an installation](https://docs.github.com/en/rest/apps/installations).

  ::: tip
  A GitHub app can be created by starting Atlantis first, then pointing your browser at

  ```
  $(hostname)/github-app/setup
  ```

  You'll be redirected to GitHub to create a new app, and will then be redirected to

  ```
  $(hostname)/github-app/exchange-code?code=some-code
  ```

  After which Atlantis will display your new app's credentials: your app's ID, its generated `--gh-webhook-secret` and the contents of the file for `--gh-app-key-file`. Update your Atlantis config accordingly, and restart the server.
  :::

### `--gh-app-key-file`
  ```bash
  atlantis server --gh-app-key-file="path/to/app-key.pem"
  ```
  Path to a GitHub App PEM encoded private key file. If set, GitHub authentication will be performed as [an installation](https://docs.github.com/en/rest/apps/installations).

### `--gh-app-key`
  ```bash
  atlantis server --gh-app-key="-----BEGIN RSA PRIVATE KEY-----(...)"
  ```
  The PEM encoded private key for the GitHub App.

  ::: warning SECURITY WARNING
  The contents of the private key will be visible by anyone that can run `ps` or look at the shell history of the machine where Atlantis is running. Use `--gh-app-key-file` to mitigate that risk.
  :::

### `--gh-team-allowlist`
  ```bash
  atlantis server --gh-team-allowlist="myteam:plan, secteam:apply"
  ```
  Comma-separated list of GitHub team name (not a slug) and permission pairs. By default, any team can plan and apply.

- ### `--gh-allow-mergeable-bypass-apply`
  ```bash
  atlantis server --gh-allow-mergeable-bypass-apply
  ```
  Feature flag to enable ability to use `mergeable` mode with required apply status check.

### `--gitlab-hostname`
  ```bash
  atlantis server --gitlab-hostname="my.gitlab.enterprise.com"
  ```
  Hostname of your GitLab Enterprise installation. If using [Gitlab.com](https://gitlab.com),
  don't set. Defaults to `gitlab.com`.

### `--gitlab-token`
  ```bash
  atlantis server --gitlab-token="token"
  # or (recommended)
  ATLANTIS_GITLAB_TOKEN='token' atlantis server
  ```
  GitLab token of API user.

### `--gitlab-user`
  ```bash
  atlantis server --gitlab-user="myuser"
  ```
   GitLab username of API user.

### `--gitlab-webhook-secret`
  ```bash
  atlantis server --gitlab-webhook-secret="secret"
  # or (recommended)
  ATLANTIS_GITLAB_WEBHOOK_SECRET='secret' atlantis server
  ```
  Secret used to validate GitLab webhooks.

  ::: warning SECURITY WARNING
  If not specified, Atlantis won't be able to validate that the incoming webhook call came from GitLab.
  This means that an attacker could spoof calls to Atlantis and cause it to perform malicious actions.
  :::

### `--help`
  ```bash
  atlantis server --help
  ```
  View help.

### `--hide-prev-plan-comments`
  ```bash
  atlantis server --hide-prev-plan-comments
  ```
  Hide previous plan comments to declutter PRs. This is only supported in
  GitHub currently.

### `--locking-db-type`
  ```bash
  atlantis server --locking-db-type="<boltdb|redis>"
  ```
  The locking database type to use for storing plan and apply locks. Defaults to `boltdb`.

  Notes:
  * If set to `boltdb`, only one process may have access to the boltdb instance.
  * If set to `redis`, then `--redis-host`, `--redis-port`, and `--redis-password` must be set.

### `--log-level`
  ```bash
  atlantis server --log-level="<debug|info|warn|error>"
  ```
  Log level. Defaults to `info`.

### `--parallel-pool-size`
  ```bash
  atlantis server --parallel-pool-size=100
  ```
  Max size of the wait group that runs parallel plans and applies (if enabled). Defaults to `15`

### `--port`
  ```bash
  atlantis server --port=8080
  ```
  Port to bind to. Defaults to `4141`.

<<<<<<< HEAD
### `--quiet-policy-checks`
  ```bash
  atlantis server --quiet-policy-checks
  ```
  Exclude policy check comments from pull requests unless there's an actual error from conftest. This also excludes warnings. Defaults to `false`.
=======
### `--redis-host`
  ```bash
  atlantis server --redis-host="localhost"
  ```
  The Redis Hostname for when using a Locking DB type of `redis`.

### `--redis-password`
  ```bash
  atlantis server --redis-password="password123"
  ```
  The Redis Password for when using a Locking DB type of `redis`.

### `--redis-port`
  ```bash
  atlantis server --redis-port=6379
  ```
  The Redis Port for when using a Locking DB type of `redis`. Defaults to `6379`.

### `--redis-tls-enabled`
  ```bash
  atlantis server --redis-tls-enabled=false
  ```
  Enables a TLS connection, with min version of 1.2, to Redis when using a Locking DB type of `redis`. Defaults to `false`.

### `--redis-insecure-skip-verify`
  ```bash
  atlantis server --redis-insecure-skip-verify=false
  ```
  Controls whether the Redis client verifies the Redis server's certificate chain and host name. If true, accepts any certificate presented by the server and any host name in that certificate. Defaults to `false`.

  ::: warning SECURITY WARNING
  If this is enabled, TLS is susceptible to machine-in-the-middle attacks unless custom verification is used.
  :::
>>>>>>> d5d8e381

### `--repo-config`
  ```bash
  atlantis server --repo-config="path/to/repos.yaml"
  ```
  Path to a YAML server-side repo config file. See [Server Side Repo Config](server-side-repo-config.html).

### `--repo-config-json`
  ```bash
  atlantis server --repo-config-json='{"repos":[{"id":"/.*/", "apply_requirements":["mergeable"]}]}'
  ```
  Specify server-side repo config as a JSON string. Useful if you don't want to write a config file to disk.
  See [Server Side Repo Config](server-side-repo-config.html) for more details.

  ::: tip
  If specifying a [Workflow](custom-workflows.html#reference), [step](custom-workflows.html#step)'s
  can be specified as follows:
  ```json
  {
    "repos": [],
    "workflows": {
      "custom": {
        "plan": {
          "steps": [
            "init",
            {
              "plan": {
                "extra_args": ["extra", "args"]
              }
            },
            {
              "run": "my custom command"
            }
          ]
        }
      }
    }
  }
  ```
  :::

### `--repo-whitelist`
  <Badge text="Deprecated" type="warn"/>
  Deprecated for `--repo-allowlist`.
### `--repo-allowlist`
  ```bash
  # NOTE: Use single quotes to avoid shell expansion of *.
  atlantis server --repo-allowlist='github.com/myorg/*'
  ```
  Atlantis requires you to specify an allowlist of repositories it will accept webhooks from.

  Notes:
  * Accepts a comma separated list, ex. `definition1,definition2`
  * Format is `{hostname}/{owner}/{repo}`, ex. `github.com/runatlantis/atlantis`
  * `*` matches any characters, ex. `github.com/runatlantis/*` will match all repos in the runatlantis organization
  * For Bitbucket Server: `{hostname}` is the domain without scheme and port, `{owner}` is the name of the project (not the key), and `{repo}` is the repo name
    * User (not project) repositories take on the format: `{hostname}/{full name}/{repo}` (e.g., `bitbucket.example.com/Jane Doe/myatlantis` for username `jdoe` and full name `Jane Doe`, which is not very intuitive)
  * For Azure DevOps the allowlist takes one of two forms: `{owner}.visualstudio.com/{project}/{repo}` or `dev.azure.com/{owner}/{project}/{repo}`
  * Microsoft is in the process of changing Azure DevOps to the latter form, so it may be safest to always specify both formats in your repo allowlist for each repository until the change is complete.

  Examples:
  * Allowlist `myorg/repo1` and `myorg/repo2` on `github.com`
    * `--repo-allowlist=github.com/myorg/repo1,github.com/myorg/repo2`
  * Allowlist all repos under `myorg` on `github.com`
    * `--repo-allowlist='github.com/myorg/*'`
  * Allowlist all repos in my GitHub Enterprise installation
    * `--repo-allowlist='github.yourcompany.com/*'`
  * Allowlist all repos under `myorg` project `myproject` on Azure DevOps
    * `--repo-allowlist='myorg.visualstudio.com/myproject/*,dev.azure.com/myorg/myproject/*'`
  * Allowlist all repositories
    * `--repo-allowlist='*'`

### `--require-approval`
  <Badge text="Deprecated" type="warn"/>
  ```bash
  atlantis server --require-approval
  ```
  This flag is deprecated. It requires all pull requests to be approved
  before `atlantis apply` is allowed. See [Apply Requirements](apply-requirements.html) for more details.

  Instead of using this flag, create a server-side `--repo-config` file:
  ```yaml
  # repos.yaml
  repos:
  - id: /.*/
    apply_requirements: [approved]
  ```
  Or use `--repo-config-json='{"repos":[{"id":"/.*/", "apply_requirements":["approved"]}]}'` instead.

### `--require-mergeable`
  <Badge text="Deprecated" type="warn"/>
  ```bash
  atlantis server --require-mergeable
  ```
  This flag is deprecated. It causes all pull requests to be mergeable
  before `atlantis apply` is allowed. See [Apply Requirements](apply-requirements.html) for more details.

  Instead of using this flag, create a server-side `--repo-config` file:
  ```yaml
  # repos.yaml
  repos:
  - id: /.*/
    apply_requirements: [mergeable]
  ```
  Or use `--repo-config-json='{"repos":[{"id":"/.*/", "apply_requirements":["mergeable"]}]}'` instead.

### `--silence-fork-pr-errors`
  ```bash
  atlantis server --silence-fork-pr-errors
  ```
  Normally, if Atlantis receives a pull request webhook from a fork and --allow-fork-prs is not set,
  it will comment back with an error. This flag disables that commenting.

### `--silence-whitelist-errors`
  <Badge text="Deprecated" type="warn"/>
  Deprecated for `--silence-allowlist-errors`.
### `--silence-allowlist-errors`
  ```bash
  atlantis server --silence-allowlist-errors
  ```
  Some users use the `--repo-allowlist` flag to control which repos Atlantis
  responds to. Normally, if Atlantis receives a pull request webhook from a repo not listed
  in the allowlist, it will comment back with an error. This flag disables that commenting.

  Some users find this useful because they prefer to add the Atlantis webhook
  at an organization level rather than on each repo.

### `--silence-no-projects`
  ```bash
  atlantis server --silence-no-projects
  ```
  `--silence-no-projects` will tell Atlantis to ignore PRs if none of the modified files are part of a project defined in the `atlantis.yaml` file.

  This is useful when running multiple Atlantis servers against a single repository so you can
  delegate work to each Atlantis server. Also useful when used with pre_workflow_hooks to dynamically generate an `atlantis.yaml` file.

### `--silence-vcs-status-no-plans`
  ```bash
  atlantis server --silence-vcs-status-no-plans
  ```
  `--silence-vcs-status-no-plans` will tell Atlantis to ignore setting VCS status if none of the modified files are part of a project defined in the `atlantis.yaml` file.

### `--skip-clone-no-changes`
  ```bash
  atlantis server --skip-clone-no-changes
  ```
  `--skip-clone-no-changes` will skip cloning the repo during autoplan if there are no changes to Terraform projects. This will only apply for GitHub and GitLab and only for repos that have `atlantis.yaml` file. Defaults to `false`.

### `--slack-token`
  ```bash
  atlantis server --slack-token=token
  # or (recommended)
  ATLANTIS_SLACK_TOKEN='token' atlantis server
  ```
  API token for Slack notifications. Slack is not fully supported. TODO: Slack docs.

### `--ssl-cert-file`
  ```bash
  atlantis server --ssl-cert-file="/etc/ssl/certs/my-cert.crt"
  ```
  File containing x509 Certificate used for serving HTTPS.
  If the cert is signed by a CA, the file should be the concatenation
  of the server's certificate, any intermediates, and the CA's certificate.

### `--ssl-key-file`
  ```bash
  atlantis server --ssl-cert-file="/etc/ssl/private/my-cert.key"
  ```
  File containing x509 private key matching `--ssl-cert-file`.

### `--stats-namespace`
  ```bash
  atlantis server --stats-namespace="myatlantis"
  ```
  Namespace for emitting stats/metrics. See (stats.html#Metrics/Stats)

### `--tf-download-url`
  ```bash
  atlantis server --tf-download-url="https://releases.company.com"
  ```
  An alternative URL to download Terraform versions if they are missing. Useful in an airgapped
  environment where releases.hashicorp.com is not available. Directory structure of the custom
  endpoint should match that of releases.hashicorp.com.

### `--tfe-hostname`
  ```bash
  atlantis server --tfe-hostname="my-terraform-enterprise.company.com"
  ```
  Hostname of your Terraform Enterprise installation to be used in conjunction with
  `--tfe-token`. See [Terraform Cloud](terraform-cloud.html) for more details.
  If using Terraform Cloud (i.e. you don't have your own Terraform Enterprise installation)
  no need to set since it defaults to `app.terraform.io`.

### `--tfe-local-execution-mode`
  ```bash
  atlantis server --tfe-local-execution-mode
  ```
  Enable if you're using local execution mode (instead of TFE/C's remote execution mode). See [Terraform Cloud](terraform-cloud.html) for more details.

### `--tfe-token`
  ```bash
  atlantis server --tfe-token="xxx.atlasv1.yyy"
  # or (recommended)
  ATLANTIS_TFE_TOKEN='xxx.atlasv1.yyy'
  ```
  A token for Terraform Cloud/Terraform Enterprise integration. See [Terraform Cloud](terraform-cloud.html) for more details.

### `--var-file-allowlist`
  ```bash
  atlantis server --var-file-allowlist='/path/to/tfvars/dir'
  ```
  Comma-separated list of additional directory paths where [variable definition files](https://www.terraform.io/language/values/variables#variable-definitions-tfvars-files) can be read from.
  The paths in this argument should be absolute paths. Relative paths and globbing are currently not supported.
  If this argument is not provided, it defaults to Atlantis' data directory, determined by the `--data-dir` argument.

### `--vcs-status-name`
  ```bash
  atlantis server --vcs-status-name="atlantis-dev"
  ```
  Name used to identify Atlantis when updating a pull request status. Defaults to `atlantis`.

  This is useful when running multiple Atlantis servers against a single repository so you can
  give each Atlantis server its own unique name to prevent the statuses clashing.

### `--write-git-creds`
  ```bash
  atlantis server --write-git-creds
  # or
  ATLANTIS_WRITE_GIT_CREDS=true
  ```
  Write out a .git-credentials file with the provider user and token to allow
  cloning private modules over HTTPS or SSH. See [here](https://git-scm.com/docs/git-credential-store) for more information.
  ::: warning SECURITY WARNING
  This does write secrets to disk and should only be enabled in a secure environment.
  :::<|MERGE_RESOLUTION|>--- conflicted
+++ resolved
@@ -450,13 +450,12 @@
   ```
   Port to bind to. Defaults to `4141`.
 
-<<<<<<< HEAD
 ### `--quiet-policy-checks`
   ```bash
   atlantis server --quiet-policy-checks
   ```
   Exclude policy check comments from pull requests unless there's an actual error from conftest. This also excludes warnings. Defaults to `false`.
-=======
+
 ### `--redis-host`
   ```bash
   atlantis server --redis-host="localhost"
@@ -490,7 +489,6 @@
   ::: warning SECURITY WARNING
   If this is enabled, TLS is susceptible to machine-in-the-middle attacks unless custom verification is used.
   :::
->>>>>>> d5d8e381
 
 ### `--repo-config`
   ```bash
