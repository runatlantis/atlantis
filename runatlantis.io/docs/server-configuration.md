--- conflicted
+++ resolved
@@ -475,14 +475,8 @@
   # or
   ATLANTIS_EMOJI_REACTION=thumbsup
   ```
-<<<<<<< HEAD
   The emoji reaction to use for marking processed comments. Currently supported on Azure DevOps, GitHub and GitLab. If not specified, Atlantis will not use an emoji reaction.
   Defaults to "" (empty string).
-=======
-
-  The emoji reaction to use for marking processed comments. Currently supported on Azure DevOps, GitHub and GitLab.
-  Defaults to `eyes`.
->>>>>>> 3690e4ce
 
 ### `--enable-diff-markdown-format`
 
