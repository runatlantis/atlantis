# Server Configuration

This page explains how to configure the `atlantis server` command.

Configuration to `atlantis server` can be specified via command line flags,
 environment variables, a config file or a mix of the three.

## Environment Variables

All flags can be specified as environment variables.

1. Take the flag name, ex. `--gh-user`
1. Ignore the first `--` => `gh-user`
1. Convert the `-`'s to `_`'s => `gh_user`
1. Uppercase all the letters => `GH_USER`
1. Prefix with `ATLANTIS_` => `ATLANTIS_GH_USER`

::: warning NOTE
To set a boolean flag use `true` or `false` as the value.
:::

::: warning NOTE
The flag `--atlantis-url` is set by the environment variable `ATLANTIS_ATLANTIS_URL` **NOT** `ATLANTIS_URL`.
:::

## Config File

All flags can also be specified via a YAML config file.

To use a YAML config file, run `atlantis server --config /path/to/config.yaml`.

The keys of your config file should be the same as the flag names, ex.

```yaml
gh-token: ...
log-level: ...
```

::: warning
The config file you pass to `--config` is different from the `--repo-config` file.
The `--config` config file is only used as an alternate way of setting `atlantis server` flags.
:::

## Precedence

Values are chosen in this order:

1. Flags
1. Environment Variables
1. Config File

## Flags

### `--allow-commands`

  ```bash
  atlantis server --allow-commands=version,plan,apply,unlock,approve_policies
  # or
  ATLANTIS_ALLOW_COMMANDS='version,plan,apply,unlock,approve_policies'
  ```

  List of allowed commands to be run on the Atlantis server, Defaults to `version,plan,apply,unlock,approve_policies`

  Notes:

* Accepts a comma separated list, ex. `command1,command2`.
* `version`, `plan`, `apply`, `unlock`, `approve_policies`, `import`, `state` and `all` are available.
* `all` is a special keyword that allows all commands. If pass `all` then all other commands will be ignored.

### `--allow-draft-prs`

  ```bash
  atlantis server --allow-draft-prs
  # or
  ATLANTIS_ALLOW_DRAFT_PRS=true
  ```

  Respond to pull requests from draft prs. Defaults to `false`.

### `--allow-fork-prs`

  ```bash
  atlantis server --allow-fork-prs
  # or
  ATLANTIS_ALLOW_FORK_PRS=true
  ```

  Respond to pull requests from forks. Defaults to `false`.

  :::warning SECURITY WARNING
  Potentially dangerous to enable
  because if attackers can create a pull request to your repo then they can cause Atlantis
  to run arbitrary code. This can happen because
  Atlantis will automatically run `terraform plan`
  which can run arbitrary code if given a malicious Terraform configuration.
  :::

### `--api-secret`

  ```bash
  atlantis server --api-secret="secret"
  # or (recommended)
  ATLANTIS_API_SECRET="secret"
  ```

  Required secret used to validate requests made to the [`/api/*` endpoints](api-endpoints.md).

### `--atlantis-url`

  ```bash
  atlantis server --atlantis-url="https://my-domain.com:9090/basepath"
  # or
  ATLANTIS_ATLANTIS_URL=https://my-domain.com:9090/basepath
  ```

  Specify the URL that Atlantis is accessible from. Used in the Atlantis UI
  and in links from pull request comments. Defaults to `http://$(hostname):$port`
  where `$port` is from the [`--port`](#port) flag. Supports a basepath if you're hosting Atlantis under a path.

  Notes:

* If a load balancer with a non http/https port (not the one defined in the `--port` flag) is used, update the URL to include the port like in the example above.
* This URL is used as the `details` link next to each atlantis job to view the job's logs.

### `--autodiscover-mode`

  ```bash
  atlantis server --autodiscover-mode="<auto|enabled|disabled>"
  # or
  ATLANTIS_AUTODISCOVER_MODE="<auto|enabled|disabled>"
  ```

  Sets auto discover mode, default is `auto`. When set to `auto`, projects in a repo will be discovered by
  Atlantis when there are no projects configured in the repo config. If one or more projects are defined
  in the repo config then auto discovery will be completely disabled.

  When set to `enabled` projects will be discovered unconditionally. If an auto discovered project is already
  defined in the projects section of the repo config, the project from the repo config will take precedence over
  the auto discovered project.

  When set to `disabled` projects will never be discovered, even if there are no projects configured in the repo config.

### `--automerge`

  ```bash
  atlantis server --automerge
  # or
  ATLANTIS_AUTOMERGE=true
  ```

  Automatically merge pull requests after all plans have been successfully applied.
  Defaults to `false`. See [Automerging](automerging.md) for more details.

### `--autoplan-file-list`

  ```bash
  # NOTE: Use single quotes to avoid shell expansion of *.
  atlantis server --autoplan-file-list='**/*.tf,project1/*.pkr.hcl'
  # or
  ATLANTIS_AUTOPLAN_FILE_LIST='**/*.tf,project1/*.pkr.hcl'
  ```

  List of file patterns that Atlantis will use to check if a directory contains modified files that should trigger project planning.

  Notes:

* Accepts a comma separated list, ex. `pattern1,pattern2`.
* Patterns use the [`.dockerignore` syntax](https://docs.docker.com/engine/reference/builder/#dockerignore-file)
* List of file patterns will be used by both automatic and manually run plans.
* When not set, defaults to all `.tf`, `.tfvars`, `.tfvars.json`,  `terragrunt.hcl` and `.terraform.lock.hcl` files
    (`--autoplan-file-list='**/*.tf,**/*.tfvars,**/*.tfvars.json,**/terragrunt.hcl,**/.terraform.lock.hcl'`).
* Setting `--autoplan-file-list` will override the defaults. You **must** add `**/*.tf` and other defaults if you want to include them.
* A custom [Workflow](repo-level-atlantis-yaml.md#configuring-planning) that uses autoplan `when_modified` will ignore this value.

  Examples:

* Autoplan when any `*.tf` or `*.tfvars` file is modified.
  * `--autoplan-file-list='**/*.tf,**/*.tfvars'`
* Autoplan when any `*.tf` file is modified except in `project2/` directory
  * `--autoplan-file-list='**/*.tf,!project2'`
* Autoplan when any `*.tf` files or `.yml` files in subfolder of `project1` is modified.
  * `--autoplan-file-list='**/*.tf,project2/**/*.yml'`

::: warning NOTE
By default, changes to modules will not trigger autoplanning. See the flags below.
:::

### `--autoplan-modules`

```bash
atlantis server --autoplan-modules
# or
ATLANTIS_AUTOPLAN_MODULES=true
```

Defaults to `false`. When set to `true`, Atlantis will trace the local modules of included projects.
Included project are projects with files included by `--autoplan-file-list`.
After tracing, Atlantis will plan any project that includes a changed module. This is equivalent to setting
`--autoplan-modules-from-projects` to the value of `--autoplan-file-list`. See below.

### `--autoplan-modules-from-projects`

```bash
atlantis server --autoplan-modules-from-projects='**/init.tf'
# or
ATLANTIS_AUTOPLAN_MODULES_FROM_PROJECTS='**/init.tf'
```

Enables auto-planing of projects when a module dependency in the same repository has changed.
This is a list of file patterns like `autoplan-file-list`.

These patterns select **projects** to index based on the files matched. The index maps modules to the projects that depends on them,
including projects that include the module via other modules. When a module file matching `autoplan-file-list` changes,
all indexed projects will be planned.

Current default is "" (disabled).

Examples:

* `**/*.tf` - will index all projects that have a `.tf` file in their directory, and plan them whenever an in-repo module dependency has changed.
* `**/*.tf,!foo,!bar` - will index all projects containing `.tf` except `foo` and `bar` and plan them whenever an in-repo module dependency has changed.
   This allows projects to opt-out of auto-planning when a module dependency changes.

::: warning NOTE
Modules that are not selected by autoplan-file-list will not be indexed and dependant projects will not be planned. This
flag allows the *projects* to index to be selected, but the trigger for a plan must be a file in `autoplan-file-list`.
:::

::: warning NOTE
This flag overrides `--autoplan-modules`. If you wish to disable auto-planning of modules, set this flag to an empty string,
and set `--autoplan-modules` to `false`.
:::

### `--azuredevops-hostname`

  ```bash
  atlantis server --azuredevops-hostname="dev.azure.com"
  # or
  ATLANTIS_AZUREDEVOPS_HOSTNAME="dev.azure.com"
  ```

  Azure DevOps hostname to support cloud and self hosted instances. Defaults to `dev.azure.com`.

### `--azuredevops-token`

  ```bash
  atlantis server --azuredevops-token="RandomStringProducedByAzureDevOps"
  # or (recommended)
  ATLANTIS_AZUREDEVOPS_TOKEN="RandomStringProducedByAzureDevOps"
  ```

  Azure DevOps token of API user.

### `--azuredevops-user`

  ```bash
  atlantis server --azuredevops-user="username@example.com"
  # or
  ATLANTIS_AZUREDEVOPS_USER="username@example.com"
  ```

  Azure DevOps username of API user.

### `--azuredevops-webhook-password`

  ```bash
  atlantis server --azuredevops-webhook-password="password123"
  # or (recommended)
  ATLANTIS_AZUREDEVOPS_WEBHOOK_PASSWORD="password123"
  ```

  Azure DevOps basic authentication password for inbound webhooks (see
  [docs](https://docs.microsoft.com/en-us/azure/devops/service-hooks/authorize?view=azure-devops)).

  ::: warning SECURITY WARNING
  If not specified, Atlantis won't be able to validate that the
  incoming webhook call came from your Azure DevOps org. This means that an
  attacker could spoof calls to Atlantis and cause it to perform malicious
  actions. Should be specified via the `ATLANTIS_AZUREDEVOPS_WEBHOOK_PASSWORD` environment
  variable.
  :::

### `--azuredevops-webhook-user`

  ```bash
  atlantis server --azuredevops-webhook-user="username@example.com"
  # or
  ATLANTIS_AZUREDEVOPS_WEBHOOK_USER="username@example.com"
  ```

  Azure DevOps basic authentication username for inbound webhooks.

### `--bitbucket-base-url`

  ```bash
  atlantis server --bitbucket-base-url="http://bitbucket.corp:7990/basepath"
  # or
  ATLANTIS_BITBUCKET_BASE_URL="http://bitbucket.corp:7990/basepath"
  ```

  Base URL of Bitbucket Server (aka Stash) installation. Must include
  `http://` or `https://`. If using Bitbucket Cloud (bitbucket.org), do not set. Defaults to
  `https://api.bitbucket.org`.

### `--bitbucket-token`

  ```bash
  atlantis server --bitbucket-token="token"
  # or (recommended)
  ATLANTIS_BITBUCKET_TOKEN="token"
  ```

  Bitbucket app password of API user.

### `--bitbucket-user`

  ```bash
  atlantis server --bitbucket-user="myuser"
  # or
  ATLANTIS_BITBUCKET_USER="myuser"
  ```

  Bitbucket username of API user.

### `--bitbucket-webhook-secret`

  ```bash
  atlantis server --bitbucket-webhook-secret="secret"
  # or (recommended)
  ATLANTIS_BITBUCKET_WEBHOOK_SECRET="secret"
  ```

  Secret used to validate Bitbucket webhooks. Only Bitbucket Server supports webhook secrets.
  For Bitbucket.org, see [Security](security.md#bitbucket-cloud-bitbucket-org) for mitigations.

  ::: warning SECURITY WARNING
  If not specified, Atlantis won't be able to validate that the incoming webhook call came from Bitbucket.
  This means that an attacker could spoof calls to Atlantis and cause it to perform malicious actions.
  :::

### `--checkout-depth`

  ```bash
  atlantis server --checkout-depth=0
  # or
  ATLANTIS_CHECKOUT_DEPTH=0
  ```

  The number of commits to fetch from the branch. Used if `--checkout-strategy=merge` since the `--checkout-strategy=branch` (default) checkout strategy always defaults to a shallow clone using a depth of 1.
  Defaults to `0`. See [Checkout Strategy](checkout-strategy.md) for more details.

### `--checkout-strategy`

  ```bash
  atlantis server --checkout-strategy="<branch|merge>"
  # or
  ATLANTIS_CHECKOUT_STRATEGY="<branch|merge>"
  ```

  How to check out pull requests. Use either `branch` or `merge`.
  Defaults to `branch`. See [Checkout Strategy](checkout-strategy.md) for more details.

### `--config`

  ```bash
  atlantis server --config="my/config/file.yaml"
  # or
  ATLANTIS_CONFIG="my/config/file.yaml"
  ```

  YAML config file where flags can also be set. See [Config File](#config-file) for more details.

### `--data-dir`

  ```bash
  atlantis server --data-dir="path/to/data/dir"
  # or
  ATLANTIS_DATA_DIR="path/to/data/dir"
  ```

  Directory where Atlantis will store its data. Will be created if it doesn't exist.
  Defaults to `~/.atlantis`. Atlantis will store its database, checked out repos, Terraform plans and downloaded
  Terraform binaries here. If Atlantis loses this directory, [locks](locking.md)
  will be lost and unapplied plans will be lost.

  Note that the atlantis user is restricted to `~/.atlantis`.
  If you set the `--data-dir` flag to a path outside of Atlantis its home directory, ensure that you grant the atlantis user the correct permissions.

### `--default-tf-distribution`

  ```bash
  atlantis server --default-tf-distribution="terraform"
  # or
  ATLANTIS_DEFAULT_TF_DISTRIBUTION="terraform"
  ```

  Which TF distribution to use. Can be set to `terraform` or `opentofu`.

### `--default-tf-version`

  ```bash
  atlantis server --default-tf-version="v0.12.31"
  # or
  ATLANTIS_DEFAULT_TF_VERSION="v0.12.31"
  ```

  Terraform version to default to. Will download to `<data-dir>/bin/terraform<version>`
  if not in `PATH`. See [Terraform Versions](terraform-versions.md) for more details.

### `--disable-apply-all`

  ```bash
  atlantis server --disable-apply-all
  # or
  ATLANTIS_DISABLE_APPLY_ALL=true
  ```

  Disable `atlantis apply` command so a specific project/workspace/directory has to
  be specified for applies.

### `--disable-autoplan`

  ```bash
  atlantis server --disable-autoplan
  # or
  ATLANTIS_DISABLE_AUTOPLAN=true
  ```

  Disable atlantis auto planning.

### `--disable-autoplan-label`

  ```bash
  atlantis server --disable-autoplan-label="no-autoplan"
  # or
  ATLANTIS_DISABLE_AUTOPLAN_LABEL="no-autoplan"
  ```

  Disable atlantis auto planning only on pull requests with the specified label.

  If `disable-autoplan` property is `true`, this flag has no effect.

### `--disable-global-apply-lock`

  ```bash
  atlantis server --disable-global-apply-lock
  # or
  ATLANTIS_DISABLE_GLOBAL_APPLY_LOCK=true
  ```

  If true, removes button in the UI that allows users to globally disable apply commands.

### `--disable-markdown-folding`

  ```bash
  atlantis server --disable-markdown-folding
  # or
  ATLANTIS_DISABLE_MARKDOWN_FOLDING=true
  ```

  Disable folding in markdown output using the `<details>` html tag.

### `--disable-repo-locking`

  ```bash
  atlantis server --disable-repo-locking
  # or
  ATLANTIS_DISABLE_REPO_LOCKING=true
  ```

  Stops atlantis from locking projects and or workspaces when running terraform.

### `--disable-unlock-label`

  ```bash
  atlantis server --disable-unlock-label do-not-unlock
  # or
  ATLANTIS_DISABLE_UNLOCK_LABEL="do-not-unlock"
  ```

  Stops atlantis from unlocking a pull request with this label. Defaults to "" (feature disabled).

### `--discard-approval-on-plan`

  ```bash
  atlantis server --discard-approval-on-plan
  # or
  ATLANTIS_DISCARD_APPROVAL_ON_PLAN=true
  ```

  If set, discard approval if a new plan has been executed. Currently only supported in Github.

### `--emoji-reaction`

  ```bash
  atlantis server --emoji-reaction thumbsup
  # or
  ATLANTIS_EMOJI_REACTION=thumbsup
  ```

  The emoji reaction to use for marking processed comments. Currently supported on Azure DevOps, GitHub and GitLab. If not specified, Atlantis will not use an emoji reaction.
  Defaults to "" (empty string).

### `--enable-diff-markdown-format`

  ```bash
  atlantis server --enable-diff-markdown-format
  # or
  ATLANTIS_ENABLE_DIFF_MARKDOWN_FORMAT=true
  ```

  Enable Atlantis to format Terraform plan output into a markdown-diff friendly format for color-coding purposes.

  Useful to enable for use with GitHub.

### `--enable-policy-checks`

  ```bash
  atlantis server --enable-policy-checks
  # or
  ATLANTIS_ENABLE_POLICY_CHECKS=true
  ```

  Enables atlantis to run server side policies on the result of a terraform plan. Policies are defined in [server side repo config](server-side-repo-config.md#reference).

### `--enable-regexp-cmd`

  ```bash
  atlantis server --enable-regexp-cmd
  # or
  ATLANTIS_ENABLE_REGEXP_CMD=true
  ```

  Enable Atlantis to use regular expressions to run plan/apply commands against defined project names when `-p` flag is passed with it.

  This can be used to run all defined projects (with the `name` key) in `atlantis.yaml` using `atlantis plan -p .*`.

  The flag will only allow the regexes listed in the [`allowed_regexp_prefixes`](repo-level-atlantis-yaml.md#reference) key defined in the repo `atlantis.yaml` file. If the key is undefined, its value defaults to `[]` which will allow any regex.

  This will not work with `-d` yet and to use `-p` the repo projects must be defined in the repo `atlantis.yaml` file.

  This will bypass `--restrict-file-list` if regex is used, normal commands will still be blocked if necessary.

  ::: warning SECURITY WARNING
  It's not supposed to be used with `--disable-apply-all`.
  The command `atlantis apply -p .*` will bypass the restriction and run apply on every projects.
  :::

### `--executable-name`

  ```bash
  atlantis server --executable-name="atlantis"
  # or
  ATLANTIS_EXECUTABLE_NAME="atlantis"
  ```

  Comment command trigger executable name. Defaults to `atlantis`.

  This is useful when running multiple Atlantis servers against a single repository.

### `--fail-on-pre-workflow-hook-error`

  ```bash
  atlantis server --fail-on-pre-workflow-hook-error
  # or
  ATLANTIS_FAIL_ON_PRE_WORKFLOW_HOOK_ERROR=true
  ```

  Fail and do not run the requested Atlantis command if any of the pre workflow hooks error.

### `--gh-allow-mergeable-bypass-apply`

  ```bash
  atlantis server --gh-allow-mergeable-bypass-apply
  # or
  ATLANTIS_GH_ALLOW_MERGEABLE_BYPASS_APPLY=true
  ```

  Feature flag to enable ability to use `mergeable` mode with required apply status check.

### `--gh-app-id`

  ```bash
  atlantis server --gh-app-id="00000"
  # or
  ATLANTIS_GH_APP_ID="00000"
  ```

  GitHub app ID. If set, GitHub authentication will be performed as [an installation](https://docs.github.com/en/rest/apps/installations).

  ::: tip
  A GitHub app can be created by starting Atlantis first, then pointing your browser at

  ```shell
  $(hostname)/github-app/setup
  ```

  You'll be redirected to GitHub to create a new app, and will then be redirected to

  ```shell
  $(hostname)/github-app/exchange-code?code=some-code
  ```

  After which Atlantis will display your new app's credentials: your app's ID, its generated `--gh-webhook-secret` and the contents of the file for `--gh-app-key-file`. Update your Atlantis config accordingly, and restart the server.
  :::

### `--gh-app-installation-id`

  ```bash
  atlantis server --gh-app-installation-id="123"
  # or
  ATLANTIS_GH_APP_INSTALLATION_ID="123"
  ```

The installation ID of a specific instance of a GitHub application. Normally this value is
derived by querying GitHub for the list of installations of the ID supplied via `--gh-app-id` and selecting
the first one found and where multiple installations results in an error. Use this flag if you have multiple
instances of Atlantis but you want to use a single already-installed GitHub app for all of them. You would normally do this if
you are running a proxy as your single GitHub application that will proxy to an appropriate Atlantis instance
based on the organization or user that triggered the webhook.

### `--gh-app-key`

  ```bash
  atlantis server --gh-app-key="-----BEGIN RSA PRIVATE KEY-----(...)"
  # or
  ATLANTIS_GH_APP_KEY="-----BEGIN RSA PRIVATE KEY-----(...)"
  ```

  The PEM encoded private key for the GitHub App.

  ::: warning SECURITY WARNING
  The contents of the private key will be visible by anyone that can run `ps` or look at the shell history of the machine where Atlantis is running. Use `--gh-app-key-file` to mitigate that risk.
  :::

### `--gh-app-key-file`

  ```bash
  atlantis server --gh-app-key-file="path/to/app-key.pem"
  # or
  ATLANTIS_GH_APP_KEY_FILE="path/to/app-key.pem"
  ```

  Path to a GitHub App PEM encoded private key file. If set, GitHub authentication will be performed as [an installation](https://docs.github.com/en/rest/apps/installations).

### `--gh-app-slug`

  ```bash
  atlantis server --gh-app-slug="myappslug"
  # or
  ATLANTIS_GH_APP_SLUG="myappslug"
  ```

  A slugged version of GitHub app name shown in pull requests comments, etc (not `Atlantis App` but something like `atlantis-app`). Atlantis uses the value of this parameter to identify the comments it has left on GitHub pull requests. This is used for functions such as `--hide-prev-plan-comments`. You need to obtain this value from your GitHub app, one way is to go to your App settings and open "Public page" from the left sidebar. Your `--gh-app-slug` value will be the last part of the URL, e.g `https://github.com/apps/<slug>`.

### `--gh-hostname`

  ```bash
  atlantis server --gh-hostname="my.github.enterprise.com"
  # or
  ATLANTIS_GH_HOSTNAME="my.github.enterprise.com"
  ```

  Hostname of your GitHub Enterprise installation. If using [GitHub.com](https://github.com),
  don't set. Defaults to `github.com`.

### `--gh-org`

  ```bash
  atlantis server --gh-org="myorgname"
  # or
  ATLANTIS_GH_ORG="myorgname"
  ```

  GitHub organization name. Set to enable creating a private GitHub app for this organization.

### `--gh-team-allowlist`

  ```bash
  atlantis server --gh-team-allowlist="myteam:plan, secteam:apply, DevOps Team:apply, DevOps Team:import"
  # or
  ATLANTIS_GH_TEAM_ALLOWLIST="myteam:plan, secteam:apply, DevOps Team:apply, DevOps Team:import"
  ```

  In versions v0.21.0 and later, the GitHub team name can be a name or a slug.

  In versions v0.20.1 and below, the Github team name required the case sensitive team name.

  Comma-separated list of GitHub teams and permission pairs.

  By default, any team can plan and apply.

  ::: warning NOTE
  You should use the Team name as the variable, not the slug, even if it has spaces or special characters.
  i.e., "Engineering Team:plan, Infrastructure Team:apply"
  :::

### `--gh-token`

  ```bash
  atlantis server --gh-token="token"
  # or (recommended)
  ATLANTIS_GH_TOKEN="token"
  ```

  GitHub token of API user.

### `--gh-token-file`

  ```bash
  atlantis server --gh-token-file="/path/to/token"
  # or
  ATLANTIS_GH_TOKEN_FILE="/path/to/token"
  ```

  GitHub token of API user. The token is loaded from disk regularly to allow for rotation of the token without the need to restart the Atlantis server.

### `--gh-user`

  ```bash
  atlantis server --gh-user="myuser"
  # or
  ATLANTIS_GH_USER="myuser"
  ```

   GitHub username of API user. This user is also used by the flag `--hide-user-plan-comments` and will need to be updated if migrating to github EMU.

### `--gh-webhook-secret`

  ```bash
  atlantis server --gh-webhook-secret="secret"
  # or (recommended)
  ATLANTIS_GH_WEBHOOK_SECRET="secret"
  ```

  Secret used to validate GitHub webhooks (see [GitHub: Validating webhook deliveries](https://docs.github.com/en/webhooks/using-webhooks/validating-webhook-deliveries)).

  ::: warning SECURITY WARNING
  If not specified, Atlantis won't be able to validate that the incoming webhook call came from GitHub.
  This means that an attacker could spoof calls to Atlantis and cause it to perform malicious actions.
  :::

### `--gitea-base-url`

  ```bash
  atlantis server --gitea-base-url="http://your-gitea.corp:7990/basepath"
  # or
  ATLANTIS_GITEA_BASE_URL="http://your-gitea.corp:7990/basepath"
  ```

  Base URL of Gitea installation. Must include `http://` or `https://`. Defaults to `https://gitea.com` if left empty/absent.

### `--gitea-page-size`

  ```bash
  atlantis server --gitea-page-size=30
  # or (recommended)
  ATLANTIS_GITEA_PAGE_SIZE=30
  ```

  Number of items on a single page in Gitea paged responses.

  ::: warning Configuration dependent
  The default value conforms to the Gitea server's standard config setting: DEFAULT_PAGING_NUM
 The highest valid value depends on the Gitea server's config setting: MAX_RESPONSE_ITEMS
  :::

### `--gitea-token`

  ```bash
  atlantis server --gitea-token="token"
  # or (recommended)
  ATLANTIS_GITEA_TOKEN="token"
  ```

  Gitea app password of API user.

### `--gitea-user`

  ```bash
  atlantis server --gitea-user="myuser"
  # or
  ATLANTIS_GITEA_USER="myuser"
  ```

  Gitea username of API user.

### `--gitea-webhook-secret`

  ```bash
  atlantis server --gitea-webhook-secret="secret"
  # or (recommended)
  ATLANTIS_GITEA_WEBHOOK_SECRET="secret"
  ```

  Secret used to validate Gitea webhooks.

  ::: warning SECURITY WARNING
  If not specified, Atlantis won't be able to validate that the incoming webhook call came from Gitea.
  This means that an attacker could spoof calls to Atlantis and cause it to perform malicious actions.
  :::

### `--gitlab-hostname`

  ```bash
  atlantis server --gitlab-hostname="my.gitlab.enterprise.com"
  # or
  ATLANTIS_GITLAB_HOSTNAME="my.gitlab.enterprise.com"
  ```

  Hostname of your GitLab Enterprise installation. If using [Gitlab.com](https://gitlab.com),
  don't set. Defaults to `gitlab.com`.

### `--gitlab-token`

  ```bash
  atlantis server --gitlab-token="token"
  # or (recommended)
  ATLANTIS_GITLAB_TOKEN="token"
  ```

  GitLab token of API user.

### `--gitlab-user`

  ```bash
  atlantis server --gitlab-user="myuser"
  # or
  ATLANTIS_GITLAB_USER="myuser"
  ```

  GitLab username of API user.

### `--gitlab-webhook-secret`

  ```bash
  atlantis server --gitlab-webhook-secret="secret"
  # or (recommended)
  ATLANTIS_GITLAB_WEBHOOK_SECRET="secret"
  ```

  Secret used to validate GitLab webhooks.

  ::: warning SECURITY WARNING
  If not specified, Atlantis won't be able to validate that the incoming webhook call came from GitLab.
  This means that an attacker could spoof calls to Atlantis and cause it to perform malicious actions.
  :::

### `--help`

  ```bash
  atlantis server --help
  ```

  View help.

### `--hide-prev-plan-comments`

  ```bash
  atlantis server --hide-prev-plan-comments
  # or
  ATLANTIS_HIDE_PREV_PLAN_COMMENTS=true
  ```

  Hide previous plan comments to declutter PRs. This is only supported in
<<<<<<< HEAD
  GitHub, GitLab and Bitbucket currently. This is not enabled by default. When using Github App, you need to set `--gh-app-slug` to enable this feature.
=======
  GitHub and GitLab currently. This is not enabled by default. When using Github App, you need to set `--gh-app-slug` to enable this feature.
  For github, ensure the `--gh-user` is set appropriately or comments will not be hidden.
>>>>>>> 5e4a35b5

### `--hide-unchanged-plan-comments`

  ```bash
  atlantis server --hide-unchanged-plan-comments
  # or
  ATLANTIS_HIDE_UNCHANGED_PLAN_COMMENTS=true
  ```

Remove no-changes plan comments from the pull request.

This is useful when you have many projects and want to keep the pull request clean from useless comments.

### `--ignore-vcs-status-names`

   ```bash
  atlantis server --ignore-vcs-status-names="status1,status2"
  # or
  ATLANTIS_IGNORE_VCS_STATUS_NAMES=status1,status2
  ```

   Comma separated list of VCS status names from other atlantis services.
   When `gh-allow-mergeable-bypass-apply` is true, will ignore status checks
   (e.g. `status1/plan`, `status1/apply`, `status2/plan`, `status2/apply`)
   from other Atlantis services when checking if the PR is mergeable.
   Currently only implemented for GitHub.

### `--include-git-untracked-files`

  ```bash
  atlantis server --include-git-untracked-files
  # or
  ATLANTIS_INCLUDE_GIT_UNTRACKED_FILES=true
  ```

  Include git untracked files in the Atlantis modified file list.
  Used for example with CDKTF pre-workflow hooks that dynamically generate
  Terraform files.

### `--locking-db-type`

  ```bash
  atlantis server --locking-db-type="<boltdb|redis>"
  # or
  ATLANTIS_LOCKING_DB_TYPE="<boltdb|redis>"
  ```

  The locking database type to use for storing plan and apply locks. Defaults to `boltdb`.

  Notes:

* If set to `boltdb`, only one process may have access to the boltdb instance.
* If set to `redis`, then `--redis-host`, `--redis-port`, and `--redis-password` must be set.

### `--log-level`

  ```bash
  atlantis server --log-level="<debug|info|warn|error>"
  # or
  ATLANTIS_LOG_LEVEL="<debug|info|warn|error>"
  ```

  Log level. Defaults to `info`.

### `--markdown-template-overrides-dir`

  ```bash
  atlantis server --markdown-template-overrides-dir="path/to/templates/"
  # or
  ATLANTIS_MARKDOWN_TEMPLATE_OVERRIDES_DIR="path/to/templates/"
  ```

  This will be available in v0.21.0.

  Directory where Atlantis will read in overrides for markdown templates used to render comments on pull requests.
  Markdown template overrides may be specified either in individual files, or all together in a single file. All template
  override files *must* have the `.tmpl` extension, otherwise they will not be parsed.

  Markdown templates which may have overrides can be found [here](https://github.com/runatlantis/atlantis/tree/main/server/events/templates)

  Please be mindful that settings like `--enable-diff-markdown-format` depend on logic defined in the templates. It is
  possible to diverge from expected behavior, if care is not taken when overriding default templates.

  Defaults to the atlantis home directory `/home/atlantis/.markdown_templates/` in `/$HOME/.markdown_templates`.

### `--max-comments-per-command`

  ```bash
  atlantis server --max-comments-per-command=100
  # or
  ATLANTIS_MAX_COMMENTS_PER_COMMAND=100
  ```

  Limit the number of comments published after a command is executed, to prevent spamming your VCS and Atlantis to get throttled as a result. Defaults to `100`. Set this option to `0` to disable log truncation. Note that the truncation will happen on the top of the command output, to preserve the most important parts of the output, often displayed at the end.

### `--parallel-apply`

  ```bash
  atlantis server --parallel-apply
  # or
  ATLANTIS_PARALLEL_APPLY=true
  ```

  Whether to run apply operations in parallel. Defaults to `false`. Explicit declaration in [repo config](repo-level-atlantis-yaml.md#run-plans-and-applies-in-parallel) takes precedence.

### `--parallel-plan`

  ```bash
  atlantis server --parallel-plan
  # or
  ATLANTIS_PARALLEL_PLAN=true
  ```

  Whether to run plan operations in parallel. Defaults to `false`. Explicit declaration in [repo config](repo-level-atlantis-yaml.md#run-plans-and-applies-in-parallel) takes precedence.

### `--parallel-pool-size`

  ```bash
  atlantis server --parallel-pool-size=100
  # or
  ATLANTIS_PARALLEL_POOL_SIZE=100
  ```

  Max size of the wait group that runs parallel plans and applies (if enabled). Defaults to `15`

### `--port`

  ```bash
  atlantis server --port=4141
  # or
  ATLANTIS_PORT=4141
  ```

  Port to bind to. Defaults to `4141`.

### `--quiet-policy-checks`

  ```bash
  atlantis server --quiet-policy-checks
  # or
  ATLANTIS_QUIET_POLICY_CHECKS=true
  ```

  Exclude policy check comments from pull requests unless there's an actual error from conftest. This also excludes warnings. Defaults to `false`.

### `--redis-db`

  ```bash
  atlantis server --redis-db=0
  # or
  ATLANTIS_REDIS_DB=0
  ```

  The Redis Database to use when using a Locking DB type of `redis`. Defaults to `0`.

### `--redis-host`

  ```bash
  atlantis server --redis-host="localhost"
  # or
  ATLANTIS_REDIS_HOST="localhost"
  ```

  The Redis Hostname for when using a Locking DB type of `redis`.

### `--redis-insecure-skip-verify`

  ```bash
  atlantis server --redis-insecure-skip-verify=false
  # or
  ATLANTIS_REDIS_INSECURE_SKIP_VERIFY=false
  ```

  Controls whether the Redis client verifies the Redis server's certificate chain and host name. If true, accepts any certificate presented by the server and any host name in that certificate. Defaults to `false`.

  ::: warning SECURITY WARNING
  If this is enabled, TLS is susceptible to machine-in-the-middle attacks unless custom verification is used.
  :::

### `--redis-password`

  ```bash
  atlantis server --redis-password="password123"
  # or (recommended)
  ATLANTIS_REDIS_PASSWORD="password123"
  ```

  The Redis Password for when using a Locking DB type of `redis`.

### `--redis-port`

  ```bash
  atlantis server --redis-port=6379
  # or
  ATLANTIS_REDIS_PORT=6379
  ```

  The Redis Port for when using a Locking DB type of `redis`. Defaults to `6379`.

### `--redis-tls-enabled`

  ```bash
  atlantis server --redis-tls-enabled=false
  # or
  ATLANTIS_REDIS_TLS_ENABLED=false
  ```

  Enables a TLS connection, with min version of 1.2, to Redis when using a Locking DB type of `redis`. Defaults to `false`.

### `--repo-allowlist`

  ```bash
  # NOTE: Use single quotes to avoid shell expansion of *.
  atlantis server --repo-allowlist='github.com/myorg/*'
  # or
  ATLANTIS_REPO_ALLOWLIST='github.com/myorg/*'
  ```

  Atlantis requires you to specify an allowlist of repositories it will accept webhooks from.

  Notes:

* Accepts a comma separated list, ex. `definition1,definition2`
* Format is `{hostname}/{owner}/{repo}`, ex. `github.com/runatlantis/atlantis`
* `*` matches any characters, ex. `github.com/runatlantis/*` will match all repos in the runatlantis organization
* An entry beginning with `!` negates it, ex. `github.com/foo/*,!github.com/foo/bar` will match all github repos in the `foo` owner *except* `bar`.
* For Bitbucket Server: `{hostname}` is the domain without scheme and port, `{owner}` is the name of the project (not the key), and `{repo}` is the repo name
  * User (not project) repositories take on the format: `{hostname}/{full name}/{repo}` (e.g., `bitbucket.example.com/Jane Doe/myatlantis` for username `jdoe` and full name `Jane Doe`, which is not very intuitive)
* For Azure DevOps the allowlist takes one of two forms: `{owner}.visualstudio.com/{project}/{repo}` or `dev.azure.com/{owner}/{project}/{repo}`
* Microsoft is in the process of changing Azure DevOps to the latter form, so it may be safest to always specify both formats in your repo allowlist for each repository until the change is complete.

  Examples:

* Allowlist `myorg/repo1` and `myorg/repo2` on `github.com`
  * `--repo-allowlist=github.com/myorg/repo1,github.com/myorg/repo2`
* Allowlist all repos under `myorg` on `github.com`
  * `--repo-allowlist='github.com/myorg/*'`
* Allowlist all repos under `myorg` on `github.com`, excluding `myorg/untrusted-repo`
  * `--repo-allowlist='github.com/myorg/*,!github.com/myorg/untrusted-repo'`
* Allowlist all repos in my GitHub Enterprise installation
  * `--repo-allowlist='github.yourcompany.com/*'`
* Allowlist all repos under `myorg` project `myproject` on Azure DevOps
  * `--repo-allowlist='myorg.visualstudio.com/myproject/*,dev.azure.com/myorg/myproject/*'`
* Allowlist all repositories
  * `--repo-allowlist='*'`

### `--repo-config`

  ```bash
  atlantis server --repo-config="path/to/repos.yaml"
  # or
  ATLANTIS_REPO_CONFIG="path/to/repos.yaml"
  ```

  Path to a YAML server-side repo config file. See [Server Side Repo Config](server-side-repo-config.md).

### `--repo-config-json`

  ```bash
  atlantis server --repo-config-json='{"repos":[{"id":"/.*/", "apply_requirements":["mergeable"]}]}'
  # or
  ATLANTIS_REPO_CONFIG_JSON='{"repos":[{"id":"/.*/", "apply_requirements":["mergeable"]}]}'
  ```

  Specify server-side repo config as a JSON string. Useful if you don't want to write a config file to disk.
  See [Server Side Repo Config](server-side-repo-config.md) for more details.

  ::: tip
  If specifying a [Workflow](custom-workflows.md#reference), [step](custom-workflows.md#step)'s
  can be specified as follows:

  ```json
  {
    "repos": [],
    "workflows": {
      "custom": {
        "plan": {
          "steps": [
            "init",
            {
              "plan": {
                "extra_args": ["extra", "args"]
              }
            },
            {
              "run": "my custom command"
            }
          ]
        }
      }
    }
  }
  ```

  :::

### `--restrict-file-list`

  ```bash
  atlantis server --restrict-file-list
  # or (recommended)
  ATLANTIS_RESTRICT_FILE_LIST=true
  ```

  `--restrict-file-list` will block plan requests from projects outside the files modified in the pull request.
  This will not block plan requests with regex if using the `--enable-regexp-cmd` flag, in these cases commands
  like `atlantis plan -p .*` will still work if used. normal commands will still be blocked if necessary.
  Defaults to `false`.

### `--silence-allowlist-errors`

  ```bash
  atlantis server --silence-allowlist-errors
  # or
  ATLANTIS_SILENCE_ALLOWLIST_ERRORS=true
  ```

  Some users use the `--repo-allowlist` flag to control which repos Atlantis
  responds to. Normally, if Atlantis receives a pull request webhook from a repo not listed
  in the allowlist, it will comment back with an error. This flag disables that commenting.

  Some users find this useful because they prefer to add the Atlantis webhook
  at an organization level rather than on each repo.

### `--silence-fork-pr-errors`

  ```bash
  atlantis server --silence-fork-pr-errors
  # or
  ATLANTIS_SILENCE_FORK_PR_ERRORS=true
  ```

  Normally, if Atlantis receives a pull request webhook from a fork and --allow-fork-prs is not set,
  it will comment back with an error. This flag disables that commenting.

### `--silence-no-projects`

  ```bash
  atlantis server --silence-no-projects
  # or
  ATLANTIS_SILENCE_NO_PROJECTS=true
  ```

  `--silence-no-projects` will tell Atlantis to ignore PRs if none of the modified files are part of a project defined in the `atlantis.yaml` file.
  This flag ensures an Atlantis server only responds to its explicitly declared projects.
  This has no effect if projects are undefined in the repo level `atlantis.yaml`.
  This also silences targeted commands (eg. `atlantis plan -d mydir` or `atlantis apply -p myproj`) so if the project is not in the repo config `atlantis.yaml`, these commands will not run or report back in a comment.

  This is useful when running multiple Atlantis servers against a single repository so you can
  delegate work to each Atlantis server. Also useful when used with pre_workflow_hooks to dynamically generate an `atlantis.yaml` file.

### `--silence-vcs-status-no-plans`

  ```bash
  atlantis server --silence-vcs-status-no-plans
  # or
  ATLANTIS_SILENCE_VCS_STATUS_NO_PLANS=true
  ```

  `--silence-vcs-status-no-plans` will tell Atlantis to ignore setting VCS status on plans if none of the modified files are part of a project defined in the `atlantis.yaml` file.

### `--silence-vcs-status-no-projects`

  ```bash
  atlantis server --silence-vcs-status-no-projects
  # or
  ATLANTIS_SILENCE_VCS_STATUS_NO_PROJECTS=true
  ```

  `--silence-vcs-status-no-projects` will tell Atlantis to ignore setting VCS status on any command if none of the modified files are part of a project defined in the `atlantis.yaml` file.

### `--skip-clone-no-changes`

  ```bash
  atlantis server --skip-clone-no-changes
  # or
  ATLANTIS_SKIP_CLONE_NO_CHANGES=true
  ```

  `--skip-clone-no-changes` will skip cloning the repo during autoplan if there are no changes to Terraform projects. This will only apply for GitHub and GitLab and only for repos that have `atlantis.yaml` file. Defaults to `false`.

### `--slack-token`

  ```bash
  atlantis server --slack-token=token
  # or (recommended)
  ATLANTIS_SLACK_TOKEN='token'
  ```

  API token for Slack notifications. See [Using Slack hooks](sending-notifications-via-webhooks.md#using-slack-hooks).

### `--ssl-cert-file`

  ```bash
  atlantis server --ssl-cert-file="/etc/ssl/certs/my-cert.crt"
  # or
  ATLANTIS_SSL_CERT_FILE="/etc/ssl/certs/my-cert.crt"
  ```

  File containing x509 Certificate used for serving HTTPS.
  If the cert is signed by a CA, the file should be the concatenation
  of the server's certificate, any intermediates, and the CA's certificate.

### `--ssl-key-file`

  ```bash
  atlantis server --ssl-key-file="/etc/ssl/private/my-cert.key"
  # or
  ATLANTIS_SSL_KEY_FILE="/etc/ssl/private/my-cert.key"
  ```

  File containing x509 private key matching `--ssl-cert-file`.

### `--stats-namespace`

  ```bash
  atlantis server --stats-namespace="myatlantis"
  # or
  ATLANTIS_STATS_NAMESPACE="myatlantis"
  ```

  Namespace for emitting stats/metrics. See [stats](stats.md) section.

### `--tf-distribution`

  <Badge text="Deprecated" type="warn"/>
  Deprecated for `--default-tf-distribution`.

### `--tf-download`

  ```bash
  atlantis server --tf-download=false
  # or
  ATLANTIS_TF_DOWNLOAD=false
  ```

Defaults to `true`. Allow Atlantis to list and download additional versions of Terraform.
Setting this to `false` can be useful in an air-gapped environment where a download mirror is not available.

### `--tf-download-url`

  ```bash
  atlantis server --tf-download-url="https://releases.company.com"
  # or
  ATLANTIS_TF_DOWNLOAD_URL="https://releases.company.com"
  ```

  An alternative URL to download Terraform versions if they are missing. Useful in an airgapped
  environment where releases.hashicorp.com is not available. Directory structure of the custom
  endpoint should match that of releases.hashicorp.com.

  This has no impact if `--tf-download` is set to `false`.

  This setting is not yet supported when `--tf-distribution` is set to `opentofu`.

### `--tfe-hostname`

  ```bash
  atlantis server --tfe-hostname="my-terraform-enterprise.company.com"
  # or
  ATLANTIS_TFE_HOSTNAME="my-terraform-enterprise.company.com"
  ```

  Hostname of your Terraform Enterprise installation to be used in conjunction with
  `--tfe-token`. See [Terraform Cloud](terraform-cloud.md) for more details.
  If using Terraform Cloud (i.e. you don't have your own Terraform Enterprise installation)
  no need to set since it defaults to `app.terraform.io`.

### `--tfe-local-execution-mode`

  ```bash
  atlantis server --tfe-local-execution-mode
  # or
  ATLANTIS_TFE_LOCAL_EXECUTION_MODE=true
  ```

  Enable if you're using local execution mode (instead of TFE/C's remote execution mode). See [Terraform Cloud](terraform-cloud.md) for more details.

### `--tfe-token`

  ```bash
  atlantis server --tfe-token="xxx.atlasv1.yyy"
  # or (recommended)
  ATLANTIS_TFE_TOKEN='xxx.atlasv1.yyy'
  ```

  A token for Terraform Cloud/Terraform Enterprise integration. See [Terraform Cloud](terraform-cloud.md) for more details.

### `--use-tf-plugin-cache`

```bash
atlantis server --use-tf-plugin-cache=false
# or
ATLANTIS_USE_TF_PLUGIN_CACHE=false
```

Set to false if you want to disable terraform plugin cache.

This flag is useful when having multiple projects that need to run a plan and apply in the same PR to avoid the race condition of `plugin_cache_dir` concurrently, this is a terraform known issue, more info:

* [plugin_cache_dir concurrently discussion](https://github.com/hashicorp/terraform/issues/31964)
* [PR to improve the situation](https://github.com/hashicorp/terraform/pull/33479)

The effect of the race condition is more evident when using parallel configuration to run plan and apply, by disabling the use of plugin cache will impact in the performance when starting a new plan or apply, but in large atlantis deployments with multiple projects and shared modules the use of `--parallel_plan` and `--parallel_apply` is mandatory for an efficient management of the PRs.

### `--var-file-allowlist`

  ```bash
  atlantis server --var-file-allowlist='/path/to/tfvars/dir'
  # or
  ATLANTIS_VAR_FILE_ALLOWLIST='/path/to/tfvars/dir'
  ```

  Comma-separated list of additional directory paths where [variable definition files](https://developer.hashicorp.com/terraform/language/values/variables#variable-definitions-tfvars-files) can be read from.
  The paths in this argument should be absolute paths. Relative paths and globbing are currently not supported.
  If this argument is not provided, it defaults to Atlantis' data directory, determined by the `--data-dir` argument.

### `--vcs-status-name`

  ```bash
  atlantis server --vcs-status-name="atlantis-dev"
  # or
  ATLANTIS_VCS_STATUS_NAME="atlantis-dev"
  ```

  Name used to identify Atlantis when updating a pull request status. Defaults to `atlantis`.

  This is useful when running multiple Atlantis servers against a single repository so you can
  give each Atlantis server its own unique name to prevent the statuses clashing.

### `--web-basic-auth`

  ```bash
  atlantis server --web-basic-auth
  # or
  ATLANTIS_WEB_BASIC_AUTH=true
  ```

  Enable Basic Authentication on the Atlantis web service.

### `--web-password`

  ```bash
  atlantis server --web-password="atlantis"
  # or
  ATLANTIS_WEB_PASSWORD="atlantis"
  ```

  Password used for Basic Authentication on the Atlantis web service. Defaults to `atlantis`.

### `--web-username`

  ```bash
  atlantis server --web-username="atlantis"
  # or
  ATLANTIS_WEB_USERNAME="atlantis"
  ```

  Username used for Basic Authentication on the Atlantis web service. Defaults to `atlantis`.

### `--webhook-http-headers`

  ```bash
  atlantis server --webhook-http-headers='{"Authorization":"Bearer some-token","X-Custom-Header":["value1","value2"]}'
  # or
  ATLANTIS_WEBHOOK_HTTP_HEADERS='{"Authorization":"Bearer some-token","X-Custom-Header":["value1","value2"]}'
  ```

  Additional headers added to each HTTP POST payload when using [http webhooks](sending-notifications-via-webhooks.md#using-http-webhooks)
  provided as a JSON string. The map key is the header name and the value is the header value
  (string) or values (array of string).

### `--websocket-check-origin`

  ```bash
  atlantis server --websocket-check-origin
  # or
  ATLANTIS_WEBSOCKET_CHECK_ORIGIN=true
  ```

  Only allow websockets connection when they originate from the running Atlantis web server

### `--write-git-creds`

  ```bash
  atlantis server --write-git-creds
  # or
  ATLANTIS_WRITE_GIT_CREDS=true
  ```

  Write out a .git-credentials file with the provider user and token to allow
  cloning private modules over HTTPS or SSH. See [here](https://git-scm.com/docs/git-credential-store) for more information.

  Follow the `git::ssh` syntax to avoid using a custom `.gitconfig` with an `insteadOf`.

  ```hcl
  module "private_submodule" {
    source = "git::ssh://git@github.com/<org>/<repo>//modules/<some-module-name>?ref=v1.2.3"

    # ...
  }
  ```

  ::: warning SECURITY WARNING
  This does write secrets to disk and should only be enabled in a secure environment.
  :::<|MERGE_RESOLUTION|>--- conflicted
+++ resolved
@@ -863,12 +863,8 @@
   ```
 
   Hide previous plan comments to declutter PRs. This is only supported in
-<<<<<<< HEAD
-  GitHub, GitLab and Bitbucket currently. This is not enabled by default. When using Github App, you need to set `--gh-app-slug` to enable this feature.
-=======
-  GitHub and GitLab currently. This is not enabled by default. When using Github App, you need to set `--gh-app-slug` to enable this feature.
+  GitHub and GitLab and Bitbucket currently. This is not enabled by default. When using Github App, you need to set `--gh-app-slug` to enable this feature.
   For github, ensure the `--gh-user` is set appropriately or comments will not be hidden.
->>>>>>> 5e4a35b5
 
 ### `--hide-unchanged-plan-comments`
 
