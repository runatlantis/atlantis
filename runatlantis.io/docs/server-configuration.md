--- conflicted
+++ resolved
@@ -363,27 +363,19 @@
   The contents of the private key will be visible by anyone that can run `ps` or look at the shell history of the machine where Atlantis is running. Use `--gh-app-key-file` to mitigate that risk.
   :::
 
-<<<<<<< HEAD
-- ### `--gh-team-allowlist`
-=======
 ### `--gh-team-allowlist`
->>>>>>> d60b7da9
   ```bash
   atlantis server --gh-team-allowlist="myteam:plan, secteam:apply"
   ```
   Comma-separated list of GitHub team name (not a slug) and permission pairs. By default, any team can plan and apply.
 
-<<<<<<< HEAD
 - ### `--gh-allow-mergeable-bypass-apply`
   ```bash
   atlantis server --gh-allow-mergeable-bypass-apply
   ```
   Feature flag to enable ability to use `mergeable` mode with required apply status check.
 
-* ### `--gitlab-hostname`
-=======
 ### `--gitlab-hostname`
->>>>>>> d60b7da9
   ```bash
   atlantis server --gitlab-hostname="my.gitlab.enterprise.com"
   ```
