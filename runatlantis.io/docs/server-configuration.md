# Server Configuration

This page explains how to configure the `atlantis server` command.

Configuration to `atlantis server` can be specified via command line flags,
 environment variables, a config file or a mix of the three.

## Environment Variables

All flags can be specified as environment variables.

1. Take the flag name, ex. `--gh-user`
1. Ignore the first `--` => `gh-user`
1. Convert the `-`'s to `_`'s => `gh_user`
1. Uppercase all the letters => `GH_USER`
1. Prefix with `ATLANTIS_` => `ATLANTIS_GH_USER`

::: warning NOTE
To set a boolean flag use `true` or `false` as the value.
:::

::: warning NOTE
The flag `--atlantis-url` is set by the environment variable `ATLANTIS_ATLANTIS_URL` **NOT** `ATLANTIS_URL`.
:::

## Config File

All flags can also be specified via a YAML config file.

To use a YAML config file, run `atlantis server --config /path/to/config.yaml`.

The keys of your config file should be the same as the flag names, ex.

```yaml
gh-token: ...
log-level: ...
```

::: warning
The config file you pass to `--config` is different from the `--repo-config` file.
The `--config` config file is only used as an alternate way of setting `atlantis server` flags.
:::

## Precedence

Values are chosen in this order:

1. Flags
1. Environment Variables
1. Config File

## Flags

### `--allow-commands`

  ```bash
  atlantis server --allow-commands=version,plan,apply,unlock,approve_policies
  # or
  ATLANTIS_ALLOW_COMMANDS='version,plan,apply,unlock,approve_policies'
  ```

  List of allowed commands to be run on the Atlantis server, Defaults to `version,plan,apply,unlock,approve_policies`

  Notes:

* Accepts a comma separated list, ex. `command1,command2`.
* `version`, `plan`, `apply`, `unlock`, `approve_policies`, `import`, `state` and `all` are available.
* `all` is a special keyword that allows all commands. If pass `all` then all other commands will be ignored.

### `--allow-draft-prs`

  ```bash
  atlantis server --allow-draft-prs
  # or
  ATLANTIS_ALLOW_DRAFT_PRS=true
  ```

  Respond to pull requests from draft prs. Defaults to `false`.

### `--allow-fork-prs`

  ```bash
  atlantis server --allow-fork-prs
  # or
  ATLANTIS_ALLOW_FORK_PRS=true
  ```

  Respond to pull requests from forks. Defaults to `false`.

  :::warning SECURITY WARNING
  Potentially dangerous to enable
  because if attackers can create a pull request to your repo then they can cause Atlantis
  to run arbitrary code. This can happen because
  Atlantis will automatically run `terraform plan`
  which can run arbitrary code if given a malicious Terraform configuration.
  :::

### `--api-secret`

  ```bash
  atlantis server --api-secret="secret"
  # or (recommended)
  ATLANTIS_API_SECRET="secret"
  ```

  Required secret used to validate requests made to the [`/api/*` endpoints](api-endpoints.md).

### `--atlantis-url`

  ```bash
  atlantis server --atlantis-url="https://my-domain.com:9090/basepath"
  # or
  ATLANTIS_ATLANTIS_URL=https://my-domain.com:9090/basepath
  ```

  Specify the URL that Atlantis is accessible from. Used in the Atlantis UI
  and in links from pull request comments. Defaults to `http://$(hostname):$port`
  where `$port` is from the [`--port`](#port) flag. Supports a basepath if you're hosting Atlantis under a path.

  Notes:

* If a load balancer with a non http/https port (not the one defined in the `--port` flag) is used, update the URL to include the port like in the example above.
* This URL is used as the `details` link next to each atlantis job to view the job's logs.

### `--autodiscover-mode`

  ```bash
  atlantis server --autodiscover-mode="<auto|enabled|disabled>"
  # or
  ATLANTIS_AUTODISCOVER_MODE="<auto|enabled|disabled>"
  ```

  Sets auto discover mode, default is `auto`. When set to `auto`, projects in a repo will be discovered by
  Atlantis when there are no projects configured in the repo config. If one or more projects are defined
  in the repo config then auto discovery will be completely disabled.

  When set to `enabled` projects will be discovered unconditionally. If an auto discovered project is already
  defined in the projects section of the repo config, the project from the repo config will take precedence over
  the auto discovered project.

  When set to `disabled` projects will never be discovered, even if there are no projects configured in the repo config.

### `--automerge`

  ```bash
  atlantis server --automerge
  # or
  ATLANTIS_AUTOMERGE=true
  ```

  Automatically merge pull requests after all plans have been successfully applied.
  Defaults to `false`. See [Automerging](automerging.md) for more details.

### `--autoplan-file-list`

  ```bash
  # NOTE: Use single quotes to avoid shell expansion of *.
  atlantis server --autoplan-file-list='**/*.tf,project1/*.pkr.hcl'
  # or
  ATLANTIS_AUTOPLAN_FILE_LIST='**/*.tf,project1/*.pkr.hcl'
  ```

  List of file patterns that Atlantis will use to check if a directory contains modified files that should trigger project planning.

  Notes:

* Accepts a comma separated list, ex. `pattern1,pattern2`.
* Patterns use the [`.dockerignore` syntax](https://docs.docker.com/engine/reference/builder/#dockerignore-file)
* List of file patterns will be used by both automatic and manually run plans.
* When not set, defaults to all `.tf`, `.tfvars`, `.tfvars.json`,  `terragrunt.hcl` and `.terraform.lock.hcl` files
    (`--autoplan-file-list='**/*.tf,**/*.tfvars,**/*.tfvars.json,**/terragrunt.hcl,**/.terraform.lock.hcl'`).
* Setting `--autoplan-file-list` will override the defaults. You **must** add `**/*.tf` and other defaults if you want to include them.
* A custom [Workflow](repo-level-atlantis-yaml.md#configuring-planning) that uses autoplan `when_modified` will ignore this value.

  Examples:

* Autoplan when any `*.tf` or `*.tfvars` file is modified.
  * `--autoplan-file-list='**/*.tf,**/*.tfvars'`
* Autoplan when any `*.tf` file is modified except in `project2/` directory
  * `--autoplan-file-list='**/*.tf,!project2'`
* Autoplan when any `*.tf` files or `.yml` files in subfolder of `project1` is modified.
  * `--autoplan-file-list='**/*.tf,project2/**/*.yml'`

::: warning NOTE
By default, changes to modules will not trigger autoplanning. See the flags below.
:::

::: warning NOTE
If any projects are defined in a repo atlantis.yaml file, the logic for this flag will not execute. See issue [#3122](https://github.com/runatlantis/atlantis/issues/3122).
:::

### `--autoplan-modules`

```bash
atlantis server --autoplan-modules
# or
ATLANTIS_AUTOPLAN_MODULES=true
```

Defaults to `false`. When set to `true`, Atlantis will trace the local modules of included projects.
Included project are projects with files included by `--autoplan-file-list`.
After tracing, Atlantis will plan any project that includes a changed module. This is equivalent to setting
`--autoplan-modules-from-projects` to the value of `--autoplan-file-list`. See below.

::: warning NOTE
If any projects are defined in a repo atlantis.yaml file, the logic for this flag will not execute. See issue [#3122](https://github.com/runatlantis/atlantis/issues/3122).
:::

### `--autoplan-modules-from-projects`

```bash
atlantis server --autoplan-modules-from-projects='**/init.tf'
# or
ATLANTIS_AUTOPLAN_MODULES_FROM_PROJECTS='**/init.tf'
```

Enables auto-planing of projects when a module dependency in the same repository has changed.
This is a list of file patterns like `autoplan-file-list`.

These patterns select **projects** to index based on the files matched. The index maps modules to the projects that depends on them,
including projects that include the module via other modules. When a module file matching `autoplan-file-list` changes,
all indexed projects will be planned.

Current default is "" (disabled).

Examples:

* `**/*.tf` - will index all projects that have a `.tf` file in their directory, and plan them whenever an in-repo module dependency has changed.
* `**/*.tf,!foo,!bar` - will index all projects containing `.tf` except `foo` and `bar` and plan them whenever an in-repo module dependency has changed.
   This allows projects to opt-out of auto-planning when a module dependency changes.

::: warning NOTE
Modules that are not selected by autoplan-file-list will not be indexed and dependant projects will not be planned. This
flag allows the *projects* to index to be selected, but the trigger for a plan must be a file in `autoplan-file-list`.
:::

::: warning NOTE
This flag overrides `--autoplan-modules`. If you wish to disable auto-planning of modules, set this flag to an empty string,
and set `--autoplan-modules` to `false`.
:::

### `--azuredevops-hostname`

  ```bash
  atlantis server --azuredevops-hostname="dev.azure.com"
  # or
  ATLANTIS_AZUREDEVOPS_HOSTNAME="dev.azure.com"
  ```

  Azure DevOps hostname to support cloud and self hosted instances. Defaults to `dev.azure.com`.

### `--azuredevops-token`

  ```bash
  atlantis server --azuredevops-token="RandomStringProducedByAzureDevOps"
  # or (recommended)
  ATLANTIS_AZUREDEVOPS_TOKEN="RandomStringProducedByAzureDevOps"
  ```

  Azure DevOps token of API user.

### `--azuredevops-user`

  ```bash
  atlantis server --azuredevops-user="username@example.com"
  # or
  ATLANTIS_AZUREDEVOPS_USER="username@example.com"
  ```

  Azure DevOps username of API user.

### `--azuredevops-webhook-password`

  ```bash
  atlantis server --azuredevops-webhook-password="password123"
  # or (recommended)
  ATLANTIS_AZUREDEVOPS_WEBHOOK_PASSWORD="password123"
  ```

  Azure DevOps basic authentication password for inbound webhooks (see
  [docs](https://docs.microsoft.com/en-us/azure/devops/service-hooks/authorize?view=azure-devops)).

  ::: warning SECURITY WARNING
  If not specified, Atlantis won't be able to validate that the
  incoming webhook call came from your Azure DevOps org. This means that an
  attacker could spoof calls to Atlantis and cause it to perform malicious
  actions. Should be specified via the `ATLANTIS_AZUREDEVOPS_WEBHOOK_PASSWORD` environment
  variable.
  :::

### `--azuredevops-webhook-user`

  ```bash
  atlantis server --azuredevops-webhook-user="username@example.com"
  # or
  ATLANTIS_AZUREDEVOPS_WEBHOOK_USER="username@example.com"
  ```

  Azure DevOps basic authentication username for inbound webhooks.

### `--bitbucket-base-url`

  ```bash
  atlantis server --bitbucket-base-url="http://bitbucket.corp:7990/basepath"
  # or
  ATLANTIS_BITBUCKET_BASE_URL="http://bitbucket.corp:7990/basepath"
  ```

  Base URL of Bitbucket Server (aka Stash) installation. Must include
  `http://` or `https://`. If using Bitbucket Cloud (bitbucket.org), do not set. Defaults to
  `https://api.bitbucket.org`.

### `--bitbucket-token`

  ```bash
  atlantis server --bitbucket-token="token"
  # or (recommended)
  ATLANTIS_BITBUCKET_TOKEN="token"
  ```

  Bitbucket app password of API user.

### `--bitbucket-user`

  ```bash
  atlantis server --bitbucket-user="myuser"
  # or
  ATLANTIS_BITBUCKET_USER="myuser"
  ```

  Bitbucket username of API user.

### `--bitbucket-webhook-secret`

  ```bash
  atlantis server --bitbucket-webhook-secret="secret"
  # or (recommended)
  ATLANTIS_BITBUCKET_WEBHOOK_SECRET="secret"
  ```
<<<<<<< HEAD
  Secret used to validate Bitbucket webhooks.
=======

  Secret used to validate Bitbucket webhooks. Only Bitbucket Server supports webhook secrets.
  For Bitbucket.org, see [Security](security.md#bitbucket-cloud-bitbucket-org) for mitigations.
>>>>>>> 24a54582

  ::: warning SECURITY WARNING
  If not specified, Atlantis won't be able to validate that the incoming webhook call came from Bitbucket.
  This means that an attacker could spoof calls to Atlantis and cause it to perform malicious actions.
  :::

### `--checkout-depth`

  ```bash
  atlantis server --checkout-depth=0
  # or
  ATLANTIS_CHECKOUT_DEPTH=0
  ```

  The number of commits to fetch from the branch. Used if `--checkout-strategy=merge` since the `--checkout-strategy=branch` (default) checkout strategy always defaults to a shallow clone using a depth of 1.
  Defaults to `0`. See [Checkout Strategy](checkout-strategy.md) for more details.

### `--checkout-strategy`

  ```bash
  atlantis server --checkout-strategy="<branch|merge>"
  # or
  ATLANTIS_CHECKOUT_STRATEGY="<branch|merge>"
  ```

  How to check out pull requests. Use either `branch` or `merge`.
  Defaults to `branch`. See [Checkout Strategy](checkout-strategy.md) for more details.

### `--config`

  ```bash
  atlantis server --config="my/config/file.yaml"
  # or
  ATLANTIS_CONFIG="my/config/file.yaml"
  ```

  YAML config file where flags can also be set. See [Config File](#config-file) for more details.

### `--data-dir`

  ```bash
  atlantis server --data-dir="path/to/data/dir"
  # or
  ATLANTIS_DATA_DIR="path/to/data/dir"
  ```

  Directory where Atlantis will store its data. Will be created if it doesn't exist.
  Defaults to `~/.atlantis`. Atlantis will store its database, checked out repos, Terraform plans and downloaded
  Terraform binaries here. If Atlantis loses this directory, [locks](locking.md)
  will be lost and unapplied plans will be lost.

  Note that the atlantis user is restricted to `~/.atlantis`.
  If you set the `--data-dir` flag to a path outside of Atlantis its home directory, ensure that you grant the atlantis user the correct permissions.

### `--default-tf-version`

  ```bash
  atlantis server --default-tf-version="v0.12.31"
  # or
  ATLANTIS_DEFAULT_TF_VERSION="v0.12.31"
  ```

  Terraform version to default to. Will download to `<data-dir>/bin/terraform<version>`
  if not in `PATH`. See [Terraform Versions](terraform-versions.md) for more details.

### `--disable-apply-all`

  ```bash
  atlantis server --disable-apply-all
  # or
  ATLANTIS_DISABLE_APPLY_ALL=true
  ```

  Disable `atlantis apply` command so a specific project/workspace/directory has to
  be specified for applies.

### `--disable-autoplan`

  ```bash
  atlantis server --disable-autoplan
  # or
  ATLANTIS_DISABLE_AUTOPLAN=true
  ```

  Disable atlantis auto planning.

### `--disable-autoplan-label`

  ```bash
  atlantis server --disable-autoplan-label="no-autoplan"
  # or
  ATLANTIS_DISABLE_AUTOPLAN_LABEL="no-autoplan"
  ```

  Disable atlantis auto planning only on pull requests with the specified label.

  If `disable-autoplan` property is `true`, this flag has no effect.

### `--disable-markdown-folding`

  ```bash
  atlantis server --disable-markdown-folding
  # or
  ATLANTIS_DISABLE_MARKDOWN_FOLDING=true
  ```

  Disable folding in markdown output using the `<details>` html tag.

### `--disable-repo-locking`

  ```bash
  atlantis server --disable-repo-locking
  # or
  ATLANTIS_DISABLE_REPO_LOCKING=true
  ```

  Stops atlantis from locking projects and or workspaces when running terraform.

### `--disable-unlock-label`

  ```bash
  atlantis server --disable-unlock-label do-not-unlock
  # or
  ATLANTIS_DISABLE_UNLOCK_LABEL="do-not-unlock"
  ```

  Stops atlantis from unlocking a pull request with this label. Defaults to "" (feature disabled).

### `--emoji-reaction`

  ```bash
  atlantis server --emoji-reaction thumbsup
  # or
  ATLANTIS_EMOJI_REACTION=thumbsup
  ```

  The emoji reaction to use for marking processed comments. Currently supported on Azure DevOps, GitHub and GitLab. If not specified, Atlantis will not use an emoji reaction.
  Defaults to "" (empty string).

### `--enable-diff-markdown-format`

  ```bash
  atlantis server --enable-diff-markdown-format
  # or
  ATLANTIS_ENABLE_DIFF_MARKDOWN_FORMAT=true
  ```

  Enable Atlantis to format Terraform plan output into a markdown-diff friendly format for color-coding purposes.

  Useful to enable for use with GitHub.

### `--enable-policy-checks`

  ```bash
  atlantis server --enable-policy-checks
  # or
  ATLANTIS_ENABLE_POLICY_CHECKS=true
  ```

  Enables atlantis to run server side policies on the result of a terraform plan. Policies are defined in [server side repo config](server-side-repo-config.md#reference).

### `--enable-regexp-cmd`

  ```bash
  atlantis server --enable-regexp-cmd
  # or
  ATLANTIS_ENABLE_REGEXP_CMD=true
  ```

  Enable Atlantis to use regular expressions to run plan/apply commands against defined project names when `-p` flag is passed with it.

  This can be used to run all defined projects (with the `name` key) in `atlantis.yaml` using `atlantis plan -p .*`.

  The flag will only allow the regexes listed in the [`allowed_regexp_prefixes`](repo-level-atlantis-yaml.md#reference) key defined in the repo `atlantis.yaml` file. If the key is undefined, its value defaults to `[]` which will allow any regex.

  This will not work with `-d` yet and to use `-p` the repo projects must be defined in the repo `atlantis.yaml` file.

  This will bypass `--restrict-file-list` if regex is used, normal commands will stil be blocked if necessary.

  ::: warning SECURITY WARNING
  It's not supposed to be used with `--disable-apply-all`.
  The command `atlantis apply -p .*` will bypass the restriction and run apply on every projects.
  :::

### `--executable-name`

  ```bash
  atlantis server --executable-name="atlantis"
  # or
  ATLANTIS_EXECUTABLE_NAME="atlantis"
  ```

  Comment command trigger executable name. Defaults to `atlantis`.

  This is useful when running multiple Atlantis servers against a single repository.

### `--fail-on-pre-workflow-hook-error`

  ```bash
  atlantis server --fail-on-pre-workflow-hook-error
  # or
  ATLANTIS_FAIL_ON_PRE_WORKFLOW_HOOK_ERROR=true
  ```

  Fail and do not run the requested Atlantis command if any of the pre workflow hooks error.

### `--gitea-base-url`

  ```bash
  atlantis server --gitea-base-url="http://your-gitea.corp:7990/basepath"
  # or
  ATLANTIS_GITEA_BASE_URL="http://your-gitea.corp:7990/basepath"
  ```

  Base URL of Gitea installation. Must include `http://` or `https://`. Defaults to `https://gitea.com` if left empty/absent.

### `--gitea-token`

  ```bash
  atlantis server --gitea-token="token"
  # or (recommended)
  ATLANTIS_GITEA_TOKEN="token"
  ```

  Gitea app password of API user.

### `--gitea-user`

  ```bash
  atlantis server --gitea-user="myuser"
  # or
  ATLANTIS_GITEA_USER="myuser"
  ```

  Gitea username of API user.

### `--gitea-webhook-secret`

  ```bash
  atlantis server --gitea-webhook-secret="secret"
  # or (recommended)
  ATLANTIS_GITEA_WEBHOOK_SECRET="secret"
  ```

  Secret used to validate Gitea webhooks.

  ::: warning SECURITY WARNING
  If not specified, Atlantis won't be able to validate that the incoming webhook call came from Gitea.
  This means that an attacker could spoof calls to Atlantis and cause it to perform malicious actions.
  :::

### `--gitea-page-size`

  ```bash
  atlantis server --gitea-page-size=30
  # or (recommended)
  ATLANTIS_GITEA_PAGE_SIZE=30
  ```

  Number of items on a single page in Gitea paged responses.

  ::: warning Configuration dependent
  The default value conforms to the Gitea server's standard config setting: DEFAULT_PAGING_NUM
 The highest valid value depends on the Gitea server's config setting: MAX_RESPONSE_ITEMS
  :::

### `--gh-allow-mergeable-bypass-apply`

  ```bash
  atlantis server --gh-allow-mergeable-bypass-apply
  # or
  ATLANTIS_GH_ALLOW_MERGEABLE_BYPASS_APPLY=true
  ```

  Feature flag to enable ability to use `mergeable` mode with required apply status check.

### `--gh-app-id`

  ```bash
  atlantis server --gh-app-id="00000"
  # or
  ATLANTIS_GH_APP_ID="00000"
  ```

  GitHub app ID. If set, GitHub authentication will be performed as [an installation](https://docs.github.com/en/rest/apps/installations).

  ::: tip
  A GitHub app can be created by starting Atlantis first, then pointing your browser at

  ```shell
  $(hostname)/github-app/setup
  ```

  You'll be redirected to GitHub to create a new app, and will then be redirected to

  ```shell
  $(hostname)/github-app/exchange-code?code=some-code
  ```

  After which Atlantis will display your new app's credentials: your app's ID, its generated `--gh-webhook-secret` and the contents of the file for `--gh-app-key-file`. Update your Atlantis config accordingly, and restart the server.
  :::

### `--gh-app-key`

  ```bash
  atlantis server --gh-app-key="-----BEGIN RSA PRIVATE KEY-----(...)"
  # or
  ATLANTIS_GH_APP_KEY="-----BEGIN RSA PRIVATE KEY-----(...)"
  ```

  The PEM encoded private key for the GitHub App.

  ::: warning SECURITY WARNING
  The contents of the private key will be visible by anyone that can run `ps` or look at the shell history of the machine where Atlantis is running. Use `--gh-app-key-file` to mitigate that risk.
  :::

### `--gh-app-key-file`

  ```bash
  atlantis server --gh-app-key-file="path/to/app-key.pem"
  # or
  ATLANTIS_GH_APP_KEY_FILE="path/to/app-key.pem"
  ```

  Path to a GitHub App PEM encoded private key file. If set, GitHub authentication will be performed as [an installation](https://docs.github.com/en/rest/apps/installations).

### `--gh-app-slug`

  ```bash
  atlantis server --gh-app-slug="myappslug"
  # or
  ATLANTIS_GH_APP_SLUG="myappslug"
  ```

  A slugged version of GitHub app name shown in pull requests comments, etc (not `Atlantis App` but something like `atlantis-app`). Atlantis uses the value of this parameter to identify the comments it has left on GitHub pull requests. This is used for functions such as `--hide-prev-plan-comments`. You need to obtain this value from your GitHub app, one way is to go to your App settings and open "Public page" from the left sidebar. Your `--gh-app-slug` value will be the last part of the URL, e.g `https://github.com/apps/<slug>`.

### `--gh-hostname`

  ```bash
  atlantis server --gh-hostname="my.github.enterprise.com"
  # or
  ATLANTIS_GH_HOSTNAME="my.github.enterprise.com"
  ```

  Hostname of your GitHub Enterprise installation. If using [GitHub.com](https://github.com),
  don't set. Defaults to `github.com`.

### `--gh-app-installation-id`

  ```bash
  atlantis server --gh-app-installation-id="123"
  # or
  ATLANTIS_GH_APP_INSTALLATION_ID="123"
  ```

The installation ID of a specific instance of a GitHub application. Normally this value is
derived by querying GitHub for the list of installations of the ID supplied via `--gh-app-id` and selecting
the first one found and where multiple installations results in an error. Use this flag if you have multiple
instances of Atlantis but you want to use a single already-installed GitHub app for all of them. You would normally do this if
you are running a proxy as your single GitHub application that will proxy to an appropriate Atlantis instance
based on the organization or user that triggered the webhook.

### `--gh-org`

  ```bash
  atlantis server --gh-org="myorgname"
  # or
  ATLANTIS_GH_ORG="myorgname"
  ```

  GitHub organization name. Set to enable creating a private GitHub app for this organization.

### `--gh-team-allowlist`

  ```bash
  atlantis server --gh-team-allowlist="myteam:plan, secteam:apply, DevOps Team:apply, DevOps Team:import"
  # or
  ATLANTIS_GH_TEAM_ALLOWLIST="myteam:plan, secteam:apply, DevOps Team:apply, DevOps Team:import"
  ```

  In versions v0.21.0 and later, the GitHub team name can be a name or a slug.

  In versions v0.20.1 and below, the Github team name required the case sensitive team name.

  Comma-separated list of GitHub teams and permission pairs.

  By default, any team can plan and apply.

  ::: warning NOTE
  You should use the Team name as the variable, not the slug, even if it has spaces or special characters.
  i.e., "Engineering Team:plan, Infrastructure Team:apply"
  :::

### `--gh-token`

  ```bash
  atlantis server --gh-token="token"
  # or (recommended)
  ATLANTIS_GH_TOKEN="token"
  ```

  GitHub token of API user.

### `--gh-token-file`

  ```bash
  atlantis server --gh-token-file="/path/to/token"
  # or
  ATLANTIS_GH_TOKEN_FILE="/path/to/token"
  ```

  GitHub token of API user. The token is loaded from disk regularly to allow for rotation of the token without the need to restart the Atlantis server.

### `--gh-user`

  ```bash
  atlantis server --gh-user="myuser"
  # or
  ATLANTIS_GH_USER="myuser"
  ```

   GitHub username of API user.

### `--gh-webhook-secret`

  ```bash
  atlantis server --gh-webhook-secret="secret"
  # or (recommended)
  ATLANTIS_GH_WEBHOOK_SECRET="secret"
  ```

  Secret used to validate GitHub webhooks (see [GitHub: Validating webhook deliveries](https://docs.github.com/en/webhooks/using-webhooks/validating-webhook-deliveries)).

  ::: warning SECURITY WARNING
  If not specified, Atlantis won't be able to validate that the incoming webhook call came from GitHub.
  This means that an attacker could spoof calls to Atlantis and cause it to perform malicious actions.
  :::

### `--gitlab-hostname`

  ```bash
  atlantis server --gitlab-hostname="my.gitlab.enterprise.com"
  # or
  ATLANTIS_GITLAB_HOSTNAME="my.gitlab.enterprise.com"
  ```

  Hostname of your GitLab Enterprise installation. If using [Gitlab.com](https://gitlab.com),
  don't set. Defaults to `gitlab.com`.

### `--gitlab-token`

  ```bash
  atlantis server --gitlab-token="token"
  # or (recommended)
  ATLANTIS_GITLAB_TOKEN="token"
  ```

  GitLab token of API user.

### `--gitlab-user`

  ```bash
  atlantis server --gitlab-user="myuser"
  # or
  ATLANTIS_GITLAB_USER="myuser"
  ```

  GitLab username of API user.

### `--gitlab-webhook-secret`

  ```bash
  atlantis server --gitlab-webhook-secret="secret"
  # or (recommended)
  ATLANTIS_GITLAB_WEBHOOK_SECRET="secret"
  ```

  Secret used to validate GitLab webhooks.

  ::: warning SECURITY WARNING
  If not specified, Atlantis won't be able to validate that the incoming webhook call came from GitLab.
  This means that an attacker could spoof calls to Atlantis and cause it to perform malicious actions.
  :::

### `--help`

  ```bash
  atlantis server --help
  ```

  View help.

### `--hide-prev-plan-comments`

  ```bash
  atlantis server --hide-prev-plan-comments
  # or
  ATLANTIS_HIDE_PREV_PLAN_COMMENTS=true
  ```

  Hide previous plan comments to declutter PRs. This is only supported in
  GitHub and GitLab currently. This is not enabled by default. When using Github App, you need to set `--gh-app-slug` to enable this feature.

### `--hide-unchanged-plan-comments`

  ```bash
  atlantis server --hide-unchanged-plan-comments
  # or
  ATLANTIS_HIDE_UNCHANGED_PLAN_COMMENTS=true
  ```

Remove no-changes plan comments from the pull request.

This is useful when you have many projects and want to keep the pull request clean from useless comments.

### `--include-git-untracked-files`

  ```bash
  atlantis server --include-git-untracked-files
  # or
  ATLANTIS_INCLUDE_GIT_UNTRACKED_FILES=true
  ```

  Include git untracked files in the Atlantis modified file list.
  Used for example with CDKTF pre-workflow hooks that dynamically generate
  Terraform files.

### `--ignore-vcs-status-names`

   ```bash
  atlantis server --ignore-vcs-status-names="status1,status2"
  # or
  ATLANTIS_IGNORE_VCS_STATUS_NAMES=status1,status2
  ```

   Comma separated list of VCS status names from other atlantis services.
   When `gh-allow-mergeable-bypass-apply` is true, will ignore status checks
   (e.g. `status1/plan`, `status1/apply`, `status2/plan`, `status2/apply`)
   from other Atlantis services when checking if the PR is mergeable.
   Currently only implemented for GitHub.

### `--locking-db-type`

  ```bash
  atlantis server --locking-db-type="<boltdb|redis>"
  # or
  ATLANTIS_LOCKING_DB_TYPE="<boltdb|redis>"
  ```

  The locking database type to use for storing plan and apply locks. Defaults to `boltdb`.

  Notes:

* If set to `boltdb`, only one process may have access to the boltdb instance.
* If set to `redis`, then `--redis-host`, `--redis-port`, and `--redis-password` must be set.

### `--log-level`

  ```bash
  atlantis server --log-level="<debug|info|warn|error>"
  # or
  ATLANTIS_LOG_LEVEL="<debug|info|warn|error>"
  ```

  Log level. Defaults to `info`.

### `--markdown-template-overrides-dir`

  ```bash
  atlantis server --markdown-template-overrides-dir="path/to/templates/"
  # or
  ATLANTIS_MARKDOWN_TEMPLATE_OVERRIDES_DIR="path/to/templates/"
  ```

  This will be available in v0.21.0.

  Directory where Atlantis will read in overrides for markdown templates used to render comments on pull requests.
  Markdown template overrides may be specified either in individual files, or all together in a single file. All template
  override files *must* have the `.tmpl` extension, otherwise they will not be parsed.

  Markdown templates which may have overrides can be found [here](https://github.com/runatlantis/atlantis/tree/main/server/events/templates)

  Please be mindful that settings like `--enable-diff-markdown-format` depend on logic defined in the templates. It is
  possible to diverge from expected behavior, if care is not taken when overriding default templates.

  Defaults to the atlantis home directory `/home/atlantis/.markdown_templates/` in `/$HOME/.markdown_templates`.

### `--max-comments-per-command`

  ```bash
  atlantis server --max-comments-per-command=100
  # or
  ATLANTIS_MAX_COMMENTS_PER_COMMAND=100
  ```

  Limit the number of comments published after a command is executed, to prevent spamming your VCS and Atlantis to get throttled as a result. Defaults to `100`. Set this option to `0` to disable log truncation. Note that the truncation will happen on the top of the command output, to preserve the most important parts of the output, often displayed at the end.

### `--parallel-apply`

  ```bash
  atlantis server --parallel-apply
  # or
  ATLANTIS_PARALLEL_APPLY=true
  ```

  Whether to run apply operations in parallel. Defaults to `false`. Explicit declaration in [repo config](repo-level-atlantis-yaml.md#run-plans-and-applies-in-parallel) takes precedence.

### `--parallel-plan`

  ```bash
  atlantis server --parallel-plan
  # or
  ATLANTIS_PARALLEL_PLAN=true
  ```

  Whether to run plan operations in parallel. Defaults to `false`. Explicit declaration in [repo config](repo-level-atlantis-yaml.md#run-plans-and-applies-in-parallel) takes precedence.

### `--parallel-pool-size`

  ```bash
  atlantis server --parallel-pool-size=100
  # or
  ATLANTIS_PARALLEL_POOL_SIZE=100
  ```

  Max size of the wait group that runs parallel plans and applies (if enabled). Defaults to `15`

### `--port`

  ```bash
  atlantis server --port=4141
  # or
  ATLANTIS_PORT=4141
  ```

  Port to bind to. Defaults to `4141`.

### `--quiet-policy-checks`

  ```bash
  atlantis server --quiet-policy-checks
  # or
  ATLANTIS_QUIET_POLICY_CHECKS=true
  ```

  Exclude policy check comments from pull requests unless there's an actual error from conftest. This also excludes warnings. Defaults to `false`.

### `--redis-db`

  ```bash
  atlantis server --redis-db=0
  # or
  ATLANTIS_REDIS_DB=0
  ```

  The Redis Database to use when using a Locking DB type of `redis`. Defaults to `0`.

### `--redis-host`

  ```bash
  atlantis server --redis-host="localhost"
  # or
  ATLANTIS_REDIS_HOST="localhost"
  ```

  The Redis Hostname for when using a Locking DB type of `redis`.

### `--redis-insecure-skip-verify`

  ```bash
  atlantis server --redis-insecure-skip-verify=false
  # or
  ATLANTIS_REDIS_INSECURE_SKIP_VERIFY=false
  ```

  Controls whether the Redis client verifies the Redis server's certificate chain and host name. If true, accepts any certificate presented by the server and any host name in that certificate. Defaults to `false`.

  ::: warning SECURITY WARNING
  If this is enabled, TLS is susceptible to machine-in-the-middle attacks unless custom verification is used.
  :::

### `--redis-password`

  ```bash
  atlantis server --redis-password="password123"
  # or (recommended)
  ATLANTIS_REDIS_PASSWORD="password123"
  ```

  The Redis Password for when using a Locking DB type of `redis`.

### `--redis-port`

  ```bash
  atlantis server --redis-port=6379
  # or
  ATLANTIS_REDIS_PORT=6379
  ```

  The Redis Port for when using a Locking DB type of `redis`. Defaults to `6379`.

### `--redis-tls-enabled`

  ```bash
  atlantis server --redis-tls-enabled=false
  # or
  ATLANTIS_REDIS_TLS_ENABLED=false
  ```

  Enables a TLS connection, with min version of 1.2, to Redis when using a Locking DB type of `redis`. Defaults to `false`.

### `--repo-allowlist`

  ```bash
  # NOTE: Use single quotes to avoid shell expansion of *.
  atlantis server --repo-allowlist='github.com/myorg/*'
  # or
  ATLANTIS_REPO_ALLOWLIST='github.com/myorg/*'
  ```

  Atlantis requires you to specify an allowlist of repositories it will accept webhooks from.

  Notes:

* Accepts a comma separated list, ex. `definition1,definition2`
* Format is `{hostname}/{owner}/{repo}`, ex. `github.com/runatlantis/atlantis`
* `*` matches any characters, ex. `github.com/runatlantis/*` will match all repos in the runatlantis organization
* An entry beginning with `!` negates it, ex. `github.com/foo/*,!github.com/foo/bar` will match all github repos in the `foo` owner *except* `bar`.
* For Bitbucket Server: `{hostname}` is the domain without scheme and port, `{owner}` is the name of the project (not the key), and `{repo}` is the repo name
  * User (not project) repositories take on the format: `{hostname}/{full name}/{repo}` (e.g., `bitbucket.example.com/Jane Doe/myatlantis` for username `jdoe` and full name `Jane Doe`, which is not very intuitive)
* For Azure DevOps the allowlist takes one of two forms: `{owner}.visualstudio.com/{project}/{repo}` or `dev.azure.com/{owner}/{project}/{repo}`
* Microsoft is in the process of changing Azure DevOps to the latter form, so it may be safest to always specify both formats in your repo allowlist for each repository until the change is complete.

  Examples:

* Allowlist `myorg/repo1` and `myorg/repo2` on `github.com`
  * `--repo-allowlist=github.com/myorg/repo1,github.com/myorg/repo2`
* Allowlist all repos under `myorg` on `github.com`
  * `--repo-allowlist='github.com/myorg/*'`
* Allowlist all repos under `myorg` on `github.com`, excluding `myorg/untrusted-repo`
  * `--repo-allowlist='github.com/myorg/*,!github.com/myorg/untrusted-repo'`
* Allowlist all repos in my GitHub Enterprise installation
  * `--repo-allowlist='github.yourcompany.com/*'`
* Allowlist all repos under `myorg` project `myproject` on Azure DevOps
  * `--repo-allowlist='myorg.visualstudio.com/myproject/*,dev.azure.com/myorg/myproject/*'`
* Allowlist all repositories
  * `--repo-allowlist='*'`

### `--repo-config`

  ```bash
  atlantis server --repo-config="path/to/repos.yaml"
  # or
  ATLANTIS_REPO_CONFIG="path/to/repos.yaml"
  ```

  Path to a YAML server-side repo config file. See [Server Side Repo Config](server-side-repo-config.md).

### `--repo-config-json`

  ```bash
  atlantis server --repo-config-json='{"repos":[{"id":"/.*/", "apply_requirements":["mergeable"]}]}'
  # or
  ATLANTIS_REPO_CONFIG_JSON='{"repos":[{"id":"/.*/", "apply_requirements":["mergeable"]}]}'
  ```

  Specify server-side repo config as a JSON string. Useful if you don't want to write a config file to disk.
  See [Server Side Repo Config](server-side-repo-config.md) for more details.

  ::: tip
  If specifying a [Workflow](custom-workflows.md#reference), [step](custom-workflows.md#step)'s
  can be specified as follows:

  ```json
  {
    "repos": [],
    "workflows": {
      "custom": {
        "plan": {
          "steps": [
            "init",
            {
              "plan": {
                "extra_args": ["extra", "args"]
              }
            },
            {
              "run": "my custom command"
            }
          ]
        }
      }
    }
  }
  ```

  :::

### `--restrict-file-list`

  ```bash
  atlantis server --restrict-file-list
  # or (recommended)
  ATLANTIS_RESTRICT_FILE_LIST=true
  ```

  `--restrict-file-list` will block plan requests from projects outside the files modified in the pull request.
  This will not block plan requests with regex if using the `--enable-regexp-cmd` flag, in these cases commands
  like `atlantis plan -p .*` will still work if used. normal commands will stil be blocked if necessary.
  Defaults to `false`.

### `--silence-allowlist-errors`

  ```bash
  atlantis server --silence-allowlist-errors
  # or
  ATLANTIS_SILENCE_ALLOWLIST_ERRORS=true
  ```

  Some users use the `--repo-allowlist` flag to control which repos Atlantis
  responds to. Normally, if Atlantis receives a pull request webhook from a repo not listed
  in the allowlist, it will comment back with an error. This flag disables that commenting.

  Some users find this useful because they prefer to add the Atlantis webhook
  at an organization level rather than on each repo.

### `--silence-fork-pr-errors`

  ```bash
  atlantis server --silence-fork-pr-errors
  # or
  ATLANTIS_SILENCE_FORK_PR_ERRORS=true
  ```

  Normally, if Atlantis receives a pull request webhook from a fork and --allow-fork-prs is not set,
  it will comment back with an error. This flag disables that commenting.

### `--silence-no-projects`

  ```bash
  atlantis server --silence-no-projects
  # or
  ATLANTIS_SILENCE_NO_PROJECTS=true
  ```

  `--silence-no-projects` will tell Atlantis to ignore PRs if none of the modified files are part of a project defined in the `atlantis.yaml` file.
  This flag ensures an Atlantis server only responds to its explicitly declared projects.
  This has no effect if projects are undefined in the repo level `atlantis.yaml`.
  This also silences targeted commands (eg. `atlantis plan -d mydir` or `atlantis apply -p myproj`) so if the project is not in the repo config `atlantis.yaml`, these commands will not run or report back in a comment.

  This is useful when running multiple Atlantis servers against a single repository so you can
  delegate work to each Atlantis server. Also useful when used with pre_workflow_hooks to dynamically generate an `atlantis.yaml` file.

### `--silence-vcs-status-no-plans`

  ```bash
  atlantis server --silence-vcs-status-no-plans
  # or
  ATLANTIS_SILENCE_VCS_STATUS_NO_PLANS=true
  ```

  `--silence-vcs-status-no-plans` will tell Atlantis to ignore setting VCS status on plans if none of the modified files are part of a project defined in the `atlantis.yaml` file.

### `--silence-vcs-status-no-projects`

  ```bash
  atlantis server --silence-vcs-status-no-projects
  # or
  ATLANTIS_SILENCE_VCS_STATUS_NO_PROJECTS=true
  ```

  `--silence-vcs-status-no-projects` will tell Atlantis to ignore setting VCS status on any command if none of the modified files are part of a project defined in the `atlantis.yaml` file.

### `--skip-clone-no-changes`

  ```bash
  atlantis server --skip-clone-no-changes
  # or
  ATLANTIS_SKIP_CLONE_NO_CHANGES=true
  ```

  `--skip-clone-no-changes` will skip cloning the repo during autoplan if there are no changes to Terraform projects. This will only apply for GitHub and GitLab and only for repos that have `atlantis.yaml` file. Defaults to `false`.

### `--slack-token`

  ```bash
  atlantis server --slack-token=token
  # or (recommended)
  ATLANTIS_SLACK_TOKEN='token'
  ```

  API token for Slack notifications. See [Using Slack hooks](using-slack-hooks.md).

### `--ssl-cert-file`

  ```bash
  atlantis server --ssl-cert-file="/etc/ssl/certs/my-cert.crt"
  # or
  ATLANTIS_SSL_CERT_FILE="/etc/ssl/certs/my-cert.crt"
  ```

  File containing x509 Certificate used for serving HTTPS.
  If the cert is signed by a CA, the file should be the concatenation
  of the server's certificate, any intermediates, and the CA's certificate.

### `--ssl-key-file`

  ```bash
  atlantis server --ssl-key-file="/etc/ssl/private/my-cert.key"
  # or
  ATLANTIS_SSL_KEY_FILE="/etc/ssl/private/my-cert.key"
  ```

  File containing x509 private key matching `--ssl-cert-file`.

### `--stats-namespace`

  ```bash
  atlantis server --stats-namespace="myatlantis"
  # or
  ATLANTIS_STATS_NAMESPACE="myatlantis"
  ```

  Namespace for emitting stats/metrics. See [stats](stats.md) section.

### `--tf-distribution`

  ```bash
  atlantis server --tf-distribution="terraform"
  # or
  ATLANTIS_TF_DISTRIBUTION="terraform"
  ```

  Which TF distribution to use. Can be set to `terraform` or `opentofu`.

### `--tf-download`

  ```bash
  atlantis server --tf-download=false
  # or
  ATLANTIS_TF_DOWNLOAD=false
  ```

Defaults to `true`. Allow Atlantis to list and download additional versions of Terraform.
Setting this to `false` can be useful in an air-gapped environment where a download mirror is not available.

### `--tf-download-url`

  ```bash
  atlantis server --tf-download-url="https://releases.company.com"
  # or
  ATLANTIS_TF_DOWNLOAD_URL="https://releases.company.com"
  ```

  An alternative URL to download Terraform versions if they are missing. Useful in an airgapped
  environment where releases.hashicorp.com is not available. Directory structure of the custom
  endpoint should match that of releases.hashicorp.com.

  This has no impact if `--tf-download` is set to `false`.

  This setting is not yet supported when `--tf-distribution` is set to `opentofu`.

### `--tfe-hostname`

  ```bash
  atlantis server --tfe-hostname="my-terraform-enterprise.company.com"
  # or
  ATLANTIS_TFE_HOSTNAME="my-terraform-enterprise.company.com"
  ```

  Hostname of your Terraform Enterprise installation to be used in conjunction with
  `--tfe-token`. See [Terraform Cloud](terraform-cloud.md) for more details.
  If using Terraform Cloud (i.e. you don't have your own Terraform Enterprise installation)
  no need to set since it defaults to `app.terraform.io`.

### `--tfe-local-execution-mode`

  ```bash
  atlantis server --tfe-local-execution-mode
  # or
  ATLANTIS_TFE_LOCAL_EXECUTION_MODE=true
  ```

  Enable if you're using local execution mode (instead of TFE/C's remote execution mode). See [Terraform Cloud](terraform-cloud.md) for more details.

### `--tfe-token`

  ```bash
  atlantis server --tfe-token="xxx.atlasv1.yyy"
  # or (recommended)
  ATLANTIS_TFE_TOKEN='xxx.atlasv1.yyy'
  ```

  A token for Terraform Cloud/Terraform Enterprise integration. See [Terraform Cloud](terraform-cloud.md) for more details.

### `--use-tf-plugin-cache`

```bash
atlantis server --use-tf-plugin-cache=false
# or
ATLANTIS_USE_TF_PLUGIN_CACHE=false
```

Set to false if you want to disable terraform plugin cache.

This flag is useful when having multiple projects that need to run a plan and apply in the same PR to avoid the race condition of `plugin_cache_dir` concurrently, this is a terraform known issue, more info:

* [plugin_cache_dir concurrently discussion](https://github.com/hashicorp/terraform/issues/31964)
* [PR to improve the situation](https://github.com/hashicorp/terraform/pull/33479)

The effect of the race condition is more evident when using parallel configuration to run plan and apply, by disabling the use of plugin cache will impact in the performance when starting a new plan or apply, but in large atlantis deployments with multiple projects and shared modules the use of `--parallel_plan` and `--parallel_apply` is mandatory for an efficient managment of the PRs.

### `--var-file-allowlist`

  ```bash
  atlantis server --var-file-allowlist='/path/to/tfvars/dir'
  # or
  ATLANTIS_VAR_FILE_ALLOWLIST='/path/to/tfvars/dir'
  ```

  Comma-separated list of additional directory paths where [variable definition files](https://developer.hashicorp.com/terraform/language/values/variables#variable-definitions-tfvars-files) can be read from.
  The paths in this argument should be absolute paths. Relative paths and globbing are currently not supported.
  If this argument is not provided, it defaults to Atlantis' data directory, determined by the `--data-dir` argument.

### `--vcs-status-name`

  ```bash
  atlantis server --vcs-status-name="atlantis-dev"
  # or
  ATLANTIS_VCS_STATUS_NAME="atlantis-dev"
  ```

  Name used to identify Atlantis when updating a pull request status. Defaults to `atlantis`.

  This is useful when running multiple Atlantis servers against a single repository so you can
  give each Atlantis server its own unique name to prevent the statuses clashing.

### `--web-basic-auth`

  ```bash
  atlantis server --web-basic-auth
  # or
  ATLANTIS_WEB_BASIC_AUTH=true
  ```

  Enable Basic Authentication on the Atlantis web service.

### `--web-password`

  ```bash
  atlantis server --web-password="atlantis"
  # or
  ATLANTIS_WEB_PASSWORD="atlantis"
  ```

  Password used for Basic Authentication on the Atlantis web service. Defaults to `atlantis`.

### `--web-username`

  ```bash
  atlantis server --web-username="atlantis"
  # or
  ATLANTIS_WEB_USERNAME="atlantis"
  ```

  Username used for Basic Authentication on the Atlantis web service. Defaults to `atlantis`.

### `--websocket-check-origin`

  ```bash
  atlantis server --websocket-check-origin
  # or
  ATLANTIS_WEBSOCKET_CHECK_ORIGIN=true
  ```

  Only allow websockets connection when they originate from the running Atlantis web server

### `--write-git-creds`

  ```bash
  atlantis server --write-git-creds
  # or
  ATLANTIS_WRITE_GIT_CREDS=true
  ```

  Write out a .git-credentials file with the provider user and token to allow
  cloning private modules over HTTPS or SSH. See [here](https://git-scm.com/docs/git-credential-store) for more information.

  Follow the `git::ssh` syntax to avoid using a custom `.gitconfig` with an `insteadOf`.

  ```hcl
  module "private_submodule" {
    source = "git::ssh://git@github.com/<org>/<repo>//modules/<some-module-name>?ref=v1.2.3"

    # ...
  }
  ```

  ::: warning SECURITY WARNING
  This does write secrets to disk and should only be enabled in a secure environment.
  :::<|MERGE_RESOLUTION|>--- conflicted
+++ resolved
@@ -337,13 +337,8 @@
   # or (recommended)
   ATLANTIS_BITBUCKET_WEBHOOK_SECRET="secret"
   ```
-<<<<<<< HEAD
+
   Secret used to validate Bitbucket webhooks.
-=======
-
-  Secret used to validate Bitbucket webhooks. Only Bitbucket Server supports webhook secrets.
-  For Bitbucket.org, see [Security](security.md#bitbucket-cloud-bitbucket-org) for mitigations.
->>>>>>> 24a54582
 
   ::: warning SECURITY WARNING
   If not specified, Atlantis won't be able to validate that the incoming webhook call came from Bitbucket.
