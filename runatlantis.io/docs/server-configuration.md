# Server Configuration

This page explains how to configure the `atlantis server` command.

Configuration to `atlantis server` can be specified via command line flags,
environment variables, a config file or a mix of the three.

## Environment Variables

All flags can be specified as environment variables.

1. Take the flag name, ex. `--gh-user`
1. Ignore the first `--` => `gh-user`
1. Convert the `-`'s to `_`'s => `gh_user`
1. Uppercase all the letters => `GH_USER`
1. Prefix with `ATLANTIS_` => `ATLANTIS_GH_USER`

::: warning NOTE
To set a boolean flag use `true` or `false` as the value.
:::

::: warning NOTE
The flag `--atlantis-url` is set by the environment variable `ATLANTIS_ATLANTIS_URL` **NOT** `ATLANTIS_URL`.
:::

## Config File

All flags can also be specified via a YAML config file.

To use a YAML config file, run `atlantis server --config /path/to/config.yaml`.

The keys of your config file should be the same as the flag names, ex.

```yaml
gh-token: ...
log-level: ...
```

::: warning
The config file you pass to `--config` is different from the `--repo-config` file.
The `--config` config file is only used as an alternate way of setting `atlantis server` flags.
:::

## Precedence

Values are chosen in this order:

1. Flags
1. Environment Variables
1. Config File

## Flags

### `--allow-commands` <Badge text="v0.27.0+" type="info"/>

```bash
atlantis server --allow-commands=version,plan,apply,unlock,approve_policies
# or
ATLANTIS_ALLOW_COMMANDS='version,plan,apply,unlock,approve_policies'
```

List of allowed commands to be run on the Atlantis server, Defaults to `version,plan,apply,unlock,approve_policies`

Notes:

- Accepts a comma separated list, ex. `command1,command2`.
- `version`, `plan`, `apply`, `unlock`, `approve_policies`, `import`, `state` and `all` are available.
- `all` is a special keyword that allows all commands. If pass `all` then all other commands will be ignored.

### `--allow-draft-prs` <Badge text="v0.13.0" type="info"/>

```bash
atlantis server --allow-draft-prs
# or
ATLANTIS_ALLOW_DRAFT_PRS=true
```

Respond to pull requests from draft prs. Defaults to `false`.

### `--allow-fork-prs` <Badge text="v0.3.1+" type="info"/>

```bash
atlantis server --allow-fork-prs
# or
ATLANTIS_ALLOW_FORK_PRS=true
```

Respond to pull requests from forks. Defaults to `false`.

:::warning SECURITY WARNING
Potentially dangerous to enable
because if attackers can create a pull request to your repo then they can cause Atlantis
to run arbitrary code. This can happen because
Atlantis will automatically run `terraform plan`
which can run arbitrary code if given a malicious Terraform configuration.
:::

### `--api-secret` <Badge text="v0.22.2+" type="info"/>

```bash
atlantis server --api-secret="secret"
# or (recommended)
ATLANTIS_API_SECRET="secret"
```

Required secret used to validate requests made to the [`/api/*` endpoints](api-endpoints.md).

### `--atlantis-url` <Badge text="v0.1.3+" type="info"/>

```bash
atlantis server --atlantis-url="https://my-domain.com:9090/basepath"
# or
ATLANTIS_ATLANTIS_URL=https://my-domain.com:9090/basepath
```

Specify the URL that Atlantis is accessible from. Used in the Atlantis UI
and in links from pull request comments. Defaults to `http://$(hostname):$port`
where `$port` is from the [`--port`](#port) flag. Supports a basepath if you're hosting Atlantis under a path.

Notes:

- If a load balancer with a non http/https port (not the one defined in the `--port` flag) is used, update the URL to include the port like in the example above.
- This URL is used as the `details` link next to each atlantis job to view the job's logs.

### `--autodiscover-mode` <Badge text="v0.27.0+" type="info"/>

```bash
atlantis server --autodiscover-mode="<auto|enabled|disabled>"
# or
ATLANTIS_AUTODISCOVER_MODE="<auto|enabled|disabled>"
```

Sets auto discover mode, default is `auto`. When set to `auto`, projects in a repo will be discovered by
Atlantis when there are no projects configured in the repo config. If one or more projects are defined
in the repo config then auto discovery will be completely disabled.

When set to `enabled` projects will be discovered unconditionally. If an auto discovered project is already
defined in the projects section of the repo config, the project from the repo config will take precedence over
the auto discovered project.

When set to `disabled` projects will never be discovered, even if there are no projects configured in the repo config.

### `--automerge` <Badge text="v0.17.0" type="info"/>

```bash
atlantis server --automerge
# or
ATLANTIS_AUTOMERGE=true
```

Automatically merge pull requests after all plans have been successfully applied.
Defaults to `false`. See [Automerging](automerging.md) for more details.

### `--autoplan-file-list` <Badge text="v0.15.0+" type="info"/>

```bash
# NOTE: Use single quotes to avoid shell expansion of *.
atlantis server --autoplan-file-list='**/*.tf,project1/*.pkr.hcl'
# or
ATLANTIS_AUTOPLAN_FILE_LIST='**/*.tf,project1/*.pkr.hcl'
```

List of file patterns that Atlantis will use to check if a directory contains modified files that should trigger project planning.

Notes:

- Accepts a comma separated list, ex. `pattern1,pattern2`.
- Patterns use the [`.dockerignore` syntax](https://docs.docker.com/engine/reference/builder/#dockerignore-file)
- List of file patterns will be used by both automatic and manually run plans.
- When not set, defaults to all `.tf`, `.tfvars`, `.tfvars.json`, `terragrunt.hcl` and `.terraform.lock.hcl` files
   (`--autoplan-file-list='**/*.tf,**/*.tfvars,**/*.tfvars.json,**/terragrunt.hcl,**/.terraform.lock.hcl'`).
- Setting `--autoplan-file-list` will override the defaults. You **must** add `**/*.tf` and other defaults if you want to include them.
- A custom [Workflow](repo-level-atlantis-yaml.md#configuring-planning) that uses autoplan `when_modified` will ignore this value.

Examples:

- Autoplan when any `*.tf` or `*.tfvars` file is modified.
  - `--autoplan-file-list='**/*.tf,**/*.tfvars'`
- Autoplan when any `*.tf` file is modified except in `project2/` directory
  - `--autoplan-file-list='**/*.tf,!project2'`
- Autoplan when any `*.tf` files or `.yml` files in subfolder of `project1` is modified.
  - `--autoplan-file-list='**/*.tf,project2/**/*.yml'`

::: warning NOTE
By default, changes to modules will not trigger autoplanning. See the flags below.
:::

### `--autoplan-modules` <Badge text="v0.26.0+" type="info"/>

```bash
atlantis server --autoplan-modules
# or
ATLANTIS_AUTOPLAN_MODULES=true
```

Defaults to `false`. When set to `true`, Atlantis will trace the local modules of included projects.
Included project are projects with files included by `--autoplan-file-list`.
After tracing, Atlantis will plan any project that includes a changed module. This is equivalent to setting
`--autoplan-modules-from-projects` to the value of `--autoplan-file-list`. See below.

### `--autoplan-modules-from-projects` <Badge text="v0.26.0+" type="info"/>

```bash
atlantis server --autoplan-modules-from-projects='**/init.tf'
# or
ATLANTIS_AUTOPLAN_MODULES_FROM_PROJECTS='**/init.tf'
```

Enables auto-planing of projects when a module dependency in the same repository has changed.
This is a list of file patterns like `autoplan-file-list`.

These patterns select **projects** to index based on the files matched. The index maps modules to the projects that depends on them,
including projects that include the module via other modules. When a module file matching `autoplan-file-list` changes,
all indexed projects will be planned.

Current default is "" (disabled).

Examples:

- `**/*.tf` - will index all projects that have a `.tf` file in their directory, and plan them whenever an in-repo module dependency has changed.
- `**/*.tf,!foo,!bar` - will index all projects containing `.tf` except `foo` and `bar` and plan them whenever an in-repo module dependency has changed.
   This allows projects to opt-out of auto-planning when a module dependency changes.

::: warning NOTE
Modules that are not selected by autoplan-file-list will not be indexed and dependant projects will not be planned. This
flag allows the _projects_ to index to be selected, but the trigger for a plan must be a file in `autoplan-file-list`.
:::

::: warning NOTE
This flag overrides `--autoplan-modules`. If you wish to disable auto-planning of modules, set this flag to an empty string,
and set `--autoplan-modules` to `false`.
:::

### `--azuredevops-hostname` <Badge text="v0.9.0+" type="info"/>

```bash
atlantis server --azuredevops-hostname="dev.azure.com"
# or
ATLANTIS_AZUREDEVOPS_HOSTNAME="dev.azure.com"
```

Azure DevOps hostname to support cloud and self hosted instances. Defaults to `dev.azure.com`.

::: warning COMPATIBILITY WARNING
If you are affected by this change [docs](https://learn.microsoft.com/en-us/azure/devops/release-notes/2018/sep-10-azure-devops-launch#administration)
or this [issue](https://github.com/runatlantis/atlantis/issues/5595)
both Service Hooks (v1 & v2) will convert the AD Organization name to lowercase:
Examples:
`https://dev.azure.com/MYCompany/` & `https://mycompany.visualstudio.com/` will be converted to `mycompany`
`https://dev.azure.com/MYCOMPANY/` & `https://myCOMPANY.visualstudio.com/` will be converted to `mycompany`

This [change](https://github.com/runatlantis/atlantis/pull/5596) will be applied from version v0.35.0

What to do if you have pending plans that were generated with a previous version?
Running an atlantis unlock from v0.35.0 on your current PRs will ignore the files on the `MYCompany` folder. On the next atlantis plan will use the `mycompany` folder and generate everything in the new folder name
:::

### `--azuredevops-token` <Badge text="v0.9.0+" type="info"/>

```bash
atlantis server --azuredevops-token="RandomStringProducedByAzureDevOps"
# or (recommended)
ATLANTIS_AZUREDEVOPS_TOKEN="RandomStringProducedByAzureDevOps"
```

Azure DevOps token of API user.

### `--azuredevops-user` <Badge text="v0.9.0+" type="info"/>

```bash
atlantis server --azuredevops-user="username@example.com"
# or
ATLANTIS_AZUREDEVOPS_USER="username@example.com"
```

Azure DevOps username of API user.

### `--azuredevops-webhook-password` <Badge text="v0.9.0+" type="info"/>

```bash
atlantis server --azuredevops-webhook-password="password123"
# or (recommended)
ATLANTIS_AZUREDEVOPS_WEBHOOK_PASSWORD="password123"
```

Azure DevOps basic authentication password for inbound webhooks (see
[docs](https://docs.microsoft.com/en-us/azure/devops/service-hooks/authorize?view=azure-devops)).

::: warning SECURITY WARNING
If not specified, Atlantis won't be able to validate that the
incoming webhook call came from your Azure DevOps org. This means that an
attacker could spoof calls to Atlantis and cause it to perform malicious
actions. Should be specified via the `ATLANTIS_AZUREDEVOPS_WEBHOOK_PASSWORD` environment
variable.
:::

### `--azuredevops-webhook-user` <Badge text="v0.9.0+" type="info"/>

```bash
atlantis server --azuredevops-webhook-user="username@example.com"
# or
ATLANTIS_AZUREDEVOPS_WEBHOOK_USER="username@example.com"
```

Azure DevOps basic authentication username for inbound webhooks.

### `--bitbucket-base-url` <Badge text="v0.36.0+" type="info"/>

```bash
atlantis server --bitbucket-base-url="http://bitbucket.corp:7990/basepath"
# or
ATLANTIS_BITBUCKET_BASE_URL="http://bitbucket.corp:7990/basepath"
```

Base URL of Bitbucket Server (aka Stash) installation. Must include
`http://` or `https://`. If using Bitbucket Cloud (bitbucket.org), do not set. Defaults to
`https://api.bitbucket.org`.

### `--bitbucket-token` <Badge text="v0.36.0+" type="info"/>

```bash
atlantis server --bitbucket-token="token"
# or (recommended)
ATLANTIS_BITBUCKET_TOKEN="token"
```

Bitbucket app password of API user.

### `--bitbucket-user` <Badge text="v0.36.0+" type="info"/>

```bash
atlantis server --bitbucket-user="myuser"
# or
ATLANTIS_BITBUCKET_USER="myuser"
```

Bitbucket username of API user.

### `--bitbucket-webhook-secret` <Badge text="v0.36.0+" type="info"/>

```bash
atlantis server --bitbucket-webhook-secret="secret"
# or (recommended)
ATLANTIS_BITBUCKET_WEBHOOK_SECRET="secret"
```

Secret used to validate Bitbucket webhooks.

::: warning SECURITY WARNING
If not specified, Atlantis won't be able to validate that the incoming webhook call came from Bitbucket.
This means that an attacker could spoof calls to Atlantis and cause it to perform malicious actions.
:::

### `--checkout-depth` <Badge text="v0.28.0+" type="info"/>

```bash
atlantis server --checkout-depth=0
# or
ATLANTIS_CHECKOUT_DEPTH=0
```

The number of commits to fetch from the branch. Used if `--checkout-strategy=merge` since the `--checkout-strategy=branch` (default) checkout strategy always defaults to a shallow clone using a depth of 1.
Defaults to `0`. See [Checkout Strategy](checkout-strategy.md) for more details.

### `--checkout-strategy` <Badge text="v0.9.0+" type="info"/>

```bash
atlantis server --checkout-strategy="<branch|merge>"
# or
ATLANTIS_CHECKOUT_STRATEGY="<branch|merge>"
```

How to check out pull requests. Use either `branch` or `merge`.
Defaults to `branch`. See [Checkout Strategy](checkout-strategy.md) for more details.

### `--config` <Badge text="v0.1.3+" type="info"/>

```bash
atlantis server --config="my/config/file.yaml"
# or
ATLANTIS_CONFIG="my/config/file.yaml"
```

YAML config file where flags can also be set. See [Config File](#config-file) for more details.

### `--data-dir` <Badge text="v0.1.3+" type="info"/>

```bash
atlantis server --data-dir="path/to/data/dir"
# or
ATLANTIS_DATA_DIR="path/to/data/dir"
```

Directory where Atlantis will store its data. Will be created if it doesn't exist.
Defaults to `~/.atlantis`. Atlantis will store its database, checked out repos, Terraform plans and downloaded
Terraform binaries here. If Atlantis loses this directory, [locks](locking.md)
will be lost and unapplied plans will be lost.

Note that the atlantis user is restricted to `~/.atlantis`.
If you set the `--data-dir` flag to a path outside of Atlantis its home directory, ensure that you grant the atlantis user the correct permissions.

### `--default-tf-distribution` <Badge text="v0.24.0+" type="info"/>

```bash
atlantis server --default-tf-distribution="terraform"
# or
ATLANTIS_DEFAULT_TF_DISTRIBUTION="terraform"
```

Which TF distribution to use. Can be set to `terraform` or `opentofu`.

### `--default-tf-version` <Badge text="v0.13.0" type="info"/>

```bash
atlantis server --default-tf-version="v0.12.31"
# or
ATLANTIS_DEFAULT_TF_VERSION="v0.12.31"
```

Terraform version to default to. Will download to `<data-dir>/bin/terraform<version>`
if not in `PATH`. See [Terraform Versions](terraform-versions.md) for more details.

### `--disable-apply-all` <Badge text="v0.9.0+" type="info"/>

```bash
atlantis server --disable-apply-all
# or
ATLANTIS_DISABLE_APPLY_ALL=true
```

Disable `atlantis apply` command so a specific project/workspace/directory has to
be specified for applies.

### `--disable-autoplan` <Badge text="v0.15.0+" type="info"/>

```bash
atlantis server --disable-autoplan
# or
ATLANTIS_DISABLE_AUTOPLAN=true
```

Disable atlantis auto planning.

### `--disable-autoplan-label` <Badge text="v0.33.0+" type="info"/>

```bash
atlantis server --disable-autoplan-label="no-autoplan"
# or
ATLANTIS_DISABLE_AUTOPLAN_LABEL="no-autoplan"
```

Disable atlantis auto planning only on pull requests with the specified label.

If `disable-autoplan` property is `true`, this flag has no effect.

### `--disable-global-apply-lock` <Badge text="v0.17.0" type="info"/>

```bash
atlantis server --disable-global-apply-lock
# or
ATLANTIS_DISABLE_GLOBAL_APPLY_LOCK=true
```

If true, removes button in the UI that allows users to globally disable apply commands.

### `--disable-markdown-folding` <Badge text="v0.31.0+" type="info"/>

```bash
atlantis server --disable-markdown-folding
# or
ATLANTIS_DISABLE_MARKDOWN_FOLDING=true
```

Disable folding in markdown output using the `<details>` html tag.

### `--disable-repo-locking` <Badge text="v0.16.1" type="info"/>

```bash
atlantis server --disable-repo-locking
# or
ATLANTIS_DISABLE_REPO_LOCKING=true
```

Stops atlantis from locking projects and or workspaces when running terraform.

### `--disable-unlock-label` <Badge text="v0.33.0+" type="info"/>

```bash
atlantis server --disable-unlock-label do-not-unlock
# or
ATLANTIS_DISABLE_UNLOCK_LABEL="do-not-unlock"
```

Stops atlantis from unlocking a pull request with this label. Defaults to "" (feature disabled).

### `--discard-approval-on-plan` <Badge text="v0.29.0+" type="info"/>

```bash
atlantis server --discard-approval-on-plan
# or
ATLANTIS_DISCARD_APPROVAL_ON_PLAN=true
```

If set, discard approval if a new plan has been executed. Currently only supported on GitHub and GitLab. For GitLab a bot, group or project token is required for this feature.  
 Reference: [reset-approvals-of-a-merge-request](https://docs.gitlab.com/api/merge_request_approvals/#reset-approvals-of-a-merge-request)

### `--emoji-reaction` <Badge text="v0.29.0+" type="info"/>

<<<<<<< HEAD
### `--emoji-error-reaction`

  ```bash
  atlantis server --emoji-reaction eyes
  # or
  ATLANTIS_EMOJI_REACTION=eyes
  ```

  The emoji reaction to use for marking errors after processing comments. Currently supported on GitLab. If not specified, Atlantis will not use an emoji reaction.
  Defaults to "" (empty string).

  ::: warning NOTE
  Each VCS provider supports a different list of emojis:
  
* [Github](https://docs.github.com/en/rest/reactions/reactions?apiVersion=2022-11-28#about-reactions)
* [Gitlab](https://gitlab.com/gitlab-org/gitlab/-/blob/master/fixtures/emojis/digests.json)
* [Azure DevOps](https://learn.microsoft.com/en-us/azure/devops/project/wiki/markdown-guidance?view=azure-devops#emoji)

  :::
  
### `--emoji-reaction`
=======
```bash
atlantis server --emoji-reaction eyes
# or
ATLANTIS_EMOJI_REACTION=eyes
```
>>>>>>> aaa6abec

The emoji reaction to use for marking processed comments. Currently supported on Azure DevOps, GitHub and GitLab. If not specified, Atlantis will not use an emoji reaction.
Defaults to "" (empty string).

::: warning NOTE
Each VCS provider supports a different list of emojis:

- [Github](https://docs.github.com/en/rest/reactions/reactions?apiVersion=2022-11-28#about-reactions)
- [Gitlab](https://gitlab.com/gitlab-org/gitlab/-/blob/master/fixtures/emojis/digests.json)
- [Azure DevOps](https://learn.microsoft.com/en-us/azure/devops/project/wiki/markdown-guidance?view=azure-devops#emoji)

   :::

<<<<<<< HEAD
### `--emoji-run-reaction`

  ```bash
  atlantis server --emoji-reaction eyes
  # or
  ATLANTIS_EMOJI_REACTION=eyes
  ```

  The emoji reaction to use for marking that processed comments command is running. Currently supported on GitLab. If not specified, Atlantis will not use an emoji reaction.
  Defaults to "" (empty string).

  ::: warning NOTE
  Each VCS provider supports a different list of emojis:
  
* [Github](https://docs.github.com/en/rest/reactions/reactions?apiVersion=2022-11-28#about-reactions)
* [Gitlab](https://gitlab.com/gitlab-org/gitlab/-/blob/master/fixtures/emojis/digests.json)
* [Azure DevOps](https://learn.microsoft.com/en-us/azure/devops/project/wiki/markdown-guidance?view=azure-devops#emoji)

  :::

### `--enable-diff-markdown-format`
=======
### `--enable-diff-markdown-format` <Badge text="v0.25.0+" type="info"/>
>>>>>>> aaa6abec

```bash
atlantis server --enable-diff-markdown-format
# or
ATLANTIS_ENABLE_DIFF_MARKDOWN_FORMAT=true
```

Enable Atlantis to format Terraform plan output into a markdown-diff friendly format for color-coding purposes.

Useful to enable for use with GitHub.

### `--enable-policy-checks` <Badge text="v0.17.0" type="info"/>

```bash
atlantis server --enable-policy-checks
# or
ATLANTIS_ENABLE_POLICY_CHECKS=true
```

Enables atlantis to run server side policies on the result of a terraform plan. Policies are defined in [server side repo config](server-side-repo-config.md#reference).

### `--enable-profiling-api` <Badge text="v0.25.0+" type="info"/>

```bash
atlantis server --enable-profiling-api
# or
ATLANTIS_ENABLE_PROFILING_API=true
```

Enable [`net/http/pprof`](https://pkg.go.dev/net/http/pprof) endpoints for [continuous profiling](https://grafana.com/docs/pyroscope/latest/introduction/continuous-profiling/) of resources used by the server. See [profiling Go programs](https://go.dev/blog/pprof) for more information.

### `--enable-regexp-cmd` <Badge text="v0.17.0" type="info"/>

```bash
atlantis server --enable-regexp-cmd
# or
ATLANTIS_ENABLE_REGEXP_CMD=true
```

Enable Atlantis to use regular expressions to run plan/apply commands against defined project names when `-p` flag is passed with it.

This can be used to run all defined projects (with the `name` key) in `atlantis.yaml` using `atlantis plan -p .*`.

The flag will only allow the regexes listed in the [`allowed_regexp_prefixes`](repo-level-atlantis-yaml.md#reference) key defined in the repo `atlantis.yaml` file. If the key is undefined, its value defaults to `[]` which will allow any regex.

This will not work with `-d` yet and to use `-p` the repo projects must be defined in the repo `atlantis.yaml` file.

This will bypass `--restrict-file-list` if regex is used, normal commands will still be blocked if necessary.

::: warning SECURITY WARNING
It's not supposed to be used with `--disable-apply-all`.
The command `atlantis apply -p .*` will bypass the restriction and run apply on every projects.
:::

### `--executable-name` <Badge text="v0.42.0+" type="info"/>

```bash
atlantis server --executable-name="atlantis"
# or
ATLANTIS_EXECUTABLE_NAME="atlantis"
```

Comment command trigger executable name. Defaults to `atlantis`.

This is useful when running multiple Atlantis servers against a single repository.

### `--fail-on-pre-workflow-hook-error` <Badge text="v0.27.0+" type="info"/>

```bash
atlantis server --fail-on-pre-workflow-hook-error
# or
ATLANTIS_FAIL_ON_PRE_WORKFLOW_HOOK_ERROR=true
```

Fail and do not run the requested Atlantis command if any of the pre workflow hooks error.

### `--gh-allow-mergeable-bypass-apply` <Badge text="v0.30.0+" type="info"/>

```bash
atlantis server --gh-allow-mergeable-bypass-apply
# or
ATLANTIS_GH_ALLOW_MERGEABLE_BYPASS_APPLY=true
```

Feature flag to enable ability to use `mergeable` mode with required apply status check.

### `--gh-app-id` <Badge text="v0.20.0+" type="info"/>

```bash
atlantis server --gh-app-id="00000"
# or
ATLANTIS_GH_APP_ID="00000"
```

GitHub app ID. If set, GitHub authentication will be performed as [an installation](https://docs.github.com/en/rest/apps/installations).

::: tip
A GitHub app can be created by starting Atlantis first, then pointing your browser at

```shell
$(hostname)/github-app/setup
```

You'll be redirected to GitHub to create a new app, and will then be redirected to

```shell
$(hostname)/github-app/exchange-code?code=some-code
```

After which Atlantis will display your new app's credentials: your app's ID, its generated `--gh-webhook-secret` and the contents of the file for `--gh-app-key-file`. Update your Atlantis config accordingly, and restart the server.
:::

### `--gh-app-installation-id` <Badge text="v0.20.0+" type="info"/>

```bash
atlantis server --gh-app-installation-id="123"
# or
ATLANTIS_GH_APP_INSTALLATION_ID="123"
```

The installation ID of a specific instance of a GitHub application. Normally this value is
derived by querying GitHub for the list of installations of the ID supplied via `--gh-app-id` and selecting
the first one found and where multiple installations results in an error. Use this flag if you have multiple
instances of Atlantis but you want to use a single already-installed GitHub app for all of them. You would normally do this if
you are running a proxy as your single GitHub application that will proxy to an appropriate Atlantis instance
based on the organization or user that triggered the webhook.

### `--gh-app-key` <Badge text="v0.20.0+" type="info"/>

```bash
atlantis server --gh-app-key="-----BEGIN RSA PRIVATE KEY-----(...)"
# or
ATLANTIS_GH_APP_KEY="-----BEGIN RSA PRIVATE KEY-----(...)"
```

The PEM encoded private key for the GitHub App.

::: warning SECURITY WARNING
The contents of the private key will be visible by anyone that can run `ps` or look at the shell history of the machine where Atlantis is running. Use `--gh-app-key-file` to mitigate that risk.
:::

### `--gh-app-key-file` <Badge text="v0.20.0+" type="info"/>

```bash
atlantis server --gh-app-key-file="path/to/app-key.pem"
# or
ATLANTIS_GH_APP_KEY_FILE="path/to/app-key.pem"
```

Path to a GitHub App PEM encoded private key file. If set, GitHub authentication will be performed as [an installation](https://docs.github.com/en/rest/apps/installations).

### `--gh-app-slug` <Badge text="v0.16.1" type="info"/>

```bash
atlantis server --gh-app-slug="myappslug"
# or
ATLANTIS_GH_APP_SLUG="myappslug"
```

A slugged version of GitHub app name shown in pull requests comments, etc (not `Atlantis App` but something like `atlantis-app`). Atlantis uses the value of this parameter to identify the comments it has left on GitHub pull requests. This is used for functions such as `--hide-prev-plan-comments`. You need to obtain this value from your GitHub app, one way is to go to your App settings and open "Public page" from the left sidebar. Your `--gh-app-slug` value will be the last part of the URL, e.g `https://github.com/apps/<slug>`.

### `--gh-hostname` <Badge text="v0.1.3+" type="info"/>

```bash
atlantis server --gh-hostname="my.github.enterprise.com"
# or
ATLANTIS_GH_HOSTNAME="my.github.enterprise.com"
```

Hostname of your GitHub Enterprise installation. If using [GitHub.com](https://github.com),
don't set. Defaults to `github.com`.

### `--gh-org` <Badge text="v0.1.3+" type="info"/>

```bash
atlantis server --gh-org="myorgname"
# or
ATLANTIS_GH_ORG="myorgname"
```

GitHub organization name. Set to enable creating a private GitHub app for this organization.

### `--gh-team-allowlist` <Badge text="v0.41.0+" type="info"/>

```bash
atlantis server --gh-team-allowlist="myteam:plan, secteam:apply, devops-team:apply, devops-team:import"
# or
ATLANTIS_GH_TEAM_ALLOWLIST="myteam:plan, secteam:apply, devops-team:apply, devops-team:import"
```

In versions v0.35.0 and later, the GitHub team name can only be a slug because it is immutable.

In versions between v0.21.0 and v0.34.0, the GitHub team name can be a name or a slug.

In versions v0.20.1 and below, the Github team name required the case sensitive team name.

Comma-separated list of GitHub teams and permission pairs.

By default, any team can plan and apply.

### `--gh-token` <Badge text="v0.1.3+" type="info"/>

```bash
atlantis server --gh-token="token"
# or (recommended)
ATLANTIS_GH_TOKEN="token"
```

GitHub token of API user.

### `--gh-token-file` <Badge text="v0.41.0+" type="info"/>

```bash
atlantis server --gh-token-file="/path/to/token"
# or
ATLANTIS_GH_TOKEN_FILE="/path/to/token"
```

GitHub token of API user. The token is loaded from disk regularly to allow for rotation of the token without the need to restart the Atlantis server.

### `--gh-user` <Badge text="v0.1.3+" type="info"/>

```bash
atlantis server --gh-user="myuser"
# or
ATLANTIS_GH_USER="myuser"
```

GitHub username of API user. This user is also used by the flag `--hide-user-plan-comments` and will need to be updated if migrating to github EMU.

### `--gh-webhook-secret` <Badge text="v0.1.3+" type="info"/>

```bash
atlantis server --gh-webhook-secret="secret"
# or (recommended)
ATLANTIS_GH_WEBHOOK_SECRET="secret"
```

Secret used to validate GitHub webhooks (see [GitHub: Validating webhook deliveries](https://docs.github.com/en/webhooks/using-webhooks/validating-webhook-deliveries)).

::: warning SECURITY WARNING
If not specified, Atlantis won't be able to validate that the incoming webhook call came from GitHub.
This means that an attacker could spoof calls to Atlantis and cause it to perform malicious actions.
:::

### `--gitea-base-url` <Badge text="v0.28.0+" type="info"/>

```bash
atlantis server --gitea-base-url="http://your-gitea.corp:7990/basepath"
# or
ATLANTIS_GITEA_BASE_URL="http://your-gitea.corp:7990/basepath"
```

Base URL of Gitea installation. Must include `http://` or `https://`. Defaults to `https://gitea.com` if left empty/absent.

### `--gitea-page-size` <Badge text="v0.28.0+" type="info"/>

```bash
atlantis server --gitea-page-size=30
# or (recommended)
ATLANTIS_GITEA_PAGE_SIZE=30
```

Number of items on a single page in Gitea paged responses.

::: warning Configuration dependent
The default value conforms to the Gitea server's standard config setting: DEFAULT_PAGING_NUM
The highest valid value depends on the Gitea server's config setting: MAX_RESPONSE_ITEMS
:::

### `--gitea-token` <Badge text="v0.28.0+" type="info"/>

```bash
atlantis server --gitea-token="token"
# or (recommended)
ATLANTIS_GITEA_TOKEN="token"
```

Gitea app password of API user.

### `--gitea-user` <Badge text="v0.28.0+" type="info"/>

```bash
atlantis server --gitea-user="myuser"
# or
ATLANTIS_GITEA_USER="myuser"
```

Gitea username of API user.

### `--gitea-webhook-secret` <Badge text="v0.28.0+" type="info"/>

```bash
atlantis server --gitea-webhook-secret="secret"
# or (recommended)
ATLANTIS_GITEA_WEBHOOK_SECRET="secret"
```

Secret used to validate Gitea webhooks.

::: warning SECURITY WARNING
If not specified, Atlantis won't be able to validate that the incoming webhook call came from Gitea.
This means that an attacker could spoof calls to Atlantis and cause it to perform malicious actions.
:::

### `--gitlab-group-allowlist` <Badge text="v0.13.0+" type="info"/>

```bash
atlantis server --gitlab-group-allowlist="myorg/mygroup:plan, myorg/secteam:apply, myorg/devops:apply, myorg/devops:import"
# or
ATLANTIS_GITLAB_GROUP_ALLOWLIST="myorg/mygroup:plan, myorg/secteam:apply, myorg/devops:apply, myorg/devops:import"
```

Comma-separated list of GitLab groups and permission pairs.

By default, any group can plan and apply.

::: warning NOTE
Atlantis needs to be able to view the listed group members, inaccessible or non-existent groups are silently ignored.
:::

### `--gitlab-hostname` <Badge text="v0.2.0+" type="info"/>

```bash
atlantis server --gitlab-hostname="my.gitlab.enterprise.com"
# or
ATLANTIS_GITLAB_HOSTNAME="my.gitlab.enterprise.com"
```

Hostname of your GitLab Enterprise installation. If using [Gitlab.com](https://gitlab.com),
don't set. Defaults to `gitlab.com`.

### `--gitlab-token` <Badge text="v0.2.0+" type="info"/>

```bash
atlantis server --gitlab-token="token"
# or (recommended)
ATLANTIS_GITLAB_TOKEN="token"
```

GitLab token of API user.

### `--gitlab-user` <Badge text="v0.2.0+" type="info"/>

```bash
atlantis server --gitlab-user="myuser"
# or
ATLANTIS_GITLAB_USER="myuser"
```

GitLab username of API user.

### `--gitlab-webhook-secret` <Badge text="v0.2.0+" type="info"/>

```bash
atlantis server --gitlab-webhook-secret="secret"
# or (recommended)
ATLANTIS_GITLAB_WEBHOOK_SECRET="secret"
```

Secret used to validate GitLab webhooks.

::: warning SECURITY WARNING
If not specified, Atlantis won't be able to validate that the incoming webhook call came from GitLab.
This means that an attacker could spoof calls to Atlantis and cause it to perform malicious actions.
:::

### `--help` <Badge text="v0.1.3+" type="info"/>

```bash
atlantis server --help
```

View help.

### `--hide-prev-plan-comments` <Badge text="v0.19.0" type="info"/>

```bash
atlantis server --hide-prev-plan-comments
# or
ATLANTIS_HIDE_PREV_PLAN_COMMENTS=true
```

Hide previous plan comments to declutter PRs. This is only supported in
GitHub and GitLab and Bitbucket currently and is not enabled by default.

For Bitbucket, the comments are deleted rather than hidden as Bitbucket does not support hiding comments.

For GitHub, ensure the `--gh-user` is set appropriately or comments will not be hidden.

When using the GitHub App, you need to set `--gh-app-slug` to enable this feature.

### `--hide-unchanged-plan-comments` <Badge text="v0.29.0+" type="info"/>

```bash
atlantis server --hide-unchanged-plan-comments
# or
ATLANTIS_HIDE_UNCHANGED_PLAN_COMMENTS=true
```

Remove no-changes plan comments from the pull request.

This is useful when you have many projects and want to keep the pull request clean from useless comments.

### `--ignore-vcs-status-names` <Badge text="v0.30.0+" type="info"/>

```bash
atlantis server --ignore-vcs-status-names="status1,status2"
# or
ATLANTIS_IGNORE_VCS_STATUS_NAMES=status1,status2
```

Comma separated list of VCS status names from other atlantis services.
When `gh-allow-mergeable-bypass-apply` is true, will ignore status checks
(e.g. `status1/plan`, `status1/apply`, `status2/plan`, `status2/apply`)
from other Atlantis services when checking if the PR is mergeable.
Currently only implemented for GitHub.

### `--include-git-untracked-files` <Badge text="v0.27.0+" type="info"/>

```bash
atlantis server --include-git-untracked-files
# or
ATLANTIS_INCLUDE_GIT_UNTRACKED_FILES=true
```

Include git untracked files in the Atlantis modified file list.
Used for example with CDKTF pre-workflow hooks that dynamically generate
Terraform files.

### `--locking-db-type` <Badge text="v0.19.9+" type="info"/>

```bash
atlantis server --locking-db-type="<boltdb|redis>"
# or
ATLANTIS_LOCKING_DB_TYPE="<boltdb|redis>"
```

The locking database type to use for storing plan and apply locks. Defaults to `boltdb`.

Notes:

- If set to `boltdb`, only one process may have access to the boltdb instance.
- If set to `redis`, then `--redis-host`, `--redis-port`, and `--redis-password` must be set.

### `--log-level` <Badge text="v0.1.3+" type="info"/>

```bash
atlantis server --log-level="<debug|info|warn|error>"
# or
ATLANTIS_LOG_LEVEL="<debug|info|warn|error>"
```

Log level. Defaults to `info`.

### `--markdown-template-overrides-dir` <Badge text="v0.21.0" type="info"/>

```bash
atlantis server --markdown-template-overrides-dir="path/to/templates/"
# or
ATLANTIS_MARKDOWN_TEMPLATE_OVERRIDES_DIR="path/to/templates/"
```

This will be available in v0.21.0.

Directory where Atlantis will read in overrides for markdown templates used to render comments on pull requests.
Markdown template overrides may be specified either in individual files, or all together in a single file. All template
override files _must_ have the `.tmpl` extension, otherwise they will not be parsed.

Markdown templates which may have overrides can be found [markdown templates directory](https://github.com/runatlantis/atlantis/tree/main/server/events/templates)

Please be mindful that settings like `--enable-diff-markdown-format` depend on logic defined in the templates. It is
possible to diverge from expected behavior, if care is not taken when overriding default templates.

Defaults to the atlantis home directory `/home/atlantis/.markdown_templates/` in `/$HOME/.markdown_templates`.

### `--max-comments-per-command` <Badge text="v0.32.0+" type="info"/>

```bash
atlantis server --max-comments-per-command=100
# or
ATLANTIS_MAX_COMMENTS_PER_COMMAND=100
```

Limit the number of comments published after a command is executed, to prevent spamming your VCS and Atlantis to get throttled as a result. Defaults to `100`. Set this option to `0` to disable log truncation. Note that the truncation will happen on the top of the command output, to preserve the most important parts of the output, often displayed at the end.

### `--parallel-apply` <Badge text="v0.22.0+" type="info"/>

```bash
atlantis server --parallel-apply
# or
ATLANTIS_PARALLEL_APPLY=true
```

Whether to run apply operations in parallel. Defaults to `false`. Explicit declaration in [repo config](repo-level-atlantis-yaml.md#run-plans-and-applies-in-parallel) takes precedence.

### `--parallel-plan` <Badge text="v0.22.0+" type="info"/>

```bash
atlantis server --parallel-plan
# or
ATLANTIS_PARALLEL_PLAN=true
```

Whether to run plan operations in parallel. Defaults to `false`. Explicit declaration in [repo config](repo-level-atlantis-yaml.md#run-plans-and-applies-in-parallel) takes precedence.

### `--parallel-pool-size` <Badge text="v0.16.0" type="info"/>

```bash
atlantis server --parallel-pool-size=100
# or
ATLANTIS_PARALLEL_POOL_SIZE=100
```

Max size of the wait group that runs parallel plans and applies (if enabled). Defaults to `15`

### `--port` <Badge text="v0.1.3+" type="info"/>

```bash
atlantis server --port=4141
# or
ATLANTIS_PORT=4141
```

Port to bind to. Defaults to `4141`.

### `--quiet-policy-checks` <Badge text="v0.32.0+" type="info"/>

```bash
atlantis server --quiet-policy-checks
# or
ATLANTIS_QUIET_POLICY_CHECKS=true
```

Exclude policy check comments from pull requests unless there's an actual error from conftest. This also excludes warnings. Defaults to `false`.

### `--redis-db` <Badge text="v0.19.9+" type="info"/>

```bash
atlantis server --redis-db=0
# or
ATLANTIS_REDIS_DB=0
```

The Redis Database to use when using a Locking DB type of `redis`. Defaults to `0`.

### `--redis-host` <Badge text="v0.19.9+" type="info"/>

```bash
atlantis server --redis-host="localhost"
# or
ATLANTIS_REDIS_HOST="localhost"
```

The Redis Hostname for when using a Locking DB type of `redis`.

### `--redis-insecure-skip-verify` <Badge text="v0.19.9+" type="info"/>

```bash
atlantis server --redis-insecure-skip-verify=false
# or
ATLANTIS_REDIS_INSECURE_SKIP_VERIFY=false
```

Controls whether the Redis client verifies the Redis server's certificate chain and host name. If true, accepts any certificate presented by the server and any host name in that certificate. Defaults to `false`.

::: warning SECURITY WARNING
If this is enabled, TLS is susceptible to machine-in-the-middle attacks unless custom verification is used.
:::

### `--redis-password` <Badge text="v0.19.9+" type="info"/>

```bash
atlantis server --redis-password="password123"
# or (recommended)
ATLANTIS_REDIS_PASSWORD="password123"
```

The Redis Password for when using a Locking DB type of `redis`.

### `--redis-port` <Badge text="v0.19.9+" type="info"/>

```bash
atlantis server --redis-port=6379
# or
ATLANTIS_REDIS_PORT=6379
```

The Redis Port for when using a Locking DB type of `redis`. Defaults to `6379`.

### `--redis-tls-enabled` <Badge text="v0.19.9+" type="info"/>

```bash
atlantis server --redis-tls-enabled=false
# or
ATLANTIS_REDIS_TLS_ENABLED=false
```

Enables a TLS connection, with min version of 1.2, to Redis when using a Locking DB type of `redis`. Defaults to `false`.

### `--repo-allowlist` <Badge text="v0.13.0" type="info"/>

```bash
# NOTE: Use single quotes to avoid shell expansion of *.
atlantis server --repo-allowlist='github.com/myorg/*'
# or
ATLANTIS_REPO_ALLOWLIST='github.com/myorg/*'
```

Atlantis requires you to specify an allowlist of repositories it will accept webhooks from.

Notes:

- Accepts a comma separated list, ex. `definition1,definition2`
- Format is `{hostname}/{owner}/{repo}`, ex. `github.com/runatlantis/atlantis`
- `*` matches any characters, ex. `github.com/runatlantis/*` will match all repos in the runatlantis organization
- An entry beginning with `!` negates it, ex. `github.com/foo/*,!github.com/foo/bar` will match all github repos in the `foo` owner _except_ `bar`.
- For Bitbucket Server: `{hostname}` is the domain without scheme and port, `{owner}` is the name of the project (not the key), and `{repo}` is the repo name
  - User (not project) repositories take on the format: `{hostname}/{full name}/{repo}` (e.g., `bitbucket.example.com/Jane Doe/myatlantis` for username `jdoe` and full name `Jane Doe`, which is not very intuitive)
- For Azure DevOps the allowlist takes one of two forms: `{owner}.visualstudio.com/{project}/{repo}` or `dev.azure.com/{owner}/{project}/{repo}`
- Microsoft is in the process of changing Azure DevOps to the latter form, so it may be safest to always specify both formats in your repo allowlist for each repository until the change is complete.

Examples:

- Allowlist `myorg/repo1` and `myorg/repo2` on `github.com`
  - `--repo-allowlist=github.com/myorg/repo1,github.com/myorg/repo2`
- Allowlist all repos under `myorg` on `github.com`
  - `--repo-allowlist='github.com/myorg/*'`
- Allowlist all repos under `myorg` on `github.com`, excluding `myorg/untrusted-repo`
  - `--repo-allowlist='github.com/myorg/*,!github.com/myorg/untrusted-repo'`
- Allowlist all repos in my GitHub Enterprise installation
  - `--repo-allowlist='github.yourcompany.com/*'`
- Allowlist all repos under `myorg` project `myproject` on Azure DevOps
  - `--repo-allowlist='myorg.visualstudio.com/myproject/*,dev.azure.com/myorg/myproject/*'`
- Allowlist all repositories
  - `--repo-allowlist='*'`

### `--repo-config` <Badge text="v0.5.0+" type="info"/>

```bash
atlantis server --repo-config="path/to/repos.yaml"
# or
ATLANTIS_REPO_CONFIG="path/to/repos.yaml"
```

Path to a YAML server-side repo config file. See [Server Side Repo Config](server-side-repo-config.md).

### `--repo-config-json` <Badge text="v0.5.0+" type="info"/>

```bash
atlantis server --repo-config-json='{"repos":[{"id":"/.*/", "apply_requirements":["mergeable"]}]}'
# or
ATLANTIS_REPO_CONFIG_JSON='{"repos":[{"id":"/.*/", "apply_requirements":["mergeable"]}]}'
```

Specify server-side repo config as a JSON string. Useful if you don't want to write a config file to disk.
See [Server Side Repo Config](server-side-repo-config.md) for more details.

::: tip
If specifying a [Workflow](custom-workflows.md#reference), [step](custom-workflows.md#step)'s
can be specified as follows:

```json
{
   "repos": [],
   "workflows": {
      "custom": {
         "plan": {
            "steps": [
               "init",
               {
                  "plan": {
                     "extra_args": ["extra", "args"]
                  }
               },
               {
                  "run": "my custom command"
               }
            ]
         }
      }
   }
}
```

:::

### `--restrict-file-list` <Badge text="v0.28.0+" type="info"/>

```bash
atlantis server --restrict-file-list
# or (recommended)
ATLANTIS_RESTRICT_FILE_LIST=true
```

`--restrict-file-list` will block plan requests from projects outside the files modified in the pull request.
This will not block plan requests with regex if using the `--enable-regexp-cmd` flag, in these cases commands
like `atlantis plan -p .*` will still work if used. normal commands will still be blocked if necessary.
Defaults to `false`.

### `--silence-allowlist-errors` <Badge text="v0.28.0+" type="info"/>

```bash
atlantis server --silence-allowlist-errors
# or
ATLANTIS_SILENCE_ALLOWLIST_ERRORS=true
```

Some users use the `--repo-allowlist` flag to control which repos Atlantis
responds to. Normally, if Atlantis receives a pull request webhook from a repo not listed
in the allowlist, it will comment back with an error. This flag disables that commenting.

Some users find this useful because they prefer to add the Atlantis webhook
at an organization level rather than on each repo.

### `--silence-fork-pr-errors` <Badge text="v0.28.0+" type="info"/>

```bash
atlantis server --silence-fork-pr-errors
# or
ATLANTIS_SILENCE_FORK_PR_ERRORS=true
```

Normally, if Atlantis receives a pull request webhook from a fork and --allow-fork-prs is not set,
it will comment back with an error. This flag disables that commenting.

### `--silence-no-projects` <Badge text="v0.17.0" type="info"/>

```bash
atlantis server --silence-no-projects
# or
ATLANTIS_SILENCE_NO_PROJECTS=true
```

`--silence-no-projects` will tell Atlantis to ignore PRs if none of the modified files are part of a project defined in the `atlantis.yaml` file.
This flag ensures an Atlantis server only responds to its explicitly declared projects.
This has no effect if projects are undefined in the repo level `atlantis.yaml`.
This also silences targeted commands (eg. `atlantis plan -d mydir` or `atlantis apply -p myproj`) so if the project is not in the repo config `atlantis.yaml`, these commands will not run or report back in a comment.

This is useful when running multiple Atlantis servers against a single repository so you can
delegate work to each Atlantis server. Also useful when used with pre_workflow_hooks to dynamically generate an `atlantis.yaml` file.

### `--silence-vcs-status-no-plans` <Badge text="v0.28.0+" type="info"/>

```bash
atlantis server --silence-vcs-status-no-plans
# or
ATLANTIS_SILENCE_VCS_STATUS_NO_PLANS=true
```

`--silence-vcs-status-no-plans` will tell Atlantis to ignore setting VCS status on plans if none of the modified files are part of a project defined in the `atlantis.yaml` file.

### `--silence-vcs-status-no-projects` <Badge text="v0.28.0+" type="info"/>

```bash
atlantis server --silence-vcs-status-no-projects
# or
ATLANTIS_SILENCE_VCS_STATUS_NO_PROJECTS=true
```

`--silence-vcs-status-no-projects` will tell Atlantis to ignore setting VCS status on any command if none of the modified files are part of a project defined in the `atlantis.yaml` file.

### `--skip-clone-no-changes` <Badge text="v0.15.0" type="info"/>

```bash
atlantis server --skip-clone-no-changes
# or
ATLANTIS_SKIP_CLONE_NO_CHANGES=true
```

`--skip-clone-no-changes` will skip cloning the repo during autoplan if there are no changes to Terraform projects. This will only apply for GitHub and GitLab and only for repos that have `atlantis.yaml` file. Defaults to `false`.

### `--slack-token` <Badge text="v0.43.0+" type="info"/>

```bash
atlantis server --slack-token=token
# or (recommended)
ATLANTIS_SLACK_TOKEN='token'
```

API token for Slack notifications. See [Using Slack hooks](sending-notifications-via-webhooks.md#using-slack-hooks).

### `--ssl-cert-file` <Badge text="v0.2.4+" type="info"/>

```bash
atlantis server --ssl-cert-file="/etc/ssl/certs/my-cert.crt"
# or
ATLANTIS_SSL_CERT_FILE="/etc/ssl/certs/my-cert.crt"
```

File containing x509 Certificate used for serving HTTPS.
If the cert is signed by a CA, the file should be the concatenation
of the server's certificate, any intermediates, and the CA's certificate.

### `--ssl-key-file` <Badge text="v0.2.4+" type="info"/>

```bash
atlantis server --ssl-key-file="/etc/ssl/private/my-cert.key"
# or
ATLANTIS_SSL_KEY_FILE="/etc/ssl/private/my-cert.key"
```

File containing x509 private key matching `--ssl-cert-file`.

### `--stats-namespace` <Badge text="v0.43.0+" type="info"/>

```bash
atlantis server --stats-namespace="myatlantis"
# or
ATLANTIS_STATS_NAMESPACE="myatlantis"
```

Namespace for emitting stats/metrics. See [stats](stats.md) section.

### `--tf-distribution` <Badge text="v0.24.0+" type="info"/>

  <Badge text="Deprecated" type="warn"/>
  Deprecated for `--default-tf-distribution`.

### `--tf-download` <Badge text="v0.18.0+" type="info"/>

```bash
atlantis server --tf-download=false
# or
ATLANTIS_TF_DOWNLOAD=false
```

Defaults to `true`. Allow Atlantis to list and download additional versions of Terraform.
Setting this to `false` can be useful in an air-gapped environment where a download mirror is not available.

### `--tf-download-url` <Badge text="v0.18.0+" type="info"/>

```bash
atlantis server --tf-download-url="https://releases.company.com"
# or
ATLANTIS_TF_DOWNLOAD_URL="https://releases.company.com"
```

An alternative URL to download Terraform versions if they are missing. Useful in an airgapped
environment where releases.hashicorp.com is not available. Directory structure of the custom
endpoint should match that of releases.hashicorp.com.

This has no impact if `--tf-download` is set to `false`.

This setting is not yet supported when `--tf-distribution` is set to `opentofu`.

### `--tfe-hostname` <Badge text="v0.8.3+" type="info"/>

```bash
atlantis server --tfe-hostname="my-terraform-enterprise.company.com"
# or
ATLANTIS_TFE_HOSTNAME="my-terraform-enterprise.company.com"
```

Hostname of your Terraform Enterprise installation to be used in conjunction with
`--tfe-token`. See [Terraform Cloud](terraform-cloud.md) for more details.
If using Terraform Cloud (i.e. you don't have your own Terraform Enterprise installation)
no need to set since it defaults to `app.terraform.io`.

### `--tfe-local-execution-mode` <Badge text="v0.8.3+" type="info"/>

```bash
atlantis server --tfe-local-execution-mode
# or
ATLANTIS_TFE_LOCAL_EXECUTION_MODE=true
```

Enable if you're using local execution mode (instead of TFE/C's remote execution mode). See [Terraform Cloud](terraform-cloud.md) for more details.

### `--tfe-token` <Badge text="v0.8.3+" type="info"/>

```bash
atlantis server --tfe-token="xxx.atlasv1.yyy"
# or (recommended)
ATLANTIS_TFE_TOKEN='xxx.atlasv1.yyy'
```

A token for Terraform Cloud/Terraform Enterprise integration. See [Terraform Cloud](terraform-cloud.md) for more details.

### `--use-tf-plugin-cache` <Badge text="v0.26.0+" type="info"/>

```bash
atlantis server --use-tf-plugin-cache=false
```

Set to false if you want to disable terraform plugin cache.

This flag is useful when having multiple projects that need to run a plan and apply in the same PR to avoid the race condition of `plugin_cache_dir` concurrently, this is a terraform known issue, more info:

- [plugin_cache_dir concurrently discussion](https://github.com/hashicorp/terraform/issues/31964)
- [PR to improve the situation](https://github.com/hashicorp/terraform/pull/33479)

The effect of the race condition is more evident when using parallel configuration to run plan and apply, by disabling the use of plugin cache will impact in the performance when starting a new plan or apply, but in large atlantis deployments with multiple projects and shared modules the use of `--parallel_plan` and `--parallel_apply` is mandatory for an efficient management of the PRs.

### `--var-file-allowlist` <Badge text="v0.19.5" type="info"/>

```bash
atlantis server --var-file-allowlist='/path/to/tfvars/dir'
# or
ATLANTIS_VAR_FILE_ALLOWLIST='/path/to/tfvars/dir'
```

Comma-separated list of additional directory paths where [variable definition files](https://developer.hashicorp.com/terraform/language/values/variables#variable-definitions-tfvars-files) can be read from.
The paths in this argument should be absolute paths. Relative paths and globbing are currently not supported.
If this argument is not provided, it defaults to Atlantis' data directory, determined by the `--data-dir` argument.

### `--vcs-status-name` <Badge text="v0.42.0+" type="info"/>

```bash
atlantis server --vcs-status-name="atlantis-dev"
# or
ATLANTIS_VCS_STATUS_NAME="atlantis-dev"
```

Name used to identify Atlantis when updating a pull request status. Defaults to `atlantis`.

This is useful when running multiple Atlantis servers against a single repository so you can
give each Atlantis server its own unique name to prevent the statuses clashing.

### `--web-basic-auth` <Badge text="v0.1.0+" type="info"/>

```bash
atlantis server --web-basic-auth
# or
ATLANTIS_WEB_BASIC_AUTH=true
```

Enable Basic Authentication on the Atlantis web service.

### `--web-password` <Badge text="v0.1.0+" type="info"/>

```bash
atlantis server --web-password="atlantis"
# or
ATLANTIS_WEB_PASSWORD="atlantis"
```

Password used for Basic Authentication on the Atlantis web service. Defaults to `atlantis`.

### `--web-username` <Badge text="v0.1.0+" type="info"/>

```bash
atlantis server --web-username="atlantis"
# or
ATLANTIS_WEB_USERNAME="atlantis"
```

Username used for Basic Authentication on the Atlantis web service. Defaults to `atlantis`.

### `--webhook-http-headers` <Badge text="v0.35.0+" type="info"/>

```bash
atlantis server --webhook-http-headers='{"Authorization":"Bearer some-token","X-Custom-Header":["value1","value2"]}'
# or
ATLANTIS_WEBHOOK_HTTP_HEADERS='{"Authorization":"Bearer some-token","X-Custom-Header":["value1","value2"]}'
```

Additional headers added to each HTTP POST payload when using [http webhooks](sending-notifications-via-webhooks.md#using-http-webhooks)
provided as a JSON string. The map key is the header name and the value is the header value
(string) or values (array of string).

### `--websocket-check-origin` <Badge text="v0.19.0+" type="info"/>

```bash
atlantis server --websocket-check-origin
# or
ATLANTIS_WEBSOCKET_CHECK_ORIGIN=true
```

Only allow websockets connection when they originate from the running Atlantis web server

### `--write-git-creds` <Badge text="v0.11.0+" type="info"/>

```bash
atlantis server --write-git-creds
# or
ATLANTIS_WRITE_GIT_CREDS=true
```

Write out a .git-credentials file with the provider user and token to allow
cloning private modules over HTTPS or SSH. See [Git Credential Store documentation](https://git-scm.com/docs/git-credential-store) for more information.

Follow the `git::ssh`<|MERGE_RESOLUTION|>--- conflicted
+++ resolved
@@ -506,7 +506,6 @@
 
 ### `--emoji-reaction` <Badge text="v0.29.0+" type="info"/>
 
-<<<<<<< HEAD
 ### `--emoji-error-reaction`
 
   ```bash
@@ -528,13 +527,7 @@
   :::
   
 ### `--emoji-reaction`
-=======
-```bash
-atlantis server --emoji-reaction eyes
-# or
-ATLANTIS_EMOJI_REACTION=eyes
-```
->>>>>>> aaa6abec
+
 
 The emoji reaction to use for marking processed comments. Currently supported on Azure DevOps, GitHub and GitLab. If not specified, Atlantis will not use an emoji reaction.
 Defaults to "" (empty string).
@@ -548,7 +541,6 @@
 
    :::
 
-<<<<<<< HEAD
 ### `--emoji-run-reaction`
 
   ```bash
@@ -569,10 +561,7 @@
 
   :::
 
-### `--enable-diff-markdown-format`
-=======
 ### `--enable-diff-markdown-format` <Badge text="v0.25.0+" type="info"/>
->>>>>>> aaa6abec
 
 ```bash
 atlantis server --enable-diff-markdown-format
