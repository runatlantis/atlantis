--- conflicted
+++ resolved
@@ -844,6 +844,7 @@
 
 ::: warning NOTE
 Atlantis needs to be able to view the listed group members, inaccessible or non-existent groups are silently ignored.
+:::
 
 ### `--gitlab-hostname` <Badge text="v0.2.0+" type="info"/>
 
@@ -853,14 +854,8 @@
 ATLANTIS_GITLAB_HOSTNAME="my.gitlab.enterprise.com"
 ```
 
-<<<<<<< HEAD
-  ::: warning NOTE
-  Atlantis needs to be able to view the listed group members, inaccessible or non-existent groups are silently ignored.
-  :::
-=======
 Hostname of your GitLab Enterprise installation. If using [Gitlab.com](https://gitlab.com),
 don't set. Defaults to `gitlab.com`.
->>>>>>> 9673e256
 
 ### `--gitlab-token` <Badge text="v0.2.0+" type="info"/>
 
