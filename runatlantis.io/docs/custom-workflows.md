# Custom Workflows

Custom workflows can be defined to override the default commands that Atlantis
runs.

## Usage

Custom workflows can be specified in the Server-Side Repo Config or in the Repo-Level
`atlantis.yaml` files.

**Notes:**

* If you want to allow repos to select their own workflows, they must have the
`allowed_overrides: [workflow]` setting. See [server-side repo config use cases](server-side-repo-config.md#allow-repos-to-choose-a-server-side-workflow) for more details.
* If in addition you also want to allow repos to define their own workflows, they must have the
`allow_custom_workflows: true` setting. See [server-side repo config use cases](server-side-repo-config.md#allow-repos-to-define-their-own-workflows) for more details.

## Use Cases

### .tfvars files

Given the structure:

```plain
.
└── project1
    ├── main.tf
    ├── production.tfvars
    └── staging.tfvars
```

If you wanted Atlantis to automatically run plan with `-var-file staging.tfvars` and `-var-file production.tfvars`
you could define two workflows:

```yaml
# repos.yaml or atlantis.yaml
workflows:
  staging:
    plan:
      steps:
      - init
      - plan:
          extra_args: ["-var-file", "staging.tfvars"]
    # NOTE: no need to define the apply stage because it will default
    # to the normal apply stage.

  production:
    plan:
      steps:
      - init
      - plan:
          extra_args: ["-var-file", "production.tfvars"]
    apply:
      steps:
        - apply:
            extra_args: ["-var-file", "production.tfvars"]
    import:
      steps:
        - init
        - import:
            extra_args: ["-var-file", "production.tfvars"]
    state_rm:
      steps:
        - init
        - state_rm:
            extra_args: ["-lock=false"]
```

Then in your repo-level `atlantis.yaml` file, you would reference the workflows:

```yaml
# atlantis.yaml
version: 3
projects:
# If two or more projects have the same dir and workspace, they must also have
# a 'name' key to differentiate them.
- name: project1-staging
  dir: project1
  workflow: staging
- name: project1-production
  dir: project1
  workflow: production

workflows:
  # If you didn't define the workflows in your server-side repos.yaml config,
  # you would define them here instead.
```

When you want to apply the plans, you can comment

```shell
atlantis apply -p project1-staging
```

and

```shell
atlantis apply -p project1-production
```

Where `-p` refers to the project name.

### Adding extra arguments to Terraform commands

If you need to append flags to `terraform plan` or `apply` temporarily, you can
append flags on a comment following `--`, for example commenting:

```shell
atlantis plan -- -lock=false
```

If you always need to do this for a project's `init`, `plan` or `apply` commands
then you must define a custom workflow and set the `extra_args` key for the
command you need to modify.

```yaml
# atlantis.yaml or repos.yaml
workflows:
  myworkflow:
    plan:
      steps:
      - init:
          extra_args: ["-lock=false"]
      - plan:
          extra_args: ["-lock=false"]
    apply:
      steps:
      - apply:
          extra_args: ["-lock=false"]
```

If [policy checking](policy-checking.md#how-it-works) is enabled, `extra_args` can also be used to change the default behaviour of conftest.

```yaml
workflows:
  myworkflow:
    policy_check:
      steps:
      - show
      - policy_check:
          extra_args: ["--all-namespaces"]
```

### Custom init/plan/apply Commands

If you want to customize `terraform init`, `plan` or `apply` in ways that
aren't supported by `extra_args`, you can completely override those commands.

In this example, we're not using any of the built-in commands and are instead
using our own.

```yaml
# atlantis.yaml or repos.yaml
workflows:
  myworkflow:
    plan:
      steps:
      # If you want to hide command output from Atlantis's PR comment, use
      # the output option on the run step's expanded form.
      - run:
          command: terraform init -input=false
          output: hide

      # If you're using workspaces you need to select the workspace using the
      # $WORKSPACE environment variable.
      - run: terraform workspace select $WORKSPACE

      # You MUST output the plan using -out $PLANFILE because Atlantis expects
      # plans to be in a specific location.
      - run: terraform plan -input=false -refresh -out $PLANFILE
    apply:
      steps:
      # Again, you must use the $PLANFILE environment variable.
      - run: terraform apply $PLANFILE
```

### CDKTF

Here are the requirements to enable [CDKTF](https://developer.hashicorp.com/terraform/cdktf)

* A custom image with `CDKTF` installed
* Add `**/cdk.tf.json` to the list of Atlantis autoplan files.
* Set the `atlantis-include-git-untracked-files` flag so that the Terraform files dynamically generated
by CDKTF will be add to the Atlantis modified file list.
* Use `pre_workflow_hooks` to run `cdktf synth`
* Optional: There isn't a requirement to use a repo `atlantis.yaml` but one can be leveraged if needed.

#### Custom Image

```dockerfile
# Dockerfile
FROM ghcr.io/runatlantis/atlantis:v0.19.7

USER root
RUN apk add npm && npm i -g cdktf-cli
```

#### Server Config

```bash
# env variables
ATLANTIS_AUTOPLAN_FILE_LIST="**/*.tf,**/*.tfvars,**/*.tfvars.json,**/cdk.tf.json"
ATLANTIS_INCLUDE_GIT_UNTRACKED_FILES=true
```

OR

`atlantis server --config config.yaml`

```yaml
# config.yaml
autoplan-file-list: "**/*.tf,**/*.tfvars,**/*.tfvars.json,**/cdk.tf.json"
include-git-untracked-files: true
```

#### Server Repo Config

Use `pre_workflow_hooks`

`atlantis server --repo-config="repos.yaml"`

```yaml
# repos.yaml
repos:
  - id: /.*cdktf.*/
    pre_workflow_hooks:
      - run: npm i && cdktf get && cdktf synth --output ci-cdktf.out
```

**Note:** don't use the default `cdktf.out` directory that CDKTF uses, as this should be in the `.gitignore` list of the
repo, so that locally generated files are not checked in.

#### Repo Structure

This is the git repo structure after running `cdktf synth`. The `cdk.tf.json` files contain the Terraform configuration
that atlantis can run.

```bash
$ tree --gitignore
.
├── cdktf.json
├── ci-cdktf.out
│   ├── manifest.json
│   └── stacks
│       └── eks
│           └── cdk.tf.json
```

#### Workflow

1. Container orchestrator (k8s/fargate/ecs/etc) uses the custom docker image of atlantis with `cdktf` installed with
the `--autoplan-file-list` to trigger on `cdk.tf.json` files and `--include-git-untracked-files` set to include the
CDKTF dynamically generated Terraform files in the Atlantis plan.
1. PR branch is pushed up containing `cdktf` code changes.
1. Atlantis checks out the branch in the repo.
1. Atlantis runs the `npm i && cdktf get && cdktf synth` command in the repo root as a step in `pre_workflow_hooks`,
generating the `cdk.tf.json` Terraform files.
1. Atlantis detects the `cdk.tf.json` untracked files in a number of directories.
1. Atlantis then runs `terraform` workflows in the respective directories as usual.

### Terragrunt

Atlantis supports running custom commands in place of the default Atlantis
commands. We can use this functionality to enable
[Terragrunt](https://github.com/gruntwork-io/terragrunt).

You can either use your repo's `atlantis.yaml` file or the Atlantis server's `repos.yaml` file.

Given a directory structure:

```plain
.
└── live
    ├── prod
    │   └── terragrunt.hcl
    └── staging
        └── terragrunt.hcl
```

If using the server `repos.yaml` file, you would use the following config:

```yaml
# repos.yaml
# Specify TERRAGRUNT_TFPATH environment variable to accommodate setting --default-tf-version
# Generate json plan via terragrunt for policy checks
repos:
- id: "/.*/"
  workflow: terragrunt
workflows:
  terragrunt:
    plan:
      steps:
      - env:
          name: TERRAGRUNT_TFPATH
          command: 'echo "terraform${ATLANTIS_TERRAFORM_VERSION}"'
      - env:
          # Reduce Terraform suggestion output
          name: TF_IN_AUTOMATION
          value: 'true'
      - run:
          # Allow for targetted plans/applies as not supported for Terraform wrappers by default
          command: terragrunt plan -input=false $(printf '%s' $COMMENT_ARGS | sed 's/,/ /g' | tr -d '\\') -no-color -out $PLANFILE
          output: hide
      - run: |
          terragrunt show $PLANFILE
    apply:
      steps:
      - env:
          name: TERRAGRUNT_TFPATH
          command: 'echo "terraform${ATLANTIS_TERRAFORM_VERSION}"'
      - env:
          # Reduce Terraform suggestion output
          name: TF_IN_AUTOMATION
          value: 'true'
      - run: terragrunt apply -input=false $PLANFILE
    import:
      steps:
      - env:
          name: TERRAGRUNT_TFPATH
          command: 'echo "terraform${DEFAULT_TERRAFORM_VERSION}"'
      - env:
          name: TF_VAR_author
          command: 'git show -s --format="%ae" $HEAD_COMMIT'
      # Allow for imports as not supported for Terraform wrappers by default
      - run: terragrunt import -input=false $(printf '%s' $COMMENT_ARGS | sed 's/,/ /' | tr -d '\\')
    state_rm:
      steps:
      - env:
          name: TERRAGRUNT_TFPATH
          command: 'echo "terraform${DEFAULT_TERRAFORM_VERSION}"'
      # Allow for state removals as not supported for Terraform wrappers by default
      - run: terragrunt state rm $(printf '%s' $COMMENT_ARGS | sed 's/,/ /' | tr -d '\\')
```

If using the repo's `atlantis.yaml` file you would use the following config:

```yaml
version: 3
projects:
- dir: live/staging
  workflow: terragrunt
- dir: live/prod
  workflow: terragrunt
workflows:
  terragrunt:
    plan:
      steps:
      - env:
          name: TERRAGRUNT_TFPATH
          command: 'echo "terraform${ATLANTIS_TERRAFORM_VERSION}"'
      - env:
          # Reduce Terraform suggestion output
          name: TF_IN_AUTOMATION
          value: 'true'
      - run:
          command: terragrunt plan -input=false -out=$PLANFILE
          output: strip_refreshing
    apply:
      steps:
      - env:
          name: TERRAGRUNT_TFPATH
          command: 'echo "terraform${ATLANTIS_TERRAFORM_VERSION}"'
      - env:
          # Reduce Terraform suggestion output
          name: TF_IN_AUTOMATION
          value: 'true'
      - run: terragrunt apply $PLANFILE
```

**NOTE:** If using the repo's `atlantis.yaml` file, you will need to specify each directory that is a Terragrunt project.

::: warning
Atlantis will need to have the `terragrunt` binary in its PATH.
If you're using Docker you can build your own image, see [Customization](deployment.md#customization).
:::

If you don't want to create/manage the repo's `atlantis.yaml` file yourself, you can use the tool [terragrunt-atlantis-config](https://github.com/transcend-io/terragrunt-atlantis-config) to generate it.

The `terragrunt-atlantis-config` tool is a community project and not maintained by the Atlantis team.

### Running custom commands

Atlantis supports running completely custom commands. In this example, we want to run
a script after every `apply`:

```yaml
# repos.yaml or atlantis.yaml
workflows:
  myworkflow:
    apply:
      steps:
      - apply
      - run: ./my-custom-script.sh
```

::: tip Notes

* We don't need to write a `plan` key under `myworkflow`. If `plan`
isn't set, Atlantis will use the default plan workflow which is what we want in this case.
* A custom command will only terminate if all output file descriptors are closed.
Therefore a custom command can only be sent to the background (e.g. for an SSH tunnel during
the terraform run) when its output is redirected to a different location. For example, Atlantis
will execute a custom script containing the following code to create a SSH tunnel correctly:
`ssh -f -M -S /tmp/ssh_tunnel -L 3306:database:3306 -N bastion 1>/dev/null 2>&1`. Without
the redirect, the script would block the Atlantis workflow.
:::

### Custom Backend Config

If you need to specify the `-backend-config` flag to `terraform init` you'll need to use a custom workflow.
In this example, we're using custom backend files to configure two remote states, one for each environment.
We're then using `.tfvars` files to load different variables for each environment.

```yaml
# repos.yaml or atlantis.yaml
workflows:
  staging:
    plan:
      steps:
      - run: rm -rf .terraform
      - init:
          extra_args: [-backend-config=staging.backend.tfvars]
      - plan:
          extra_args: [-var-file=staging.tfvars]
  production:
    plan:
      steps:
      - run: rm -rf .terraform
      - init:
          extra_args: [-backend-config=production.backend.tfvars]
      - plan:
          extra_args: [-var-file=production.tfvars]
```

::: warning NOTE
We have to use a custom `run` step to `rm -rf .terraform` because otherwise Terraform
will complain in-between commands since the backend config has changed.
:::

You would then reference the workflows in your repo-level `atlantis.yaml`:

```yaml
version: 3
projects:
- name: staging
  dir: .
  workflow: staging
- name: production
  dir: .
  workflow: production
```

## Reference

### Workflow

```yaml
plan:
apply:
import:
state_rm:
```

| Key      | Type            | Default                   | Required | Description                           |
|----------|-----------------|---------------------------|----------|---------------------------------------|
| plan     | [Stage](#stage) | `steps: [init, plan]`     | no       | How to plan for this project.         |
| apply    | [Stage](#stage) | `steps: [apply]`          | no       | How to apply for this project.        |
| import   | [Stage](#stage) | `steps: [init, import]`   | no       | How to import for this project.       |
| state_rm | [Stage](#stage) | `steps: [init, state_rm]` | no       | How to run state rm for this project. |

### Stage

```yaml
steps:
- run: custom-command
- init
- plan:
    extra_args: [-lock=false]
```

| Key   | Type                 | Default | Required | Description                                                                                   |
|-------|----------------------|---------|----------|-----------------------------------------------------------------------------------------------|
| steps | array[[Step](#step)] | `[]`    | no       | List of steps for this stage. If the steps key is empty, no steps will be run for this stage. |

### Step

#### Built-In Commands

Steps can be a single string for a built-in command.

```yaml
- init
- plan
- apply
- import
- state_rm
```

| Key                             | Type   | Default | Required | Description                                                                                                                  |
|---------------------------------|--------|---------|----------|------------------------------------------------------------------------------------------------------------------------------|
| init/plan/apply/import/state_rm | string | none    | no       | Use a built-in command without additional configuration. Only `init`, `plan`, `apply`, `import` and `state_rm` are supported |

#### Built-In Command With Extra Args

A map from string to `extra_args` for a built-in command with extra arguments.

```yaml
- init:
    extra_args: [arg1, arg2]
- plan:
    extra_args: [arg1, arg2]
- apply:
    extra_args: [arg1, arg2]
- import:
    extra_args: [arg1, arg2]
- state_rm:
    extra_args: [arg1, arg2]
```

| Key                             | Type                               | Default | Required | Description                                                                                                                                                               |
|---------------------------------|------------------------------------|---------|----------|---------------------------------------------------------------------------------------------------------------------------------------------------------------------------|
| init/plan/apply/import/state_rm | map\[`extra_args` -> array\[string\]\] | none    | no       | Use a built-in command and append `extra_args`. Only `init`, `plan`, `apply`, `import` and `state_rm` are supported as keys and only `extra_args` is supported as a value |

#### Custom `run` Command

A custom command can be written in 2 ways

Compact:

```yaml
- run: custom-command arg1 arg2
```

| Key | Type   | Default | Required | Description          |
|-----|--------|---------|----------|----------------------|
| run | string | none    | no       | Run a custom command |

Full

```yaml
- run:
    command: custom-command arg1 arg2
    output: show
```

| Key | Type                                                         | Default | Required | Description                                                                                                                                                                                                                                                                                                                                                                                             |
|-----|--------------------------------------------------------------|---------|----------|---------------------------------------------------------------------------------------------------------------------------------------------------------------------------------------------------------------------------------------------------------------------------------------------------------------------------------------------------------------------------------------------------------|
| run | map\[string -> string\] | none    | no       | Run a custom command                                                                                                                                                                                                                                                                                                                                                                                    |
| run.command | string                                                       | none | yes      | Shell command to run                                                                                                                                                                                                                                                                                                                                                                                    |
| run.output | string                                                       | "show" | no       | How to post-process the output of this command when posted in the PR comment. The options are<br/>*`show` - preserve the full output<br/>* `hide` - hide output from comment (still visible in the real-time streaming output)<br/> * `strip_refreshing` - hide all output up until and including the last line containing "Refreshing...". This matches the behavior of the built-in `plan` command |

::: tip Notes
<<<<<<< HEAD
* `run` steps in the main `workflow` are executed with the following environment variables:
  note: these variables are not available to `pre` or `post` workflows
    * `WORKSPACE` - The Terraform workspace used for this project, ex. `default`.
=======

* `run` steps in the main `workflow` are executed with the following environment variables:
  note: these variables are not available to `pre` or `post` workflows
  * `WORKSPACE` - The Terraform workspace used for this project, ex. `default`.
>>>>>>> 1d7e42a1
      NOTE: if the step is executed before `init` then Atlantis won't have switched to this workspace yet.
  * `ATLANTIS_TERRAFORM_VERSION` - The version of Terraform used for this project, ex. `0.11.0`.
  * `DIR` - Absolute path to the current directory.
  * `PLANFILE` - Absolute path to the location where Atlantis expects the plan to
      either be generated (by plan) or already exist (if running apply). Can be used to
      override the built-in `plan`/`apply` commands, ex. `run: terraform plan -out $PLANFILE`.
  * `SHOWFILE` - Absolute path to the location where Atlantis expects the plan in json format to
      either be generated (by show) or already exist (if running policy checks). Can be used to
      override the built-in `plan`/`apply` commands, ex. `run: terraform show -json $PLANFILE > $SHOWFILE`.
  * `POLICYCHECKFILE` - Absolute path to the location of policy check output if Atlantis runs policy checks.
      See [policy checking](policy-checking.md#data-for-custom-run-steps) for information of data structure.
  * `BASE_REPO_NAME` - Name of the repository that the pull request will be merged into, ex. `atlantis`.
  * `BASE_REPO_OWNER` - Owner of the repository that the pull request will be merged into, ex. `runatlantis`.
  * `HEAD_REPO_NAME` - Name of the repository that is getting merged into the base repository, ex. `atlantis`.
  * `HEAD_REPO_OWNER` - Owner of the repository that is getting merged into the base repository, ex. `acme-corp`.
  * `HEAD_BRANCH_NAME` - Name of the head branch of the pull request (the branch that is getting merged into the base)
  * `HEAD_COMMIT` - The sha256 that points to the head of the branch that is being pull requested into the base. If the pull request is from Bitbucket Cloud the string will only be 12 characters long because Bitbucket Cloud truncates its commit IDs.
  * `BASE_BRANCH_NAME` - Name of the base branch of the pull request (the branch that the pull request is getting merged into)
  * `PROJECT_NAME` - Name of the project configured in `atlantis.yaml`. If no project name is configured this will be an empty string.
  * `PULL_NUM` - Pull request number or ID, ex. `2`.
  * `PULL_URL` - Pull request URL, ex. `https://github.com/runatlantis/atlantis/pull/2`.
  * `PULL_AUTHOR` - Username of the pull request author, ex. `acme-user`.
  * `REPO_REL_DIR` - The relative path of the project in the repository. For example if your project is in `dir1/dir2/` then this will be set to `"dir1/dir2"`. If your project is at the root this will be `"."`.
  * `USER_NAME` - Username of the VCS user running command, ex. `acme-user`. During an autoplan, the user will be the Atlantis API user, ex. `atlantis`.
  * `COMMENT_ARGS` - Any additional flags passed in the comment on the pull request. Flags are separated by commas and
      every character is escaped, ex. `atlantis plan -- arg1 arg2` will result in `COMMENT_ARGS=\a\r\g\1,\a\r\g\2`.
* A custom command will only terminate if all output file descriptors are closed.
Therefore a custom command can only be sent to the background (e.g. for an SSH tunnel during
the terraform run) when its output is redirected to a different location. For example, Atlantis
will execute a custom script containing the following code to create a SSH tunnel correctly:
`ssh -f -M -S /tmp/ssh_tunnel -L 3306:database:3306 -N bastion 1>/dev/null 2>&1`. Without
the redirect, the script would block the Atlantis workflow.
* If a workflow step returns a non-zero exit code, the workflow will stop.
:::

#### Environment Variable `env` Command

The `env` command allows you to set environment variables that will be available
to all steps defined **below** the `env` step.

You can set hard coded values via the `value` key, or set dynamic values via
the `command` key which allows you to run any command and uses the output
as the environment variable value.

```yaml
- env:
    name: ENV_NAME
    value: hard-coded-value
- env:
    name: ENV_NAME_2
    command: 'echo "dynamic-value-$(date)"'
```

| Key             | Type                  | Default | Required | Description                                                                                                     |
|-----------------|-----------------------|---------|----------|-----------------------------------------------------------------------------------------------------------------|
| env | map\[string -> string\] | none    | no       | Set environment variables for subsequent steps                                                                  |
| env.name | string | none | yes | Name of the environment variable                                                                                |
| env.value | string | none | no | Set the value of the environment variable to a hard-coded string. Cannot be set at the same time as `command`   |
| env.command | string | none | no | Set the value of the environment variable to the output of a command. Cannot be set at the same time as `value` |

::: tip Notes

* `env` `command`'s can use any of the built-in environment variables available
  to `run` commands.
:::

#### Multiple Environment Variables `multienv` Command

The `multienv` command allows you to set dynamic number of multiple environment variables that will be available
to all steps defined **below** the `multienv` step.

<<<<<<< HEAD
Compact:
```yaml
- multienv: custom-command
```
| Key      | Type   | Default | Required | Description                                                |
|----------|--------|---------|----------|------------------------------------------------------------|
| multienv | string | none    | no       | Run a custom command and add printed environment variables |

Full:
```yaml
- multienv:
    command: custom-command
    output: show
```
| Key              | Type                  | Default | Required | Description                                                                         |
|------------------|-----------------------|---------|----------|-------------------------------------------------------------------------------------|
| multienv         | map[string -> string] | none    | no       | Run a custom command and add printed environment variables                          |
| multienv.command | string                | none    | yes      | Name of the custom script to run                                                    |
| multienv.output  | string                | "show"  | no       | Setting output to "hide" will supress the message obout added environment variables |
=======
```yaml
- multienv: custom-command
```

| Key      | Type   | Default | Required | Description                                                                    |
|----------|--------|---------|----------|--------------------------------------------------------------------------------|
| multienv | string | none    | no       | Run a custom command and add set environment variables according to the result |
>>>>>>> 1d7e42a1

The output of the command execution must have the following format:
`EnvVar1Name=value1,EnvVar2Name=value2,EnvVar3Name=value3`

The name-value pairs in the output are added as environment variables if command execution is successful, otherwise the workflow execution is interrupted with an error and the errorMessage is returned.

::: tip Notes

* `multienv` `command`'s can use any of the built-in environment variables available
  to `run` commands.
:::<|MERGE_RESOLUTION|>--- conflicted
+++ resolved
@@ -550,16 +550,10 @@
 | run.output | string                                                       | "show" | no       | How to post-process the output of this command when posted in the PR comment. The options are<br/>*`show` - preserve the full output<br/>* `hide` - hide output from comment (still visible in the real-time streaming output)<br/> * `strip_refreshing` - hide all output up until and including the last line containing "Refreshing...". This matches the behavior of the built-in `plan` command |
 
 ::: tip Notes
-<<<<<<< HEAD
-* `run` steps in the main `workflow` are executed with the following environment variables:
-  note: these variables are not available to `pre` or `post` workflows
-    * `WORKSPACE` - The Terraform workspace used for this project, ex. `default`.
-=======
 
 * `run` steps in the main `workflow` are executed with the following environment variables:
   note: these variables are not available to `pre` or `post` workflows
   * `WORKSPACE` - The Terraform workspace used for this project, ex. `default`.
->>>>>>> 1d7e42a1
       NOTE: if the step is executed before `init` then Atlantis won't have switched to this workspace yet.
   * `ATLANTIS_TERRAFORM_VERSION` - The version of Terraform used for this project, ex. `0.11.0`.
   * `DIR` - Absolute path to the current directory.
@@ -631,7 +625,6 @@
 The `multienv` command allows you to set dynamic number of multiple environment variables that will be available
 to all steps defined **below** the `multienv` step.
 
-<<<<<<< HEAD
 Compact:
 ```yaml
 - multienv: custom-command
@@ -651,15 +644,6 @@
 | multienv         | map[string -> string] | none    | no       | Run a custom command and add printed environment variables                          |
 | multienv.command | string                | none    | yes      | Name of the custom script to run                                                    |
 | multienv.output  | string                | "show"  | no       | Setting output to "hide" will supress the message obout added environment variables |
-=======
-```yaml
-- multienv: custom-command
-```
-
-| Key      | Type   | Default | Required | Description                                                                    |
-|----------|--------|---------|----------|--------------------------------------------------------------------------------|
-| multienv | string | none    | no       | Run a custom command and add set environment variables according to the result |
->>>>>>> 1d7e42a1
 
 The output of the command execution must have the following format:
 `EnvVar1Name=value1,EnvVar2Name=value2,EnvVar3Name=value3`
