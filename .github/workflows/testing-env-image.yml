name: testing-env-image

on:
  push:
    paths:
      - "testing/**"
      - ".github/workflows/testing-env-image.yml"
    branches:
<<<<<<< HEAD
      - "main"
=======
      - "master"
  pull_request:
    paths:
      - 'testing/**'
      - '.github/workflows/testing-env-image.yml'
>>>>>>> 6f7ee2ef
  workflow_dispatch:

concurrency:
  group: ${{ github.workflow }}-${{ github.head_ref || github.run_id }}
  cancel-in-progress: true

jobs:
  build:
    runs-on: ubuntu-22.04
    steps:
    - uses: actions/checkout@v3

    - name: Set up QEMU
      uses: docker/setup-qemu-action@v2
      with:
        image: tonistiigi/binfmt:latest
        platforms: arm64,arm

    - name: Set up Docker Buildx
      uses: docker/setup-buildx-action@v2

    - name: Login to Packages Container registry
      uses: docker/login-action@v2
      with:
        registry: ghcr.io
        username: ${{ github.actor }}
        password: ${{ secrets.GITHUB_TOKEN }}

    - run: echo "TODAY=$(date +"%Y.%m.%d")" >> $GITHUB_ENV
    - name: Build and push testing-env:${{env.TODAY}} image
      uses: docker/build-push-action@v3
      with:
        context: testing
        platforms: linux/arm64/v8,linux/amd64,linux/arm/v7
        push: ${{ github.event_name != 'pull_request' }}
        tags: |
           ghcr.io/runatlantis/testing-env:${{env.TODAY}}
           ghcr.io/runatlantis/testing-env:latest<|MERGE_RESOLUTION|>--- conflicted
+++ resolved
@@ -6,15 +6,11 @@
       - "testing/**"
       - ".github/workflows/testing-env-image.yml"
     branches:
-<<<<<<< HEAD
       - "main"
-=======
-      - "master"
   pull_request:
     paths:
       - 'testing/**'
       - '.github/workflows/testing-env-image.yml'
->>>>>>> 6f7ee2ef
   workflow_dispatch:
 
 concurrency:
