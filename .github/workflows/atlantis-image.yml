--- conflicted
+++ resolved
@@ -5,12 +5,8 @@
     # branches:
     #   - 'main'
     tags:
-<<<<<<< HEAD
       - v*.*.* # stable release like, v0.19.2
       #- v*.*.*-pre.* # pre release like, v0.19.0-pre.calendardate
-=======
-      - v*.*.*
->>>>>>> 7a17502c
   pull_request:
     paths:
       - 'Dockerfile'
@@ -46,14 +42,9 @@
   build:
     strategy:
       matrix:
-<<<<<<< HEAD
         #image_type: [alpine, debian]
         image_type: [alpine]
     runs-on: ubuntu-22.04
-=======
-        image_type: [alpine, debian]
-    runs-on: ubuntu-24.04
->>>>>>> 7a17502c
     env:
       # Set docker repo to either the fork or the main repo where the branch exists
       DOCKER_REPO: ghcr.io/${{ github.repository }}
