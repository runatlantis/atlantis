name: atlantis-image

on:
  push:
    # branches:
    #   - 'main'
    tags:
      - v*.*.* # stable release like, v0.19.2
      #- v*.*.*-pre.* # pre release like, v0.19.0-pre.calendardate
  pull_request:
    paths:
      - 'Dockerfile'
      - 'docker-entrypoint.sh'
      - '.github/workflows/atlantis-image.yml'
      - '**.go'
      - 'go.*'
  workflow_dispatch:

concurrency:
  group: ${{ github.workflow }}-${{ github.head_ref || github.run_id }}
  cancel-in-progress: true

jobs:
  build:
    strategy:
      matrix:
        #image_type: [alpine, debian]
        image_type: [alpine]
    runs-on: ubuntu-22.04
    env:
      # Set docker repo to either the fork or the main repo where the branch exists
      DOCKER_REPO: ghcr.io/${{ github.repository }}
      # Push if not a pull request and references the main branch
      PUSH: ${{ github.event_name != 'pull_request' && (github.ref == 'refs/heads/main' || startsWith(github.ref, 'refs/tags/')) }}

    steps:
    - uses: actions/checkout@v4

    # Lint the Dockerfile first before setting anything up
    - name: Lint Dockerfile
      uses: hadolint/hadolint-action@v3.1.0
      with:
        dockerfile: "Dockerfile"

<<<<<<< HEAD
    # - name: Set up QEMU
    #   uses: docker/setup-qemu-action@v2
    #   with:
    #     image: tonistiigi/binfmt:latest
    #     platforms: arm64,arm
=======
    - name: Set up QEMU
      uses: docker/setup-qemu-action@v3
      with:
        image: tonistiigi/binfmt:latest
        platforms: arm64,arm
>>>>>>> ee7ab5cc

    - name: Set up Docker Buildx
      uses: docker/setup-buildx-action@v3
      # https://github.com/docker/build-push-action/issues/761#issuecomment-1575006515
      with:
        driver-opts: |
          image=moby/buildkit:v0.10.6

    # release version is the name of the tag i.e. v0.10.0
    # release version also has the image type appended i.e. v0.10.0-alpine
    # release tag is either pre-release or latest i.e. latest
    # release tag also has the image type appended i.e. latest-alpine
    # if it's v0.10.0 and alpine, it will do v0.10.0, v0.10.0-alpine, latest, latest-alpine
    # if it's v0.10.0 and debian, it will do v0.10.0-debian, latest-debian
    - name: Docker meta
      id: meta
      uses: docker/metadata-action@v5
      env:
        SUFFIX: ${{ format('-{0}', matrix.image_type) }}
      with:
        images: |
          ${{ env.DOCKER_REPO }}
        labels: |
          org.opencontainers.image.authors="@runatlantis Github Org"
          org.opencontainers.image.licenses=Apache-2.0
        tags: |
          # semver
          type=semver,pattern={{version}},prefix=v,suffix=${{ env.SUFFIX }}
          type=semver,pattern={{version}},prefix=v,enable=${{ matrix.image_type == 'alpine' }}
          type=semver,pattern={{major}}.{{minor}},prefix=v,suffix=${{ env.SUFFIX }}
          # dev
          type=raw,event=push,value=dev,enable={{is_default_branch}},suffix=${{ env.SUFFIX }}
          type=raw,event=push,value=dev,enable={{is_default_branch}},suffix=${{ env.SUFFIX }}-{{ sha }}
          type=raw,event=push,value=dev,enable=${{ github.ref == format('refs/heads/{0}', 'main') && matrix.image_type == 'alpine' }},suffix=
          # prerelease
          type=raw,event=tag,value=prerelease-latest,enable=${{ startsWith(github.ref, 'refs/tags/') && contains(github.ref, 'pre') && matrix.image_type == 'alpine' }},suffix=
          type=raw,event=tag,value=prerelease-latest,enable=${{ startsWith(github.ref, 'refs/tags/') && contains(github.ref, 'pre') }},suffix=${{ env.SUFFIX }}
          # latest
          type=raw,event=tag,value=latest,enable=${{ startsWith(github.ref, 'refs/tags/') && !contains(github.ref, 'pre') && matrix.image_type == 'alpine' }},suffix=
          type=raw,event=tag,value=latest,enable=${{ startsWith(github.ref, 'refs/tags/') && !contains(github.ref, 'pre') }},suffix=${{ env.SUFFIX }}
          # pr
          type=ref,event=pr,suffix=${{ env.SUFFIX }}
        flavor: |
          # This is disabled here so we can use the raw form above
          latest=false
          # Suffix is not used here since there's no way to disable it above

    - name: Login to Packages Container registry
      uses: docker/login-action@v3
      with:
        registry: ghcr.io
        username: ${{ github.actor }}
        password: ${{ secrets.GITHUB_TOKEN }}

    # Publish release to container registry
    - name: Populate release version
      if: contains(fromJson('["push", "pull_request"]'), github.event_name)
      run: echo "RELEASE_VERSION=${{ startsWith(github.ref, 'refs/tags/') && '${GITHUB_REF#refs/*/}' || 'dev' }}" >> $GITHUB_ENV

    - name: "Build ${{ env.PUSH == 'true' && 'and push' || '' }} ${{ env.DOCKER_REPO }} image"
      if: contains(fromJson('["push", "pull_request"]'), github.event_name)
      uses: docker/build-push-action@v5
      with:
        cache-from: type=gha
        cache-to: type=gha,mode=max
        context: .
        build-args: |
          ATLANTIS_BASE_TAG_TYPE=${{ matrix.image_type }}
          ATLANTIS_VERSION=${{ env.RELEASE_VERSION }}
          ATLANTIS_COMMIT=${{ fromJSON(steps.meta.outputs.json).labels['org.opencontainers.image.revision'] }}
          ATLANTIS_DATE=${{ fromJSON(steps.meta.outputs.json).labels['org.opencontainers.image.created'] }}
        #platforms: linux/arm64/v8,linux/amd64,linux/arm/v7
        platforms: linux/amd64
        push: ${{ env.PUSH }}
        tags: ${{ steps.meta.outputs.tags }}
        target: ${{ matrix.image_type }}
        labels: ${{ steps.meta.outputs.labels }}
        outputs: type=image,name=target,annotation-index.org.opencontainers.image.description=${{ fromJSON(steps.meta.outputs.json).labels['org.opencontainers.image.description'] }}<|MERGE_RESOLUTION|>--- conflicted
+++ resolved
@@ -42,19 +42,11 @@
       with:
         dockerfile: "Dockerfile"
 
-<<<<<<< HEAD
     # - name: Set up QEMU
     #   uses: docker/setup-qemu-action@v2
     #   with:
     #     image: tonistiigi/binfmt:latest
     #     platforms: arm64,arm
-=======
-    - name: Set up QEMU
-      uses: docker/setup-qemu-action@v3
-      with:
-        image: tonistiigi/binfmt:latest
-        platforms: arm64,arm
->>>>>>> ee7ab5cc
 
     - name: Set up Docker Buildx
       uses: docker/setup-buildx-action@v3
