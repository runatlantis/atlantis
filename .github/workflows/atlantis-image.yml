--- conflicted
+++ resolved
@@ -87,29 +87,6 @@
         username: ${{ github.actor }}
         password: ${{ secrets.GITHUB_TOKEN }}
 
-<<<<<<< HEAD
-    # Publish dev image to container registry
-    # - name: Build and push atlantis:dev${{ env.IMAGE_SUFFIX }} image
-    #   if: ${{ contains(fromJson('["push", "pull_request"]'), github.event_name) }}
-    #   uses: docker/build-push-action@v4
-    #   with:
-    #     cache-from: type=gha
-    #     cache-to: type=gha,mode=max
-    #     context: .
-    #     build-args: |
-    #       ATLANTIS_BASE_TAG_TYPE=${{ matrix.image_type }}
-    #       ATLANTIS_VERSION=dev
-    #       ATLANTIS_COMMIT=${{ fromJSON(steps.meta.outputs.json).labels['org.opencontainers.image.revision'] }}
-    #       ATLANTIS_DATE=${{ fromJSON(steps.meta.outputs.json).labels['org.opencontainers.image.created'] }}
-    #     platforms: linux/arm64/v8,linux/amd64,linux/arm/v7
-    #     push: ${{ github.event_name != 'pull_request' }}
-    #     tags: |
-    #       ghcr.io/${{ github.repository_owner }}/atlantis:dev${{ env.IMAGE_SUFFIX }}
-    #       ghcr.io/${{ github.repository_owner }}/atlantis:dev-${{ matrix.image_type }}
-    #     labels: ${{ steps.meta.outputs.labels }}
-
-=======
->>>>>>> 890a5f75
     # Publish release to container registry
     - name: Populate release version
       if: contains(fromJson('["push", "pull_request"]'), github.event_name)
@@ -127,26 +104,8 @@
           ATLANTIS_VERSION=${{ env.RELEASE_VERSION }}
           ATLANTIS_COMMIT=${{ fromJSON(steps.meta.outputs.json).labels['org.opencontainers.image.revision'] }}
           ATLANTIS_DATE=${{ fromJSON(steps.meta.outputs.json).labels['org.opencontainers.image.created'] }}
-<<<<<<< HEAD
-        #platforms: linux/arm64/v8,linux/amd64,linux/arm/v7
-        platforms: linux/amd64
-        push: ${{ github.event_name != 'pull_request' }}
-        # release version is the name of the tag i.e. v0.10.0
-        # release version also has the image type appended i.e. v0.10.0-alpine
-        # release tag is either pre-release or latest i.e. latest
-        # release tag also has the image type appended i.e. latest-alpine
-        # if it's v0.10.0 and alpine, it will do v0.10.0, v0.10.0-alpine, latest, latest-alpine
-        # if it's v0.10.0 and debian, it will do v0.10.0-debian, latest-debian
-        tags: |
-          ${{ env.IMAGE_BASE }}:${{ env.RELEASE_VERSION }}${{ env.IMAGE_SUFFIX }}
-          ${{ env.IMAGE_BASE }}:${{ env.RELEASE_VERSION }}-${{ matrix.image_type }}
-          ${{ env.IMAGE_BASE }}:${{ env.RELEASE_TAG }}${{ env.IMAGE_SUFFIX }}
-          ${{ env.IMAGE_BASE }}:${{ env.RELEASE_TAG }}-${{ matrix.image_type }}
-        labels: ${{ steps.meta.outputs.labels }}
-=======
         platforms: linux/arm64/v8,linux/amd64,linux/arm/v7
         push: ${{ env.PUSH }}
         tags: ${{ steps.meta.outputs.tags }}
         labels: ${{ steps.meta.outputs.labels }}
-        outputs: type=image,name=target,annotation-index.org.opencontainers.image.description=${{ fromJSON(steps.meta.outputs.json).labels['org.opencontainers.image.description'] }}
->>>>>>> 890a5f75
+        outputs: type=image,name=target,annotation-index.org.opencontainers.image.description=${{ fromJSON(steps.meta.outputs.json).labels['org.opencontainers.image.description'] }}