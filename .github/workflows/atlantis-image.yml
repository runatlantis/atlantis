--- conflicted
+++ resolved
@@ -22,38 +22,12 @@
   group: ${{ github.workflow }}-${{ github.head_ref || github.run_id }}
   cancel-in-progress: true
 
-<<<<<<< HEAD
 env:
   GITHUB_ACTIONS_ECR_ROLE_ARN: arn:aws:iam::028287609508:role/pipeline-atlantis-role
   AWS_REGION: ap-southeast-2
   ECR_REPO_URL: 028287609508.dkr.ecr.ap-southeast-2.amazonaws.com
   DOCKER_IMAGE_NAME: buildtools/atlantis
   AWS_INFRA_ACCOUNT_ID: "028287609508"
-=======
-jobs:
-  changes:
-    outputs:
-      should-run-build: ${{ steps.changes.outputs.src == 'true' || startsWith(github.ref, 'refs/tags/') }}
-    if: github.event.pull_request.draft == false
-    runs-on: ubuntu-24.04
-    steps:
-      - name: Harden Runner
-        uses: step-security/harden-runner@c6295a65d1254861815972266d5933fd6e532bdf # v2.11.1
-        with:
-          egress-policy: audit
-
-      - uses: actions/checkout@11bd71901bbe5b1630ceea73d27597364c9af683 # v4
-      - uses: dorny/paths-filter@de90cc6fb38fc0963ad72b210f1f284cd68cea36 # v3
-        id: changes
-        with:
-          filters: |
-            src:
-              - 'Dockerfile'
-              - 'docker-entrypoint.sh'
-              - '.github/workflows/atlantis-image.yml'
-              - '**.go'
-              - 'go.*'
->>>>>>> a7c712b9
 
 jobs:
   build:
@@ -79,20 +53,6 @@
 
     - uses: actions/checkout@11bd71901bbe5b1630ceea73d27597364c9af683 # v4
 
-<<<<<<< HEAD
-=======
-    # Lint the Dockerfile first before setting anything up
-    - name: Lint Dockerfile
-      uses: hadolint/hadolint-action@54c9adbab1582c2ef04b2016b760714a4bfde3cf # v3.1.0
-      with:
-        dockerfile: "Dockerfile"
-
-    - name: Set up Go
-      uses: actions/setup-go@0aaccfd150d50ccaeb58ebd88d36e91967a5f35b # v5.4.0
-      with:
-        go-version-file: "go.mod"
-
->>>>>>> a7c712b9
     - name: Set up QEMU
       uses: docker/setup-qemu-action@29109295f81e9208d7d86ff1c6c12d2833863392 # v3
       with:
@@ -138,7 +98,6 @@
           latest=false
           # Suffix is not used here since there's no way to disable it above
 
-<<<<<<< HEAD
     - name: Configure AWS credentials
       uses: aws-actions/configure-aws-credentials@v2
       with:
@@ -148,10 +107,6 @@
 
     - name: Login to Amazon ECR
       uses: aws-actions/amazon-ecr-login@v2
-=======
-    - name: Login to Packages Container registry
-      uses: docker/login-action@74a5d142397b4f367a81961eba4e8cd7edddf772 # v3
->>>>>>> a7c712b9
       with:
         registries: ${{ env.AWS_INFRA_ACCOUNT_ID }}
 
@@ -176,93 +131,4 @@
         tags: ${{ steps.meta.outputs.tags }}
         target: ${{ matrix.image_type }}
         labels: ${{ steps.meta.outputs.labels }}
-<<<<<<< HEAD
-        outputs: type=image,name=${{ steps.meta.outputs.tags }}
-=======
-        outputs: type=image,name=target,annotation-index.org.opencontainers.image.description=${{ fromJSON(steps.meta.outputs.json).labels['org.opencontainers.image.description'] }}
-
-    - name: "Create Image Attestation"
-      if: env.PUSH == 'true' && github.event_name != 'pull_request'
-      uses: actions/attest-build-provenance@c074443f1aee8d4aeeae555aebba3282517141b2 # v2.2.3
-      with:
-        subject-digest: ${{ steps.build.outputs.digest }}
-        subject-name: ghcr.io/${{ github.repository }}
-        push-to-registry: true
-
-    - name: "Sign images with environment annotations"
-      # no key needed, we're using the GitHub OIDC flow
-      if: env.PUSH == 'true' && github.event_name != 'pull_request'
-      run: |
-        # Sign dev tags, version tags, and latest tags
-        echo "${TAGS}" | xargs -I {} cosign sign \
-          --yes \
-          -a actor=${{ github.actor}} \
-          -a ref_name=${{ github.ref_name}} \
-          -a ref=${{ github.sha }} \
-          {}@${DIGEST}
-      env:
-        TAGS: ${{ steps.meta.outputs.tags }}
-        DIGEST: ${{ steps.build.outputs.digest }}
-
-  test:
-    needs: [changes]
-    if: needs.changes.outputs.should-run-build == 'true'
-    name: Test Image With Goss
-    runs-on: ubuntu-24.04
-    strategy:
-      matrix:
-        image_type: [alpine, debian]
-        platform: [linux/arm64/v8, linux/amd64, linux/arm/v7]
-    env:
-      # Set docker repo to either the fork or the main repo where the branch exists
-      DOCKER_REPO: ghcr.io/${{ github.repository }}
-
-    steps:
-      - name: Harden Runner
-        uses: step-security/harden-runner@c6295a65d1254861815972266d5933fd6e532bdf # v2.11.1
-        with:
-          egress-policy: audit
-
-      - uses: actions/checkout@11bd71901bbe5b1630ceea73d27597364c9af683 # v4
-      - name: Set up Docker Buildx
-        uses: docker/setup-buildx-action@b5ca514318bd6ebac0fb2aedd5d36ec1b5c232a2 # v3
-
-      - name: "Build and load into Docker"
-        if: contains(fromJson('["push", "pull_request"]'), github.event_name)
-        uses: docker/build-push-action@471d1dc4e07e5cdedd4c2171150001c434f0b7a4 # v6
-        with:
-          cache-from: type=gha
-          cache-to: type=gha,mode=max
-          context: .
-          build-args: |
-            ATLANTIS_BASE_TAG_TYPE=${{ matrix.image_type }}
-          push: false
-          load: true
-          tags: "${{ env.DOCKER_REPO }}:goss-test"
-          target: ${{ matrix.image_type }}
-
-      - name: "Setup Goss"
-        uses: e1himself/goss-installation-action@fbb6fb55d3e59c96045b2500eeb8ce0995d99ac1 # v1.2.1
-        with:
-          version: "v0.4.7"
-
-      - name: Execute Goss tests
-        run: |
-          dgoss run --rm ${{ env.DOCKER_REPO }}:goss-test bash -c 'while true; do sleep 1; done;'
-
-  skip-build:
-    needs: [changes]
-    if: needs.changes.outputs.should-run-build == 'false'
-    name: Build Image
-    strategy:
-      matrix:
-        image_type: [alpine, debian]
-    runs-on: ubuntu-24.04
-    steps:
-      - name: Harden Runner
-        uses: step-security/harden-runner@c6295a65d1254861815972266d5933fd6e532bdf # v2.11.1
-        with:
-          egress-policy: audit
-
-      - run: 'echo "No build required"'
->>>>>>> a7c712b9
+        outputs: type=image,name=${{ steps.meta.outputs.tags }}