name: atlantis-image

on:
  push:
    # branches:
    #   - 'main'
    tags:
      - v*.*.* # stable release like, v0.19.2
      #- v*.*.*-pre.* # pre release like, v0.19.0-pre.calendardate
  # pull_request:
  #   branches:
  #     - 'main'
  #     - 'release-**'
  #   types:
  #     - opened
  #     - reopened
  #     - synchronize
  #     - ready_for_review
  workflow_dispatch:

concurrency:
  group: ${{ github.workflow }}-${{ github.head_ref || github.run_id }}
  cancel-in-progress: true

jobs:
  changes:
    outputs:
      should-run-build: ${{ steps.changes.outputs.src == 'true' || startsWith(github.ref, 'refs/tags/') }}
    if: github.event.pull_request.draft == false
    runs-on: ubuntu-24.04
    steps:
      - uses: actions/checkout@11bd71901bbe5b1630ceea73d27597364c9af683 # v4
      - uses: dorny/paths-filter@de90cc6fb38fc0963ad72b210f1f284cd68cea36 # v3
        id: changes
        with:
          filters: |
            src:
              - 'Dockerfile'
              - 'docker-entrypoint.sh'
              - '.github/workflows/atlantis-image.yml'
              - '**.go'
              - 'go.*'

  build:
    # needs: [changes]
    # if: needs.changes.outputs.should-run-build == 'true'
    name: Build Image
    permissions:
      contents: read
      id-token: write
      packages: write
      attestations: write
    strategy:
      matrix:
<<<<<<< HEAD
        #image_type: [alpine, debian]
        image_type: [alpine]
=======
        image_type: [alpine, debian]
        platform: [linux/arm64/v8, linux/amd64, linux/arm/v7]
>>>>>>> de1d8dcf
    runs-on: ubuntu-24.04
    env:
      # Set docker repo to either the fork or the main repo where the branch exists
      DOCKER_REPO: ghcr.io/${{ github.repository }}
      # Push if not a pull request and references the main branch
      PUSH: ${{ github.event_name != 'pull_request' && (github.ref == 'refs/heads/main' || startsWith(github.ref, 'refs/tags/')) }}

    steps:
    - uses: actions/checkout@11bd71901bbe5b1630ceea73d27597364c9af683 # v4

    # Lint the Dockerfile first before setting anything up
    - name: Lint Dockerfile
      uses: hadolint/hadolint-action@54c9adbab1582c2ef04b2016b760714a4bfde3cf # v3.1.0
      with:
        dockerfile: "Dockerfile"

<<<<<<< HEAD
    # - name: Set up QEMU
    #   uses: docker/setup-qemu-action@49b3bc8e6bdd4a60e6116a5414239cba5943d3cf # v3
    #   with:
    #     image: tonistiigi/binfmt:latest
    #     platforms: arm64,arm
=======
    - name: Set up Go
      uses: actions/setup-go@3041bf56c941b39c61721a86cd11f3bb1338122a # v5.2.0
      with:
        go-version-file: "go.mod"

    - name: Set up QEMU
      uses: docker/setup-qemu-action@49b3bc8e6bdd4a60e6116a5414239cba5943d3cf # v3
      with:
        image: tonistiigi/binfmt:latest
        platforms: arm64,arm
>>>>>>> de1d8dcf

    - name: Set up Docker Buildx
      uses: docker/setup-buildx-action@6524bf65af31da8d45b59e8c27de4bd072b392f5 # v3
      # https://github.com/docker/build-push-action/issues/761#issuecomment-1575006515
      with:
        driver-opts: |
          image=moby/buildkit:v0.14.0

    - name: "Install cosign"
      uses: sigstore/cosign-installer@dc72c7d5c4d10cd6bcb8cf6e3fd625a9e5e537da # v3.7.0
      if: env.PUSH == 'true' && github.event_name != 'pull_request'

    # release version is the name of the tag i.e. v0.10.0
    # release version also has the image type appended i.e. v0.10.0-alpine
    # release tag is either pre-release or latest i.e. latest
    # release tag also has the image type appended i.e. latest-alpine
    # if it's v0.10.0 and alpine, it will do v0.10.0, v0.10.0-alpine, latest, latest-alpine
    # if it's v0.10.0 and debian, it will do v0.10.0-debian, latest-debian
    - name: Docker meta
      id: meta
      uses: docker/metadata-action@369eb591f429131d6889c46b94e711f089e6ca96 # v5
      env:
        SUFFIX: ${{ format('-{0}', matrix.image_type) }}
      with:
        images: |
          ${{ env.DOCKER_REPO }}
        labels: |
          org.opencontainers.image.authors="@runatlantis Github Org"
          org.opencontainers.image.licenses=Apache-2.0
        tags: |
          # semver
          type=semver,pattern={{version}},prefix=v,suffix=${{ env.SUFFIX }}
          type=semver,pattern={{version}},prefix=v,enable=${{ matrix.image_type == 'alpine' }}
          type=semver,pattern={{major}}.{{minor}},prefix=v,suffix=${{ env.SUFFIX }}
          # dev
          type=raw,event=push,value=dev,enable={{is_default_branch}},suffix=${{ env.SUFFIX }}
          type=raw,event=push,value=dev,enable={{is_default_branch}},suffix=${{ env.SUFFIX }}-{{ sha }}
          type=raw,event=push,value=dev,enable=${{ github.ref == format('refs/heads/{0}', 'main') && matrix.image_type == 'alpine' }},suffix=
          # prerelease
          type=raw,event=tag,value=prerelease-latest,enable=${{ startsWith(github.ref, 'refs/tags/') && contains(github.ref, 'pre') && matrix.image_type == 'alpine' }},suffix=
          type=raw,event=tag,value=prerelease-latest,enable=${{ startsWith(github.ref, 'refs/tags/') && contains(github.ref, 'pre') }},suffix=${{ env.SUFFIX }}
          # latest
          type=raw,event=tag,value=latest,enable=${{ startsWith(github.ref, 'refs/tags/') && !contains(github.ref, 'pre') && matrix.image_type == 'alpine' }},suffix=
          type=raw,event=tag,value=latest,enable=${{ startsWith(github.ref, 'refs/tags/') && !contains(github.ref, 'pre') }},suffix=${{ env.SUFFIX }}
          # pr
          type=ref,event=pr,suffix=${{ env.SUFFIX }}
        flavor: |
          # This is disabled here so we can use the raw form above
          latest=false
          # Suffix is not used here since there's no way to disable it above

    - name: Login to Packages Container registry
      uses: docker/login-action@9780b0c442fbb1117ed29e0efdff1e18412f7567 # v3
      with:
        registry: ghcr.io
        username: ${{ github.actor }}
        password: ${{ secrets.GITHUB_TOKEN }}

    # Publish release to container registry
    - name: Populate release version
      if: contains(fromJson('["push", "pull_request"]'), github.event_name)
      run: echo "RELEASE_VERSION=${{ startsWith(github.ref, 'refs/tags/') && '${GITHUB_REF#refs/*/}' || 'dev' }}" >> $GITHUB_ENV

    - name: "Build ${{ env.PUSH == 'true' && 'and push' || '' }} ${{ env.DOCKER_REPO }} image"
      id: build
      if: contains(fromJson('["push", "pull_request"]'), github.event_name)
      uses: docker/build-push-action@48aba3b46d1b1fec4febb7c5d0c644b249a11355 # v6
      with:
        cache-from: type=gha
        cache-to: type=gha,mode=max
        context: .
        build-args: |
          ATLANTIS_BASE_TAG_TYPE=${{ matrix.image_type }}
          ATLANTIS_VERSION=${{ env.RELEASE_VERSION }}
          ATLANTIS_COMMIT=${{ fromJSON(steps.meta.outputs.json).labels['org.opencontainers.image.revision'] }}
          ATLANTIS_DATE=${{ fromJSON(steps.meta.outputs.json).labels['org.opencontainers.image.created'] }}
<<<<<<< HEAD
        #platforms: linux/arm64/v8,linux/amd64,linux/arm/v7
        platforms: linux/amd64
=======
        platforms: ${{ matrix.platform }}
>>>>>>> de1d8dcf
        push: ${{ env.PUSH }}
        tags: ${{ steps.meta.outputs.tags }}
        target: ${{ matrix.image_type }}
        labels: ${{ steps.meta.outputs.labels }}
        outputs: type=image,name=target,annotation-index.org.opencontainers.image.description=${{ fromJSON(steps.meta.outputs.json).labels['org.opencontainers.image.description'] }}

<<<<<<< HEAD
=======
    - name: "Create Image Attestation"
      if: env.PUSH == 'true' && github.event_name != 'pull_request'
      uses: actions/attest-build-provenance@7668571508540a607bdfd90a87a560489fe372eb # v2.1.0
      with:
        subject-digest: ${{ steps.build.outputs.digest }}
        subject-name: ghcr.io/${{ github.repository }}
        push-to-registry: true

    - name: "Sign images with environment annotations"
      # no key needed, we're using the GitHub OIDC flow
      # Only run on alpine/amd64 build to avoid signing multiple times
      if: env.PUSH == 'true' && github.event_name != 'pull_request' && matrix.image_type == 'alpine' && matrix.platform == 'linux/amd64'
      run: |
        # Sign dev tags, version tags, and latest tags
        echo "${TAGS}" | xargs -I {} cosign sign \
          --yes \
          --recursive=true \
          -a actor=${{ github.actor}} \
          -a ref_name=${{ github.ref_name}} \
          -a ref=${{ github.sha }} \
          {}@${DIGEST}
      env:
        TAGS: ${{ steps.meta.outputs.tags }}
        DIGEST: ${{ steps.build.outputs.digest }}

>>>>>>> de1d8dcf
  test:
    needs: [changes]
    if: needs.changes.outputs.should-run-build == 'false'
    name: Test Image With Goss
    runs-on: ubuntu-24.04
    strategy:
      matrix:
<<<<<<< HEAD
        #image_type: [alpine, debian]
        image_type: [alpine]
=======
        image_type: [alpine, debian]
        platform: [linux/arm64/v8, linux/amd64, linux/arm/v7]
>>>>>>> de1d8dcf
    env:
      # Set docker repo to either the fork or the main repo where the branch exists
      DOCKER_REPO: ghcr.io/${{ github.repository }}

    steps:
      - uses: actions/checkout@11bd71901bbe5b1630ceea73d27597364c9af683 # v4

      - name: Set up Docker Buildx
        uses: docker/setup-buildx-action@6524bf65af31da8d45b59e8c27de4bd072b392f5 # v3
        # https://github.com/docker/build-push-action/issues/761#issuecomment-1575006515
        with:
          driver-opts: |
            image=moby/buildkit:v0.14.0

      - name: "Build and load into Docker"
        if: contains(fromJson('["push", "pull_request"]'), github.event_name)
        uses: docker/build-push-action@48aba3b46d1b1fec4febb7c5d0c644b249a11355 # v6
        with:
          cache-from: type=gha
          cache-to: type=gha,mode=max
          context: .
          build-args: |
            ATLANTIS_BASE_TAG_TYPE=${{ matrix.image_type }}
          push: false
          load: true
          tags: "${{ env.DOCKER_REPO }}:goss-test"
          target: ${{ matrix.image_type }}

      - name: "Setup Goss"
        uses: e1himself/goss-installation-action@fbb6fb55d3e59c96045b2500eeb8ce0995d99ac1 # v1.2.1
        with:
          version: "v0.4.7"

      - name: Execute Goss tests
        run: |
          dgoss run --rm ${{ env.DOCKER_REPO }}:goss-test bash -c 'while true; do sleep 1; done;'

  skip-build:
    needs: [changes]
    if: needs.changes.outputs.should-run-build == 'false'
    name: Build Image
    strategy:
      matrix:
        image_type: [alpine, debian]
    runs-on: ubuntu-24.04
    steps:
      - run: 'echo "No build required"'
<|MERGE_RESOLUTION|>--- conflicted
+++ resolved
@@ -52,13 +52,10 @@
       attestations: write
     strategy:
       matrix:
-<<<<<<< HEAD
         #image_type: [alpine, debian]
         image_type: [alpine]
-=======
         image_type: [alpine, debian]
         platform: [linux/arm64/v8, linux/amd64, linux/arm/v7]
->>>>>>> de1d8dcf
     runs-on: ubuntu-24.04
     env:
       # Set docker repo to either the fork or the main repo where the branch exists
@@ -75,13 +72,6 @@
       with:
         dockerfile: "Dockerfile"
 
-<<<<<<< HEAD
-    # - name: Set up QEMU
-    #   uses: docker/setup-qemu-action@49b3bc8e6bdd4a60e6116a5414239cba5943d3cf # v3
-    #   with:
-    #     image: tonistiigi/binfmt:latest
-    #     platforms: arm64,arm
-=======
     - name: Set up Go
       uses: actions/setup-go@3041bf56c941b39c61721a86cd11f3bb1338122a # v5.2.0
       with:
@@ -92,7 +82,6 @@
       with:
         image: tonistiigi/binfmt:latest
         platforms: arm64,arm
->>>>>>> de1d8dcf
 
     - name: Set up Docker Buildx
       uses: docker/setup-buildx-action@6524bf65af31da8d45b59e8c27de4bd072b392f5 # v3
@@ -169,20 +158,13 @@
           ATLANTIS_VERSION=${{ env.RELEASE_VERSION }}
           ATLANTIS_COMMIT=${{ fromJSON(steps.meta.outputs.json).labels['org.opencontainers.image.revision'] }}
           ATLANTIS_DATE=${{ fromJSON(steps.meta.outputs.json).labels['org.opencontainers.image.created'] }}
-<<<<<<< HEAD
-        #platforms: linux/arm64/v8,linux/amd64,linux/arm/v7
-        platforms: linux/amd64
-=======
         platforms: ${{ matrix.platform }}
->>>>>>> de1d8dcf
         push: ${{ env.PUSH }}
         tags: ${{ steps.meta.outputs.tags }}
         target: ${{ matrix.image_type }}
         labels: ${{ steps.meta.outputs.labels }}
         outputs: type=image,name=target,annotation-index.org.opencontainers.image.description=${{ fromJSON(steps.meta.outputs.json).labels['org.opencontainers.image.description'] }}
 
-<<<<<<< HEAD
-=======
     - name: "Create Image Attestation"
       if: env.PUSH == 'true' && github.event_name != 'pull_request'
       uses: actions/attest-build-provenance@7668571508540a607bdfd90a87a560489fe372eb # v2.1.0
@@ -208,7 +190,6 @@
         TAGS: ${{ steps.meta.outputs.tags }}
         DIGEST: ${{ steps.build.outputs.digest }}
 
->>>>>>> de1d8dcf
   test:
     needs: [changes]
     if: needs.changes.outputs.should-run-build == 'false'
@@ -216,13 +197,8 @@
     runs-on: ubuntu-24.04
     strategy:
       matrix:
-<<<<<<< HEAD
-        #image_type: [alpine, debian]
-        image_type: [alpine]
-=======
         image_type: [alpine, debian]
         platform: [linux/arm64/v8, linux/amd64, linux/arm/v7]
->>>>>>> de1d8dcf
     env:
       # Set docker repo to either the fork or the main repo where the branch exists
       DOCKER_REPO: ghcr.io/${{ github.repository }}
