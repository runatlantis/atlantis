--- conflicted
+++ resolved
@@ -60,19 +60,11 @@
       with:
         dockerfile: "Dockerfile"
 
-<<<<<<< HEAD
     # - name: Set up QEMU
     #   uses: docker/setup-qemu-action@v2
     #   with:
     #     image: tonistiigi/binfmt:latest
     #     platforms: arm64,arm
-=======
-    - name: Set up QEMU
-      uses: docker/setup-qemu-action@49b3bc8e6bdd4a60e6116a5414239cba5943d3cf # v3
-      with:
-        image: tonistiigi/binfmt:latest
-        platforms: arm64,arm
->>>>>>> c6c67007
 
     - name: Set up Docker Buildx
       uses: docker/setup-buildx-action@988b5a0280414f521da01fcc63a27aeeb4b104db # v3
