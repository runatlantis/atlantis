name: atlantis-image

on:
  push:
    # branches:
    #   - 'main'
    tags:
      - v*.*.* # stable release like, v0.19.2
      #- v*.*.*-pre.* # pre release like, v0.19.0-pre.calendardate
  pull_request:
    paths:
      - 'Dockerfile'
      - 'docker-entrypoint.sh'
      - '.github/workflows/atlantis-image.yml'
  workflow_dispatch:

concurrency:
  group: ${{ github.workflow }}-${{ github.head_ref || github.run_id }}
  cancel-in-progress: true

jobs:
  build:
    strategy:
      matrix:
        #image_type: [alpine, debian]
        image_type: [alpine]
    runs-on: ubuntu-22.04
    env:
      # Set docker repo to either the fork or the main repo where the branch exists
      DOCKER_REPO: ghcr.io/${{ github.repository }}
      # Push if not a pull request or this is a fork
      PUSH: ${{ github.event_name != 'pull_request' || github.event.pull_request.head.repo.full_name != github.repository }}

    steps:
    - uses: actions/checkout@v3

<<<<<<< HEAD
    # - name: Set up QEMU
    #   uses: docker/setup-qemu-action@v2
    #   with:
    #     image: tonistiigi/binfmt:latest
    #     platforms: arm64,arm
=======
    # Lint the Dockerfile first before setting anything up
    - name: Lint Dockerfile
      uses: hadolint/hadolint-action@master
      with:
        dockerfile: "Dockerfile"

    - name: Set up QEMU
      uses: docker/setup-qemu-action@v2
      with:
        image: tonistiigi/binfmt:latest
        platforms: arm64,arm
>>>>>>> 763f0171

    - name: Set up Docker Buildx
      uses: docker/setup-buildx-action@v2

    # release version is the name of the tag i.e. v0.10.0
    # release version also has the image type appended i.e. v0.10.0-alpine
    # release tag is either pre-release or latest i.e. latest
    # release tag also has the image type appended i.e. latest-alpine
    # if it's v0.10.0 and alpine, it will do v0.10.0, v0.10.0-alpine, latest, latest-alpine
    # if it's v0.10.0 and debian, it will do v0.10.0-debian, latest-debian
    - name: Docker meta
      id: meta
      uses: docker/metadata-action@v4
      env:
        SUFFIX: ${{ format('-{0}', matrix.image_type) }}
      with:
        images: |
          ${{ env.DOCKER_REPO }}
        labels: |
          org.opencontainers.image.authors="@runatlantis Github Org"
          org.opencontainers.image.licenses=Apache-2.0
        tags: |
          # semver
          type=semver,pattern={{version}},prefix=v,suffix=${{ env.SUFFIX }}
          type=semver,pattern={{version}},prefix=v,enable=${{ matrix.image_type == 'alpine' }}
          type=semver,pattern={{major}}.{{minor}},prefix=v,suffix=${{ env.SUFFIX }}
          # dev
          type=raw,value=dev,suffix=${{ env.SUFFIX }}-{{ sha }}
          type=raw,event=push,value=dev,enable=${{ github.ref == format('refs/heads/{0}', 'main') && matrix.image_type == 'alpine' }},suffix=
          type=raw,event=push,value=dev,enable={{is_default_branch}},suffix=${{ env.SUFFIX }}
          # prerelease
          type=raw,event=tag,value=prerelease-latest,enable=${{ startsWith(github.ref, 'refs/tags/') && contains(github.ref, 'pre') && matrix.image_type == 'alpine' }},suffix=
          type=raw,event=tag,value=prerelease-latest,enable=${{ startsWith(github.ref, 'refs/tags/') && contains(github.ref, 'pre') }},suffix=${{ env.SUFFIX }}
          # latest
          type=raw,event=tag,value=latest,enable=${{ startsWith(github.ref, 'refs/tags/') && !contains(github.ref, 'pre') && matrix.image_type == 'alpine' }},suffix=
          type=raw,event=tag,value=latest,enable=${{ startsWith(github.ref, 'refs/tags/') && !contains(github.ref, 'pre') }},suffix=${{ env.SUFFIX }}
          # pr
          type=ref,event=pr,suffix=${{ env.SUFFIX }}
        flavor: |
          # This is disabled here so we can use the raw form above
          latest=false
          # Suffix is not used here since there's no way to disable it above

    - name: Login to Packages Container registry
      uses: docker/login-action@v2
      with:
        registry: ghcr.io
        username: ${{ github.actor }}
        password: ${{ secrets.GITHUB_TOKEN }}

    # Publish release to container registry
    - name: Populate release version
      if: contains(fromJson('["push", "pull_request"]'), github.event_name)
      run: echo "RELEASE_VERSION=${{ startsWith(github.ref, 'refs/tags/') && '${GITHUB_REF#refs/*/}' || 'dev' }}" >> $GITHUB_ENV

    - name: "Build ${{ env.PUSH == 'true' && 'and push' || '' }} ${{ env.DOCKER_REPO }} image"
      if: contains(fromJson('["push", "pull_request"]'), github.event_name)
      uses: docker/build-push-action@v4
      with:
        cache-from: type=gha
        cache-to: type=gha,mode=max
        context: .
        build-args: |
          ATLANTIS_BASE_TAG_TYPE=${{ matrix.image_type }}
          ATLANTIS_VERSION=${{ env.RELEASE_VERSION }}
          ATLANTIS_COMMIT=${{ fromJSON(steps.meta.outputs.json).labels['org.opencontainers.image.revision'] }}
          ATLANTIS_DATE=${{ fromJSON(steps.meta.outputs.json).labels['org.opencontainers.image.created'] }}
        #platforms: linux/arm64/v8,linux/amd64,linux/arm/v7
        platforms: linux/amd64
        push: ${{ env.PUSH }}
        tags: ${{ steps.meta.outputs.tags }}
        target: ${{ matrix.image_type }}
        labels: ${{ steps.meta.outputs.labels }}
        outputs: type=image,name=target,annotation-index.org.opencontainers.image.description=${{ fromJSON(steps.meta.outputs.json).labels['org.opencontainers.image.description'] }}<|MERGE_RESOLUTION|>--- conflicted
+++ resolved
@@ -34,25 +34,17 @@
     steps:
     - uses: actions/checkout@v3
 
-<<<<<<< HEAD
-    # - name: Set up QEMU
-    #   uses: docker/setup-qemu-action@v2
-    #   with:
-    #     image: tonistiigi/binfmt:latest
-    #     platforms: arm64,arm
-=======
     # Lint the Dockerfile first before setting anything up
     - name: Lint Dockerfile
       uses: hadolint/hadolint-action@master
       with:
         dockerfile: "Dockerfile"
 
-    - name: Set up QEMU
-      uses: docker/setup-qemu-action@v2
-      with:
-        image: tonistiigi/binfmt:latest
-        platforms: arm64,arm
->>>>>>> 763f0171
+    # - name: Set up QEMU
+    #   uses: docker/setup-qemu-action@v2
+    #   with:
+    #     image: tonistiigi/binfmt:latest
+    #     platforms: arm64,arm
 
     - name: Set up Docker Buildx
       uses: docker/setup-buildx-action@v2
