name: linter

on:
  pull_request:
    types:
      - opened
      - reopened
      - synchronize
      - ready_for_review
    branches:
      - "main"
      - "release-**"

concurrency:
  group: ${{ github.workflow }}-${{ github.head_ref || github.run_id }}
  cancel-in-progress: true

permissions:
  # Required: allow read access to the content for analysis.
  contents: read
  # Optional: allow read access to pull request. Use with `only-new-issues` option.
  pull-requests: read
  # Optional: Allow write access to checks to allow the action to annotate code in the PR.
  checks: write

jobs:
  changes:
    outputs:
      should-run-linting: ${{ steps.changes.outputs.go == 'true' }}
    if: github.event.pull_request.draft == false
    runs-on: ubuntu-24.04
    steps:
      - name: Harden Runner
        uses: step-security/harden-runner@cb605e52c26070c328afc4562f0b4ada7618a84e # v2.10.4
        with:
          egress-policy: audit

      - uses: actions/checkout@11bd71901bbe5b1630ceea73d27597364c9af683 # v4
      - uses: dorny/paths-filter@de90cc6fb38fc0963ad72b210f1f284cd68cea36 # v3
        id: changes
        with:
          filters: |
            go:
              - '**.go'
              - 'go.*'
              - '.github/workflows/lint.yml'
              - '.golangci.yml'

  golangci-lint:
    needs: [changes]
    if: github.event.pull_request.draft == false && needs.changes.outputs.should-run-linting == 'true'
    name: Linting
    runs-on: ubuntu-24.04
    steps:
      - name: Harden Runner
        uses: step-security/harden-runner@cb605e52c26070c328afc4562f0b4ada7618a84e # v2.10.4
        with:
          egress-policy: audit

      - uses: actions/checkout@11bd71901bbe5b1630ceea73d27597364c9af683 # v4

      # need to setup go toolchain explicitly
      - uses: actions/setup-go@f111f3307d8850f501ac008e886eec1fd1932a34 # v5
        with:
          go-version-file: go.mod

      - name: golangci-lint
<<<<<<< HEAD
        uses: golangci/golangci-lint-action@0adbc47a5910e47adb692df88187ec8c73c76778 # v6
=======
        uses: golangci/golangci-lint-action@2226d7cb06a077cd73e56eedd38eecad18e5d837 # v6
>>>>>>> 92910f99
        with:
          # renovate: datasource=github-releases depName=golangci/golangci-lint
          version: v1.64.4

  skip-lint:
    needs: [changes]
    if: needs.changes.outputs.should-run-linting == 'false'
    name: Linting
    runs-on: ubuntu-24.04
    steps:
      - name: Harden Runner
        uses: step-security/harden-runner@cb605e52c26070c328afc4562f0b4ada7618a84e # v2.10.4
        with:
          egress-policy: audit

      - run: 'echo "No build required"'<|MERGE_RESOLUTION|>--- conflicted
+++ resolved
@@ -65,11 +65,7 @@
           go-version-file: go.mod
 
       - name: golangci-lint
-<<<<<<< HEAD
-        uses: golangci/golangci-lint-action@0adbc47a5910e47adb692df88187ec8c73c76778 # v6
-=======
         uses: golangci/golangci-lint-action@2226d7cb06a077cd73e56eedd38eecad18e5d837 # v6
->>>>>>> 92910f99
         with:
           # renovate: datasource=github-releases depName=golangci/golangci-lint
           version: v1.64.4
