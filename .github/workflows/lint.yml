--- conflicted
+++ resolved
@@ -25,13 +25,9 @@
     name: runner / golangci-lint
     runs-on: ubuntu-22.04
     steps:
-<<<<<<< HEAD
-    - uses: actions/checkout@v3
+    - uses: actions/checkout@v4
       with:
         fetch-depth: 0
-=======
-    - uses: actions/checkout@v4
->>>>>>> 7cec90d7
     - name: golangci-lint
       uses: reviewdog/action-golangci-lint@v2
       with:
