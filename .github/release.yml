changelog:
  exclude:
    labels:
      - ignore-for-release
      - github-actions
    authors:
      - octocat
  categories:
    - title: Breaking Changes 🛠
      labels:
        - Semver-Major
        - breaking-change
    - title: Exciting New Features 🎉
      labels:
        - Semver-Minor
        - enhancement
        - feature
    - title: Provider AzureDevops
      labels:
        - provider/azuredevops
    - title: Provider Bitbucket
      labels:
        - provider/bitbucket
    - title: Provider GitHub
      labels:
        - provider/github
    - title: Provider GitLab
      labels:
        - provider/gitlab
    - title: Bug fixes 🐛
      labels:
        - bug
<<<<<<< HEAD
    - title: Security changes :lock:
      labels:
        - security
=======
    - title: Documentation
      labels:
        - docs
        - website
    - title: Dependencies
      labels:
        - dependencies
>>>>>>> 509a29bf
    - title: Other Changes 🔄
      labels:
        - "*"<|MERGE_RESOLUTION|>--- conflicted
+++ resolved
@@ -30,11 +30,9 @@
     - title: Bug fixes 🐛
       labels:
         - bug
-<<<<<<< HEAD
     - title: Security changes :lock:
       labels:
         - security
-=======
     - title: Documentation
       labels:
         - docs
@@ -42,7 +40,6 @@
     - title: Dependencies
       labels:
         - dependencies
->>>>>>> 509a29bf
     - title: Other Changes 🔄
       labels:
         - "*"