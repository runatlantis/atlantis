// Copyright 2017 HootSuite Media Inc.
//
// Licensed under the Apache License, Version 2.0 (the License);
// you may not use this file except in compliance with the License.
// You may obtain a copy of the License at
//    http://www.apache.org/licenses/LICENSE-2.0
// Unless required by applicable law or agreed to in writing, software
// distributed under the License is distributed on an AS IS BASIS,
// WITHOUT WARRANTIES OR CONDITIONS OF ANY KIND, either express or implied.
// See the License for the specific language governing permissions and
// limitations under the License.
// Modified hereafter by contributors to runatlantis/atlantis.

package cmd

import (
	"fmt"
	"os"
	"path/filepath"
	"reflect"
	"strings"
	"testing"

	homedir "github.com/mitchellh/go-homedir"
	"github.com/spf13/cobra"
	"github.com/spf13/viper"
	"gopkg.in/yaml.v2"

	"github.com/runatlantis/atlantis/server"
	"github.com/runatlantis/atlantis/server/events/vcs/testdata"
	"github.com/runatlantis/atlantis/server/logging"
	. "github.com/runatlantis/atlantis/testing"
)

// passedConfig is set to whatever config ended up being passed to NewServer.
// Used for testing.
var passedConfig server.UserConfig

type ServerCreatorMock struct{}

func (s *ServerCreatorMock) NewServer(userConfig server.UserConfig, config server.Config) (ServerStarter, error) {
	passedConfig = userConfig
	return &ServerStarterMock{}, nil
}

type ServerStarterMock struct{}

func (s *ServerStarterMock) Start() error {
	return nil
}

// Adding a new flag? Add it to this slice for testing in alphabetical
// order.
var testFlags = map[string]interface{}{
	ADTokenFlag:                      "ad-token",
	ADUserFlag:                       "ad-user",
	ADWebhookPasswordFlag:            "ad-wh-pass",
	ADWebhookUserFlag:                "ad-wh-user",
	AtlantisURLFlag:                  "url",
	AllowCommandsFlag:                "version,plan,unlock,import,approve_policies", // apply is disabled by DisableApply
	AllowForkPRsFlag:                 true,
<<<<<<< HEAD
=======
	AllowRepoConfigFlag:              true,
	AutoDiscoverModeFlag:             "auto",
>>>>>>> 0f8db49d
	AutomergeFlag:                    true,
	AutoplanFileListFlag:             "**/*.tf,**/*.yml",
	BitbucketBaseURLFlag:             "https://bitbucket-base-url.com",
	BitbucketTokenFlag:               "bitbucket-token",
	BitbucketUserFlag:                "bitbucket-user",
	BitbucketWebhookSecretFlag:       "bitbucket-secret",
	CheckoutStrategyFlag:             CheckoutStrategyMerge,
	DataDirFlag:                      "/path",
	DefaultTFVersionFlag:             "v0.11.0",
	DisableApplyAllFlag:              true,
	DisableApplyFlag:                 true,
	DisableMarkdownFoldingFlag:       true,
	DisableRepoLockingFlag:           true,
	DiscardApprovalOnPlanFlag:        true,
	GHHostnameFlag:                   "ghhostname",
	GHTokenFlag:                      "token",
	GHUserFlag:                       "user",
	GHAppIDFlag:                      int64(0),
	GHAppKeyFlag:                     "",
	GHAppKeyFileFlag:                 "",
	GHAppSlugFlag:                    "atlantis",
	GHOrganizationFlag:               "",
	GHWebhookSecretFlag:              "secret",
	GitlabHostnameFlag:               "gitlab-hostname",
	GitlabTokenFlag:                  "gitlab-token",
	GitlabUserFlag:                   "gitlab-user",
	GitlabWebhookSecretFlag:          "gitlab-secret",
	LockingDBType:                    "boltdb",
	LogLevelFlag:                     "debug",
	MarkdownTemplateOverridesDirFlag: "/path2",
	StatsNamespace:                   "atlantis",
	AllowDraftPRs:                    true,
	PortFlag:                         8181,
	ParallelPoolSize:                 100,
	ParallelPlanFlag:                 true,
	ParallelApplyFlag:                true,
	RepoAllowlistFlag:                "github.com/runatlantis/atlantis",
	RequireApprovalFlag:              true,
	RequireMergeableFlag:             true,
	SilenceNoProjectsFlag:            false,
	SilenceForkPRErrorsFlag:          true,
	SilenceAllowlistErrorsFlag:       true,
	SilenceVCSStatusNoPlans:          true,
	SkipCloneNoChanges:               true,
	SlackTokenFlag:                   "slack-token",
	SSLCertFileFlag:                  "cert-file",
	SSLKeyFileFlag:                   "key-file",
	RestrictFileList:                 false,
	TFDownloadURLFlag:                "https://my-hostname.com",
	TFEHostnameFlag:                  "my-hostname",
	TFELocalExecutionModeFlag:        true,
	TFETokenFlag:                     "my-token",
	VCSStatusName:                    "my-status",
	WriteGitCredsFlag:                true,
	DisableAutoplanFlag:              true,
	DisableAutoplanLabelFlag:         "no-auto-plan",
	DisableUnlockLabelFlag:           "do-not-unlock",
	EnablePolicyChecksFlag:           false,
	EnableRegExpCmdFlag:              false,
	EnableDiffMarkdownFormat:         false,
}

func TestExecute_Defaults(t *testing.T) {
	t.Log("Should set the defaults for all unspecified flags.")

	c := setup(map[string]interface{}{
		GHUserFlag:        "user",
		GHTokenFlag:       "token",
		RepoAllowlistFlag: "*",
	}, t)
	err := c.Execute()
	Ok(t, err)

	// Get our hostname since that's what atlantis-url gets defaulted to.
	hostname, err := os.Hostname()
	Ok(t, err)

	// Get our home dir since that's what data-dir and markdown-template-overrides-dir defaulted to.
	dataDir, err := homedir.Expand("~/.atlantis")
	Ok(t, err)
	markdownTemplateOverridesDir, err := homedir.Expand("~/.markdown_templates")
	Ok(t, err)

	strExceptions := map[string]string{
		GHUserFlag:                       "user",
		GHTokenFlag:                      "token",
		DataDirFlag:                      dataDir,
		MarkdownTemplateOverridesDirFlag: markdownTemplateOverridesDir,
		AtlantisURLFlag:                  "http://" + hostname + ":4141",
		RepoAllowlistFlag:                "*",
		VarFileAllowlistFlag:             dataDir,
	}
	strIgnore := map[string]bool{
		"config": true,
	}
	for flag, cfg := range stringFlags {
		t.Log(flag)
		if _, ok := strIgnore[flag]; ok {
			continue
		} else if excep, ok := strExceptions[flag]; ok {
			Equals(t, excep, configVal(t, passedConfig, flag))
		} else {
			Equals(t, cfg.defaultValue, configVal(t, passedConfig, flag))
		}
	}
	for flag, cfg := range boolFlags {
		t.Log(flag)
		Equals(t, cfg.defaultValue, configVal(t, passedConfig, flag))
	}
	for flag, cfg := range intFlags {
		t.Log(flag)
		Equals(t, cfg.defaultValue, configVal(t, passedConfig, flag))
	}
}

func TestExecute_Flags(t *testing.T) {
	t.Log("Should use all flags that are set.")
	c := setup(testFlags, t)
	err := c.Execute()
	Ok(t, err)
	for flag, exp := range testFlags {
		Equals(t, exp, configVal(t, passedConfig, flag))
	}
}

func TestExecute_ConfigFile(t *testing.T) {
	t.Log("Should use all the values from the config file.")
	// Use yaml package to quote values that need quoting
	cfgContents, yamlErr := yaml.Marshal(&testFlags)
	Ok(t, yamlErr)
	tmpFile := tempFile(t, string(cfgContents))
	defer os.Remove(tmpFile) // nolint: errcheck
	c := setup(map[string]interface{}{
		ConfigFlag: tmpFile,
	}, t)
	err := c.Execute()
	Ok(t, err)
	for flag, exp := range testFlags {
		Equals(t, exp, configVal(t, passedConfig, flag))
	}
}

func TestExecute_EnvironmentVariables(t *testing.T) {
	t.Log("Environment variables should work.")
	for flag, value := range testFlags {
		envKey := "ATLANTIS_" + strings.ToUpper(strings.ReplaceAll(flag, "-", "_"))
		os.Setenv(envKey, fmt.Sprintf("%v", value)) // nolint: errcheck
		defer func(key string) { os.Unsetenv(key) }(envKey)
	}
	c := setup(nil, t)
	err := c.Execute()
	Ok(t, err)
	for flag, exp := range testFlags {
		Equals(t, exp, configVal(t, passedConfig, flag))
	}
}

func TestExecute_NoConfigFlag(t *testing.T) {
	t.Log("If there is no config flag specified Execute should return nil.")
	c := setupWithDefaults(map[string]interface{}{
		ConfigFlag: "",
	}, t)
	err := c.Execute()
	Ok(t, err)
}

func TestExecute_ConfigFileExtension(t *testing.T) {
	t.Log("If the config file doesn't have an extension then error.")
	c := setupWithDefaults(map[string]interface{}{
		ConfigFlag: "does-not-exist",
	}, t)
	err := c.Execute()
	Equals(t, "invalid config: reading does-not-exist: Unsupported Config Type \"\"", err.Error())
}

func TestExecute_ConfigFileMissing(t *testing.T) {
	t.Log("If the config file doesn't exist then error.")
	c := setupWithDefaults(map[string]interface{}{
		ConfigFlag: "does-not-exist.yaml",
	}, t)
	err := c.Execute()
	Equals(t, "invalid config: reading does-not-exist.yaml: open does-not-exist.yaml: no such file or directory", err.Error())
}

func TestExecute_ConfigFileExists(t *testing.T) {
	t.Log("If the config file exists then there should be no error.")
	tmpFile := tempFile(t, "")
	defer os.Remove(tmpFile) // nolint: errcheck
	c := setupWithDefaults(map[string]interface{}{
		ConfigFlag: tmpFile,
	}, t)
	err := c.Execute()
	Ok(t, err)
}

func TestExecute_InvalidConfig(t *testing.T) {
	t.Log("If the config file contains invalid yaml there should be an error.")
	tmpFile := tempFile(t, "invalidyaml")
	defer os.Remove(tmpFile) // nolint: errcheck
	c := setupWithDefaults(map[string]interface{}{
		ConfigFlag: tmpFile,
	}, t)
	err := c.Execute()
	Assert(t, strings.Contains(err.Error(), "unmarshal errors"), "should be an unmarshal error")
}

// Should error if the repo allowlist contained a scheme.
func TestExecute_RepoAllowlistScheme(t *testing.T) {
	c := setup(map[string]interface{}{
		GHUserFlag:        "user",
		GHTokenFlag:       "token",
		RepoAllowlistFlag: "http://github.com/*",
	}, t)
	err := c.Execute()
	Assert(t, err != nil, "should be an error")
	Equals(t, "--repo-allowlist cannot contain ://, should be hostnames only", err.Error())
}

func TestExecute_ValidateLogLevel(t *testing.T) {
	cases := []struct {
		description string
		flags       map[string]interface{}
		expectError bool
	}{
		{
			"log level is invalid",
			map[string]interface{}{
				LogLevelFlag: "invalid",
			},
			true,
		},
		{
			"log level is valid uppercase",
			map[string]interface{}{
				LogLevelFlag: "DEBUG",
			},
			false,
		},
	}
	for _, testCase := range cases {
		t.Log("Should validate log level when " + testCase.description)
		c := setupWithDefaults(testCase.flags, t)
		err := c.Execute()
		if testCase.expectError {
			Assert(t, err != nil, "should be an error")
		} else {
			Ok(t, err)
		}
	}
}

func TestExecute_ValidateCheckoutStrategy(t *testing.T) {
	c := setupWithDefaults(map[string]interface{}{
		CheckoutStrategyFlag: "invalid",
	}, t)
	err := c.Execute()
	ErrEquals(t, "invalid checkout strategy: not one of branch or merge", err)
}

func TestExecute_ValidateSSLConfig(t *testing.T) {
	expErr := "--ssl-key-file and --ssl-cert-file are both required for ssl"
	cases := []struct {
		description string
		flags       map[string]interface{}
		expectError bool
	}{
		{
			"neither option set",
			make(map[string]interface{}),
			false,
		},
		{
			"just ssl-key-file set",
			map[string]interface{}{
				SSLKeyFileFlag: "file",
			},
			true,
		},
		{
			"just ssl-cert-file set",
			map[string]interface{}{
				SSLCertFileFlag: "flag",
			},
			true,
		},
		{
			"both flags set",
			map[string]interface{}{
				SSLCertFileFlag: "cert",
				SSLKeyFileFlag:  "key",
			},
			false,
		},
	}
	for _, testCase := range cases {
		t.Log("Should validate ssl config when " + testCase.description)
		c := setupWithDefaults(testCase.flags, t)
		err := c.Execute()
		if testCase.expectError {
			Assert(t, err != nil, "should be an error")
			Equals(t, expErr, err.Error())
		} else {
			Ok(t, err)
		}
	}
}

func TestExecute_ValidateVCSConfig(t *testing.T) {
	expErr := "--gh-user/--gh-token or --gh-app-id/--gh-app-key-file or --gh-app-id/--gh-app-key or --gitlab-user/--gitlab-token or --bitbucket-user/--bitbucket-token or --azuredevops-user/--azuredevops-token must be set"
	cases := []struct {
		description string
		flags       map[string]interface{}
		expectError bool
	}{
		{
			"no config set",
			make(map[string]interface{}),
			true,
		},
		{
			"just github token set",
			map[string]interface{}{
				GHTokenFlag: "token",
			},
			true,
		},
		{
			"just gitlab token set",
			map[string]interface{}{
				GitlabTokenFlag: "token",
			},
			true,
		},
		{
			"just bitbucket token set",
			map[string]interface{}{
				BitbucketTokenFlag: "token",
			},
			true,
		},
		{
			"just azuredevops token set",
			map[string]interface{}{
				ADTokenFlag: "token",
			},
			true,
		},
		{
			"just github user set",
			map[string]interface{}{
				GHUserFlag: "user",
			},
			true,
		},
		{
			"just github app set",
			map[string]interface{}{
				GHAppIDFlag: "1",
			},
			true,
		},
		{
			"just github app key file set",
			map[string]interface{}{
				GHAppKeyFileFlag: "key.pem",
			},
			true,
		},
		{
			"just github app key set",
			map[string]interface{}{
				GHAppKeyFlag: testdata.GithubPrivateKey,
			},
			true,
		},
		{
			"just gitlab user set",
			map[string]interface{}{
				GitlabUserFlag: "user",
			},
			true,
		},
		{
			"just bitbucket user set",
			map[string]interface{}{
				BitbucketUserFlag: "user",
			},
			true,
		},
		{
			"just azuredevops user set",
			map[string]interface{}{
				ADUserFlag: "user",
			},
			true,
		},
		{
			"github user and gitlab token set",
			map[string]interface{}{
				GHUserFlag:      "user",
				GitlabTokenFlag: "token",
			},
			true,
		},
		{
			"gitlab user and github token set",
			map[string]interface{}{
				GitlabUserFlag: "user",
				GHTokenFlag:    "token",
			},
			true,
		},
		{
			"github user and bitbucket token set",
			map[string]interface{}{
				GHUserFlag:         "user",
				BitbucketTokenFlag: "token",
			},
			true,
		},
		{
			"github user and github token set and should be successful",
			map[string]interface{}{
				GHUserFlag:  "user",
				GHTokenFlag: "token",
			},
			false,
		},
		{
			"github app and key file set and should be successful",
			map[string]interface{}{
				GHAppIDFlag:      "1",
				GHAppKeyFileFlag: "key.pem",
			},
			false,
		},
		{
			"github app and key set and should be successful",
			map[string]interface{}{
				GHAppIDFlag:  "1",
				GHAppKeyFlag: testdata.GithubPrivateKey,
			},
			false,
		},
		{
			"gitlab user and gitlab token set and should be successful",
			map[string]interface{}{
				GitlabUserFlag:  "user",
				GitlabTokenFlag: "token",
			},
			false,
		},
		{
			"bitbucket user and bitbucket token set and should be successful",
			map[string]interface{}{
				BitbucketUserFlag:  "user",
				BitbucketTokenFlag: "token",
			},
			false,
		},
		{
			"azuredevops user and azuredevops token set and should be successful",
			map[string]interface{}{
				ADUserFlag:  "user",
				ADTokenFlag: "token",
			},
			false,
		},
		{
			"all set should be successful",
			map[string]interface{}{
				GHUserFlag:         "user",
				GHTokenFlag:        "token",
				GitlabUserFlag:     "user",
				GitlabTokenFlag:    "token",
				BitbucketUserFlag:  "user",
				BitbucketTokenFlag: "token",
				ADUserFlag:         "user",
				ADTokenFlag:        "token",
			},
			false,
		},
	}
	for _, testCase := range cases {
		t.Log("Should validate vcs config when " + testCase.description)
		testCase.flags[RepoAllowlistFlag] = "*"

		c := setup(testCase.flags, t)
		err := c.Execute()
		if testCase.expectError {
			Assert(t, err != nil, "should be an error")
			Equals(t, expErr, err.Error())
		} else {
			Ok(t, err)
		}
	}
}

func TestExecute_ValidateAllowCommands(t *testing.T) {
	cases := []struct {
		name              string
		allowCommandsFlag string
		expErr            string
	}{
		{
			name:              "invalid allow commands",
			allowCommandsFlag: "noallow",
			expErr:            "invalid --allow-commands: unknown command name: noallow",
		},
		{
			name:              "success with empty allow commands",
			allowCommandsFlag: "",
			expErr:            "",
		},
	}
	for _, testCase := range cases {
		c := setupWithDefaults(map[string]interface{}{
			AllowCommandsFlag: testCase.allowCommandsFlag,
		}, t)
		err := c.Execute()
		if testCase.expErr != "" {
			ErrEquals(t, testCase.expErr, err)
		} else {
			Ok(t, err)
		}
	}
}

func TestExecute_ExpandHomeInDataDir(t *testing.T) {
	t.Log("If ~ is used as a data-dir path, should expand to absolute home path")
	c := setup(map[string]interface{}{
		GHUserFlag:        "user",
		GHTokenFlag:       "token",
		RepoAllowlistFlag: "*",
		DataDirFlag:       "~/this/is/a/path",
	}, t)
	err := c.Execute()
	Ok(t, err)

	home, err := homedir.Dir()
	Ok(t, err)
	Equals(t, home+"/this/is/a/path", passedConfig.DataDir)
}

func TestExecute_RelativeDataDir(t *testing.T) {
	t.Log("Should convert relative dir to absolute.")
	c := setupWithDefaults(map[string]interface{}{
		DataDirFlag: "../",
	}, t)

	// Figure out what ../ should be as an absolute path.
	expectedAbsolutePath, err := filepath.Abs("../")
	Ok(t, err)

	err = c.Execute()
	Ok(t, err)
	Equals(t, expectedAbsolutePath, passedConfig.DataDir)
}

func TestExecute_GithubUser(t *testing.T) {
	t.Log("Should remove the @ from the github username if it's passed.")
	c := setup(map[string]interface{}{
		GHUserFlag:        "@user",
		GHTokenFlag:       "token",
		RepoAllowlistFlag: "*",
	}, t)
	err := c.Execute()
	Ok(t, err)

	Equals(t, "user", passedConfig.GithubUser)
}

func TestExecute_GithubApp(t *testing.T) {
	t.Log("Should remove the @ from the github username if it's passed.")
	c := setup(map[string]interface{}{
		GHAppKeyFlag:      testdata.GithubPrivateKey,
		GHAppIDFlag:       "1",
		RepoAllowlistFlag: "*",
	}, t)
	err := c.Execute()
	Ok(t, err)

	Equals(t, int64(1), passedConfig.GithubAppID)
}

func TestExecute_GitlabUser(t *testing.T) {
	t.Log("Should remove the @ from the gitlab username if it's passed.")
	c := setup(map[string]interface{}{
		GitlabUserFlag:    "@user",
		GitlabTokenFlag:   "token",
		RepoAllowlistFlag: "*",
	}, t)
	err := c.Execute()
	Ok(t, err)

	Equals(t, "user", passedConfig.GitlabUser)
}

func TestExecute_BitbucketUser(t *testing.T) {
	t.Log("Should remove the @ from the bitbucket username if it's passed.")
	c := setup(map[string]interface{}{
		BitbucketUserFlag:  "@user",
		BitbucketTokenFlag: "token",
		RepoAllowlistFlag:  "*",
	}, t)
	err := c.Execute()
	Ok(t, err)

	Equals(t, "user", passedConfig.BitbucketUser)
}

func TestExecute_ADUser(t *testing.T) {
	t.Log("Should remove the @ from the azure devops username if it's passed.")
	c := setup(map[string]interface{}{
		ADUserFlag:        "@user",
		ADTokenFlag:       "token",
		RepoAllowlistFlag: "*",
	}, t)
	err := c.Execute()
	Ok(t, err)

	Equals(t, "user", passedConfig.AzureDevopsUser)
}

// If using bitbucket cloud, webhook secrets are not supported.
func TestExecute_BitbucketCloudWithWebhookSecret(t *testing.T) {
	c := setup(map[string]interface{}{
		BitbucketUserFlag:          "user",
		BitbucketTokenFlag:         "token",
		RepoAllowlistFlag:          "*",
		BitbucketWebhookSecretFlag: "my secret",
	}, t)
	err := c.Execute()
	ErrEquals(t, "--bitbucket-webhook-secret cannot be specified for Bitbucket Cloud because it is not supported by Bitbucket", err)
}

// Base URL must have a scheme.
func TestExecute_BitbucketServerBaseURLScheme(t *testing.T) {
	c := setup(map[string]interface{}{
		BitbucketUserFlag:    "user",
		BitbucketTokenFlag:   "token",
		RepoAllowlistFlag:    "*",
		BitbucketBaseURLFlag: "mydomain.com",
	}, t)
	ErrEquals(t, "--bitbucket-base-url must have http:// or https://, got \"mydomain.com\"", c.Execute())

	c = setup(map[string]interface{}{
		BitbucketUserFlag:    "user",
		BitbucketTokenFlag:   "token",
		RepoAllowlistFlag:    "*",
		BitbucketBaseURLFlag: "://mydomain.com",
	}, t)
	ErrEquals(t, "error parsing --bitbucket-webhook-secret flag value \"://mydomain.com\": parse \"://mydomain.com\": missing protocol scheme", c.Execute())
}

// Port should be retained on base url.
func TestExecute_BitbucketServerBaseURLPort(t *testing.T) {
	c := setup(map[string]interface{}{
		BitbucketUserFlag:    "user",
		BitbucketTokenFlag:   "token",
		RepoAllowlistFlag:    "*",
		BitbucketBaseURLFlag: "http://mydomain.com:7990",
	}, t)
	Ok(t, c.Execute())
	Equals(t, "http://mydomain.com:7990", passedConfig.BitbucketBaseURL)
}

// Can't use both --repo-config and --repo-config-json.
func TestExecute_RepoCfgFlags(t *testing.T) {
	c := setup(map[string]interface{}{
		GHUserFlag:         "user",
		GHTokenFlag:        "token",
		RepoAllowlistFlag:  "github.com",
		RepoConfigFlag:     "repos.yaml",
		RepoConfigJSONFlag: "{}",
	}, t)
	err := c.Execute()
	ErrEquals(t, "cannot use --repo-config and --repo-config-json at the same time", err)
}

// Can't use both --tfe-hostname flag without --tfe-token.
func TestExecute_TFEHostnameOnly(t *testing.T) {
	c := setup(map[string]interface{}{
		GHUserFlag:        "user",
		GHTokenFlag:       "token",
		RepoAllowlistFlag: "github.com",
		TFEHostnameFlag:   "not-app.terraform.io",
	}, t)
	err := c.Execute()
	ErrEquals(t, "if setting --tfe-hostname, must set --tfe-token", err)
}

// Must set allow or whitelist.
func TestExecute_AllowAndWhitelist(t *testing.T) {
	c := setup(map[string]interface{}{
		GHUserFlag:  "user",
		GHTokenFlag: "token",
	}, t)
	err := c.Execute()
	ErrEquals(t, "--repo-allowlist must be set for security purposes", err)
}

func TestExecute_DisableApplyDeprecation(t *testing.T) {
	c := setupWithDefaults(map[string]interface{}{
		DisableApplyFlag:  true,
		AllowCommandsFlag: "plan,apply,unlock",
	}, t)
	err := c.Execute()
	Ok(t, err)
	Equals(t, "plan,unlock", passedConfig.AllowCommands)
}

func TestExecute_AutoDetectModulesFromProjects_Env(t *testing.T) {
	t.Setenv("ATLANTIS_AUTOPLAN_MODULES_FROM_PROJECTS", "**/init.tf")
	c := setupWithDefaults(map[string]interface{}{}, t)
	err := c.Execute()
	Ok(t, err)
	Equals(t, "**/init.tf", passedConfig.AutoplanModulesFromProjects)
}

func TestExecute_AutoDetectModulesFromProjects(t *testing.T) {
	c := setupWithDefaults(map[string]interface{}{
		AutoplanModulesFromProjects: "**/*.tf",
	}, t)
	err := c.Execute()
	Ok(t, err)
	Equals(t, "**/*.tf", passedConfig.AutoplanModulesFromProjects)
}

func TestExecute_AutoplanFileList(t *testing.T) {
	cases := []struct {
		description string
		flags       map[string]interface{}
		expectErr   string
	}{
		{
			"default value",
			map[string]interface{}{
				AutoplanFileListFlag: DefaultAutoplanFileList,
			},
			"",
		},
		{
			"valid value",
			map[string]interface{}{
				AutoplanFileListFlag: "**/*.tf",
			},
			"",
		},
		{
			"invalid exclusion pattern",
			map[string]interface{}{
				AutoplanFileListFlag: "**/*.yml,!",
			},
			"invalid pattern in --autoplan-file-list, **/*.yml,!: illegal exclusion pattern: \"!\"",
		},
		{
			"invalid pattern",
			map[string]interface{}{
				AutoplanFileListFlag: "[^]",
			},
			"invalid pattern in --autoplan-file-list, [^]: syntax error in pattern",
		},
	}
	for _, testCase := range cases {
		t.Log("Should validate autoplan file list when " + testCase.description)
		c := setupWithDefaults(testCase.flags, t)
		err := c.Execute()
		if testCase.expectErr != "" {
			ErrEquals(t, testCase.expectErr, err)
		} else {
			Ok(t, err)
		}
	}
}

func setup(flags map[string]interface{}, t *testing.T) *cobra.Command {
	vipr := viper.New()
	for k, v := range flags {
		vipr.Set(k, v)
	}
	c := &ServerCmd{
		ServerCreator: &ServerCreatorMock{},
		Viper:         vipr,
		SilenceOutput: true,
		Logger:        logging.NewNoopLogger(t),
	}
	return c.Init()
}

func setupWithDefaults(flags map[string]interface{}, t *testing.T) *cobra.Command {
	vipr := viper.New()
	flags[GHUserFlag] = "user"
	flags[GHTokenFlag] = "token"
	flags[RepoAllowlistFlag] = "*"

	for k, v := range flags {
		vipr.Set(k, v)
	}
	c := &ServerCmd{
		ServerCreator: &ServerCreatorMock{},
		Viper:         vipr,
		SilenceOutput: true,
		Logger:        logging.NewNoopLogger(t),
	}
	return c.Init()
}

func tempFile(t *testing.T, contents string) string {
	f, err := os.CreateTemp("", "")
	Ok(t, err)
	newName := f.Name() + ".yaml"
	err = os.Rename(f.Name(), newName)
	Ok(t, err)
	os.WriteFile(newName, []byte(contents), 0600) // nolint: errcheck
	return newName
}

func configVal(t *testing.T, u server.UserConfig, tag string) interface{} {
	t.Helper()
	v := reflect.ValueOf(u)
	typeOfS := v.Type()
	for i := 0; i < v.NumField(); i++ {
		if typeOfS.Field(i).Tag.Get("mapstructure") == tag {
			return v.Field(i).Interface()
		}
	}
	t.Fatalf("no field with tag %q found", tag)
	return nil
}<|MERGE_RESOLUTION|>--- conflicted
+++ resolved
@@ -59,11 +59,7 @@
 	AtlantisURLFlag:                  "url",
 	AllowCommandsFlag:                "version,plan,unlock,import,approve_policies", // apply is disabled by DisableApply
 	AllowForkPRsFlag:                 true,
-<<<<<<< HEAD
-=======
-	AllowRepoConfigFlag:              true,
 	AutoDiscoverModeFlag:             "auto",
->>>>>>> 0f8db49d
 	AutomergeFlag:                    true,
 	AutoplanFileListFlag:             "**/*.tf,**/*.yml",
 	BitbucketBaseURLFlag:             "https://bitbucket-base-url.com",
