--- conflicted
+++ resolved
@@ -24,10 +24,7 @@
 
 	homedir "github.com/mitchellh/go-homedir"
 	"github.com/runatlantis/atlantis/server"
-<<<<<<< HEAD
-=======
 	"github.com/runatlantis/atlantis/server/events/vcs/fixtures"
->>>>>>> 8aabf00b
 	"github.com/runatlantis/atlantis/server/logging"
 	. "github.com/runatlantis/atlantis/testing"
 	"github.com/spf13/cobra"
@@ -111,10 +108,7 @@
 	DisableAutoplanFlag:        true,
 	EnablePolicyChecksFlag:     false,
 	EnableRegExpCmdFlag:        false,
-<<<<<<< HEAD
-=======
 	EnableDiffMarkdownFormat:   false,
->>>>>>> 8aabf00b
 }
 
 func TestExecute_Defaults(t *testing.T) {
