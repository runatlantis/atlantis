--- conflicted
+++ resolved
@@ -594,15 +594,13 @@
 			" If merge base is further behind than this number of commits from any of branches heads, full fetch will be performed.",
 		defaultValue: DefaultCheckoutDepth,
 	},
-<<<<<<< HEAD
 	MaxCommentsPerCommand: {
 		description:  "If non-zero, the maximum number of comments to split command output into before truncating.",
 		defaultValue: 0,
-=======
+	},
 	GiteaPageSizeFlag: {
 		description:  "Optional value that specifies the number of results per page to expect from Gitea.",
 		defaultValue: DefaultGiteaPageSize,
->>>>>>> f9be0714
 	},
 	ParallelPoolSize: {
 		description:  "Max size of the wait group that runs parallel plans and applies (if enabled).",
