// Copyright 2017 HootSuite Media Inc.
//
// Licensed under the Apache License, Version 2.0 (the License);
// you may not use this file except in compliance with the License.
// You may obtain a copy of the License at
//    http://www.apache.org/licenses/LICENSE-2.0
// Unless required by applicable law or agreed to in writing, software
// distributed under the License is distributed on an AS IS BASIS,
// WITHOUT WARRANTIES OR CONDITIONS OF ANY KIND, either express or implied.
// See the License for the specific language governing permissions and
// limitations under the License.
// Modified hereafter by contributors to runatlantis/atlantis.

package cmd

import (
	"fmt"
	"net/url"
	"os"
	"path/filepath"
	"strings"

	homedir "github.com/mitchellh/go-homedir"
	"github.com/moby/moby/pkg/fileutils"
	"github.com/pkg/errors"
	"github.com/runatlantis/atlantis/server"
	"github.com/runatlantis/atlantis/server/core/config/valid"
	"github.com/runatlantis/atlantis/server/events/vcs/bitbucketcloud"
	"github.com/runatlantis/atlantis/server/logging"
	"github.com/spf13/cobra"
	"github.com/spf13/viper"
)

// To add a new flag you must:
// 1. Add a const with the flag name (in alphabetic order).
// 2. Add a new field to server.UserConfig and set the mapstructure tag equal to the flag name.
// 3. Add your flag's description etc. to the stringFlags, intFlags, or boolFlags slices.
const (
	// Flag names.
	ADWebhookPasswordFlag            = "azuredevops-webhook-password" // nolint: gosec
	ADWebhookUserFlag                = "azuredevops-webhook-user"
	ADTokenFlag                      = "azuredevops-token" // nolint: gosec
	ADUserFlag                       = "azuredevops-user"
	ADHostnameFlag                   = "azuredevops-hostname"
	AllowForkPRsFlag                 = "allow-fork-prs"
	AllowRepoConfigFlag              = "allow-repo-config"
	AtlantisURLFlag                  = "atlantis-url"
	AutomergeFlag                    = "automerge"
	AutoplanFileListFlag             = "autoplan-file-list"
	BitbucketBaseURLFlag             = "bitbucket-base-url"
	BitbucketTokenFlag               = "bitbucket-token"
	BitbucketUserFlag                = "bitbucket-user"
	BitbucketWebhookSecretFlag       = "bitbucket-webhook-secret"
	ConfigFlag                       = "config"
	CheckoutStrategyFlag             = "checkout-strategy"
	DataDirFlag                      = "data-dir"
	DefaultTFVersionFlag             = "default-tf-version"
	DisableApplyAllFlag              = "disable-apply-all"
	DisableApplyFlag                 = "disable-apply"
	DisableAutoplanFlag              = "disable-autoplan"
	DisableMarkdownFoldingFlag       = "disable-markdown-folding"
	DisableRepoLockingFlag           = "disable-repo-locking"
	EnablePolicyChecksFlag           = "enable-policy-checks"
	EnableRegExpCmdFlag              = "enable-regexp-cmd"
	EnableDiffMarkdownFormat         = "enable-diff-markdown-format"
	GHHostnameFlag                   = "gh-hostname"
	GHTeamAllowlistFlag              = "gh-team-allowlist"
	GHTokenFlag                      = "gh-token"
	GHUserFlag                       = "gh-user"
	GHAppIDFlag                      = "gh-app-id"
	GHAppKeyFlag                     = "gh-app-key"
	GHAppKeyFileFlag                 = "gh-app-key-file"
	GHAppSlugFlag                    = "gh-app-slug"
	GHOrganizationFlag               = "gh-org"
	GHWebhookSecretFlag              = "gh-webhook-secret"               // nolint: gosec
	GHAllowMergeableBypassApply      = "gh-allow-mergeable-bypass-apply" // nolint: gosec
	GitlabHostnameFlag               = "gitlab-hostname"
	GitlabTokenFlag                  = "gitlab-token"
	GitlabUserFlag                   = "gitlab-user"
	GitlabWebhookSecretFlag          = "gitlab-webhook-secret" // nolint: gosec
	APISecretFlag                    = "api-secret"
	HidePrevPlanComments             = "hide-prev-plan-comments"
	LockingDBType                    = "locking-db-type"
	LogLevelFlag                     = "log-level"
	MarkdownTemplateOverridesDirFlag = "markdown-template-overrides-dir"
	ParallelPoolSize                 = "parallel-pool-size"
	StatsNamespace                   = "stats-namespace"
	AllowDraftPRs                    = "allow-draft-prs"
	PortFlag                         = "port"
	RedisDB                          = "redis-db"
	RedisHost                        = "redis-host"
	RedisPassword                    = "redis-password"
	RedisPort                        = "redis-port"
	RedisTLSEnabled                  = "redis-tls-enabled"
	RedisInsecureSkipVerify          = "redis-insecure-skip-verify"
	RepoConfigFlag                   = "repo-config"
	RepoConfigJSONFlag               = "repo-config-json"
	// RepoWhitelistFlag is deprecated for RepoAllowlistFlag.
	RepoWhitelistFlag          = "repo-whitelist"
	RepoAllowlistFlag          = "repo-allowlist"
	RequireApprovalFlag        = "require-approval"
	RequireMergeableFlag       = "require-mergeable"
	SilenceNoProjectsFlag      = "silence-no-projects"
	SilenceForkPRErrorsFlag    = "silence-fork-pr-errors"
	SilenceVCSStatusNoPlans    = "silence-vcs-status-no-plans"
	SilenceAllowlistErrorsFlag = "silence-allowlist-errors"
	// SilenceWhitelistErrorsFlag is deprecated for SilenceAllowlistErrorsFlag.
	SilenceWhitelistErrorsFlag = "silence-whitelist-errors"
	SkipCloneNoChanges         = "skip-clone-no-changes"
	SlackTokenFlag             = "slack-token"
	SSLCertFileFlag            = "ssl-cert-file"
	SSLKeyFileFlag             = "ssl-key-file"
	StrictPlanFileList         = "strict-plan-file-list"
	TFDownloadURLFlag          = "tf-download-url"
	VarFileAllowlistFlag       = "var-file-allowlist"
	VCSStatusName              = "vcs-status-name"
	TFEHostnameFlag            = "tfe-hostname"
	TFELocalExecutionModeFlag  = "tfe-local-execution-mode"
	TFETokenFlag               = "tfe-token"
	WriteGitCredsFlag          = "write-git-creds" // nolint: gosec
	WebBasicAuthFlag           = "web-basic-auth"
	WebUsernameFlag            = "web-username"
	WebPasswordFlag            = "web-password"
	WebsocketCheckOrigin       = "websocket-check-origin"

	// NOTE: Must manually set these as defaults in the setDefaults function.
	DefaultADBasicUser                  = ""
	DefaultADBasicPassword              = ""
	DefaultADHostname                   = "dev.azure.com"
	DefaultAutoplanFileList             = "**/*.tf,**/*.tfvars,**/*.tfvars.json,**/terragrunt.hcl,**/.terraform.lock.hcl"
	DefaultCheckoutStrategy             = "branch"
	DefaultBitbucketBaseURL             = bitbucketcloud.BaseURL
	DefaultDataDir                      = "~/.atlantis"
	DefaultMarkdownTemplateOverridesDir = "~/.markdown_templates"
	DefaultGHHostname                   = "github.com"
	DefaultGitlabHostname               = "gitlab.com"
	DefaultLockingDBType                = "boltdb"
	DefaultLogLevel                     = "info"
	DefaultParallelPoolSize             = 15
	DefaultStatsNamespace               = "atlantis"
	DefaultPort                         = 4141
	DefaultRedisDB                      = 0
	DefaultRedisPort                    = 6379
	DefaultRedisTLSEnabled              = false
	DefaultRedisInsecureSkipVerify      = false
	DefaultTFDownloadURL                = "https://releases.hashicorp.com"
	DefaultTFEHostname                  = "app.terraform.io"
	DefaultVCSStatusName                = "atlantis"
	DefaultWebBasicAuth                 = false
	DefaultWebUsername                  = "atlantis"
	DefaultWebPassword                  = "atlantis"
)

var stringFlags = map[string]stringFlag{
	ADTokenFlag: {
		description: "Azure DevOps token of API user. Can also be specified via the ATLANTIS_AZUREDEVOPS_TOKEN environment variable.",
	},
	ADUserFlag: {
		description: "Azure DevOps username of API user.",
	},
	ADWebhookPasswordFlag: {
		description: "Azure DevOps basic HTTP authentication password for inbound webhooks " +
			"(see https://docs.microsoft.com/en-us/azure/devops/service-hooks/authorize?view=azure-devops)." +
			" SECURITY WARNING: If not specified, Atlantis won't be able to validate that the incoming webhook call came from your Azure DevOps org. " +
			"This means that an attacker could spoof calls to Atlantis and cause it to perform malicious actions. " +
			"Should be specified via the ATLANTIS_AZUREDEVOPS_WEBHOOK_PASSWORD environment variable.",
		defaultValue: "",
	},
	ADWebhookUserFlag: {
		description:  "Azure DevOps basic HTTP authentication username for inbound webhooks.",
		defaultValue: "",
	},
	ADHostnameFlag: {
		description:  "Azure DevOps hostname to support cloud and self hosted instances.",
		defaultValue: "dev.azure.com",
	},
	AtlantisURLFlag: {
		description: "URL that Atlantis can be reached at. Defaults to http://$(hostname):$port where $port is from --" + PortFlag + ". Supports a base path ex. https://example.com/basepath.",
	},
	AutoplanFileListFlag: {
		description: "Comma separated list of file patterns that Atlantis will use to check if a directory contains modified files that should trigger project planning." +
			" Patterns use the dockerignore (https://docs.docker.com/engine/reference/builder/#dockerignore-file) syntax." +
			" Use single quotes to avoid shell expansion of '*'. Defaults to '" + DefaultAutoplanFileList + "'." +
			" A custom Workflow that uses autoplan 'when_modified' will ignore this value.",
		defaultValue: DefaultAutoplanFileList,
	},
	BitbucketUserFlag: {
		description: "Bitbucket username of API user.",
	},
	BitbucketTokenFlag: {
		description: "Bitbucket app password of API user. Can also be specified via the ATLANTIS_BITBUCKET_TOKEN environment variable.",
	},
	BitbucketBaseURLFlag: {
		description: "Base URL of Bitbucket Server (aka Stash) installation." +
			" Must include 'http://' or 'https://'." +
			" If using Bitbucket Cloud (bitbucket.org), do not set.",
		defaultValue: DefaultBitbucketBaseURL,
	},
	BitbucketWebhookSecretFlag: {
		description: "Secret used to validate Bitbucket webhooks. Only Bitbucket Server supports webhook secrets." +
			" SECURITY WARNING: If not specified, Atlantis won't be able to validate that the incoming webhook call came from Bitbucket. " +
			"This means that an attacker could spoof calls to Atlantis and cause it to perform malicious actions. " +
			"Should be specified via the ATLANTIS_BITBUCKET_WEBHOOK_SECRET environment variable.",
	},
	CheckoutStrategyFlag: {
		description: "How to check out pull requests. Accepts either 'branch' (default) or 'merge'." +
			" If set to branch, Atlantis will check out the source branch of the pull request." +
			" If set to merge, Atlantis will check out the destination branch of the pull request (ex. main, master)" +
			" and then locally perform a git merge of the source branch." +
			" This effectively means Atlantis operates on the repo as it will look" +
			" after the pull request is merged.",
		defaultValue: "branch",
	},
	ConfigFlag: {
		description: "Path to yaml config file where flag values can also be set.",
	},
	DataDirFlag: {
		description:  "Path to directory to store Atlantis data.",
		defaultValue: DefaultDataDir,
	},
	GHHostnameFlag: {
		description:  "Hostname of your Github Enterprise installation. If using github.com, no need to set.",
		defaultValue: DefaultGHHostname,
	},
	GHTeamAllowlistFlag: {
		description: "Comma separated list of key-value pairs representing the GitHub teams and the operations that " +
			"the members of a particular team are allowed to perform. " +
			"The format is {team}:{command},{team}:{command}. " +
			"Valid values for 'command' are 'plan', 'apply' and '*', e.g. 'dev:plan,ops:apply,devops:*'" +
			"This example gives the users from the 'dev' GitHub team the permissions to execute the 'plan' command, " +
			"the 'ops' team the permissions to execute the 'apply' command, " +
			"and allows the 'devops' team to perform any operation. If this argument is not provided, the default value (*:*) " +
			"will be used and the default behavior will be to not check permissions " +
			"and to allow users from any team to perform any operation.",
	},
	GHUserFlag: {
		description:  "GitHub username of API user.",
		defaultValue: "",
	},
	GHTokenFlag: {
		description: "GitHub token of API user. Can also be specified via the ATLANTIS_GH_TOKEN environment variable.",
	},
	GHAppKeyFlag: {
		description:  "The GitHub App's private key",
		defaultValue: "",
	},
	GHAppKeyFileFlag: {
		description:  "A path to a file containing the GitHub App's private key",
		defaultValue: "",
	},
	GHAppSlugFlag: {
		description: "The Github app slug (ie. the URL-friendly name of your GitHub App)",
	},
	GHOrganizationFlag: {
		description:  "The name of the GitHub organization to use during the creation of a Github App for Atlantis",
		defaultValue: "",
	},
	GHWebhookSecretFlag: {
		description: "Secret used to validate GitHub webhooks (see https://developer.github.com/webhooks/securing/)." +
			" SECURITY WARNING: If not specified, Atlantis won't be able to validate that the incoming webhook call came from GitHub. " +
			"This means that an attacker could spoof calls to Atlantis and cause it to perform malicious actions. " +
			"Should be specified via the ATLANTIS_GH_WEBHOOK_SECRET environment variable.",
	},
	GitlabHostnameFlag: {
		description:  "Hostname of your GitLab Enterprise installation. If using gitlab.com, no need to set.",
		defaultValue: DefaultGitlabHostname,
	},
	GitlabUserFlag: {
		description: "GitLab username of API user.",
	},
	GitlabTokenFlag: {
		description: "GitLab token of API user. Can also be specified via the ATLANTIS_GITLAB_TOKEN environment variable.",
	},
	GitlabWebhookSecretFlag: {
		description: "Optional secret used to validate GitLab webhooks." +
			" SECURITY WARNING: If not specified, Atlantis won't be able to validate that the incoming webhook call came from GitLab. " +
			"This means that an attacker could spoof calls to Atlantis and cause it to perform malicious actions. " +
			"Should be specified via the ATLANTIS_GITLAB_WEBHOOK_SECRET environment variable.",
	},
	APISecretFlag: {
		description: "Secret to validate requests made to the API",
	},
	LockingDBType: {
		description:  "The locking database type to use for storing plan and apply locks.",
		defaultValue: DefaultLockingDBType,
	},
	LogLevelFlag: {
		description:  "Log level. Either debug, info, warn, or error.",
		defaultValue: DefaultLogLevel,
	},
	MarkdownTemplateOverridesDirFlag: {
		description:  "Directory for custom overrides to the markdown templates used for comments.",
		defaultValue: DefaultMarkdownTemplateOverridesDir,
	},
	StatsNamespace: {
		description:  "Namespace for aggregating stats.",
		defaultValue: DefaultStatsNamespace,
	},
	RedisHost: {
		description: "The Redis Hostname for when using a Locking DB type of 'redis'.",
	},
	RedisPassword: {
		description: "The Redis Password for when using a Locking DB type of 'redis'.",
	},
	RepoConfigFlag: {
		description: "Path to a repo config file, used to customize how Atlantis runs on each repo. See runatlantis.io/docs for more details.",
	},
	RepoConfigJSONFlag: {
		description: "Specify repo config as a JSON string. Useful if you don't want to write a config file to disk.",
	},
	RepoAllowlistFlag: {
		description: "Comma separated list of repositories that Atlantis will operate on. " +
			"The format is {hostname}/{owner}/{repo}, ex. github.com/runatlantis/atlantis. '*' matches any characters until the next comma. Examples: " +
			"all repos: '*' (not secure), an entire hostname: 'internalgithub.com/*' or an organization: 'github.com/runatlantis/*'." +
			" For Bitbucket Server, {owner} is the name of the project (not the key).",
	},
	RepoWhitelistFlag: {
		description: "[Deprecated for --repo-allowlist].",
		hidden:      true,
	},
	SlackTokenFlag: {
		description: "API token for Slack notifications.",
	},
	SSLCertFileFlag: {
		description: "File containing x509 Certificate used for serving HTTPS. If the cert is signed by a CA, the file should be the concatenation of the server's certificate, any intermediates, and the CA's certificate.",
	},
	SSLKeyFileFlag: {
		description: fmt.Sprintf("File containing x509 private key matching --%s.", SSLCertFileFlag),
	},
	TFDownloadURLFlag: {
		description:  "Base URL to download Terraform versions from.",
		defaultValue: DefaultTFDownloadURL,
	},
	TFEHostnameFlag: {
		description:  "Hostname of your Terraform Enterprise installation. If using Terraform Cloud no need to set.",
		defaultValue: DefaultTFEHostname,
	},
	TFETokenFlag: {
		description: "API token for Terraform Cloud/Enterprise. This will be used to generate a ~/.terraformrc file." +
			" Only set if using TFC/E as a remote backend." +
			" Should be specified via the ATLANTIS_TFE_TOKEN environment variable for security.",
	},
	DefaultTFVersionFlag: {
		description: "Terraform version to default to (ex. v0.12.0). Will download if not yet on disk." +
			" If not set, Atlantis uses the terraform binary in its PATH.",
	},
	VarFileAllowlistFlag: {
		description: "Comma-separated list of additional paths where variable definition files can be read from." +
			" If this argument is not provided, it defaults to Atlantis' data directory, determined by the --data-dir argument.",
	},
	VCSStatusName: {
		description:  "Name used to identify Atlantis for pull request statuses.",
		defaultValue: DefaultVCSStatusName,
	},
	WebUsernameFlag: {
		description:  "Username used for Web Basic Authentication on Atlantis HTTP Middleware",
		defaultValue: DefaultWebUsername,
	},
	WebPasswordFlag: {
		description:  "Password used for Web Basic Authentication on Atlantis HTTP Middleware",
		defaultValue: DefaultWebPassword,
	},
}

var boolFlags = map[string]boolFlag{
	AllowForkPRsFlag: {
		description:  "Allow Atlantis to run on pull requests from forks. A security issue for public repos.",
		defaultValue: false,
	},
	AllowRepoConfigFlag: {
		description: "Allow repositories to use atlantis.yaml files to customize the commands Atlantis runs." +
			" Should only be enabled in a trusted environment since it enables a pull request to run arbitrary commands" +
			" on the Atlantis server.",
		defaultValue: false,
		hidden:       true,
	},
	AutomergeFlag: {
		description:  "Automatically merge pull requests when all plans are successfully applied.",
		defaultValue: false,
	},
	DisableApplyAllFlag: {
		description:  "Disable \"atlantis apply\" command without any flags (i.e. apply all). A specific project/workspace/directory has to be specified for applies.",
		defaultValue: false,
	},
	DisableApplyFlag: {
		description:  "Disable all \"atlantis apply\" command regardless of which flags are passed with it.",
		defaultValue: false,
	},
	DisableAutoplanFlag: {
		description:  "Disable atlantis auto planning feature",
		defaultValue: false,
	},
	DisableRepoLockingFlag: {
		description: "Disable atlantis locking repos",
	},
	EnablePolicyChecksFlag: {
		description:  "Enable atlantis to run user defined policy checks.  This is explicitly disabled for TFE/TFC backends since plan files are inaccessible.",
		defaultValue: false,
	},
	EnableRegExpCmdFlag: {
		description:  "Enable Atlantis to use regular expressions on plan/apply commands when \"-p\" flag is passed with it.",
		defaultValue: false,
	},
	EnableDiffMarkdownFormat: {
		description:  "Enable Atlantis to format Terraform plan output into a markdown-diff friendly format for color-coding purposes.",
		defaultValue: false,
	},
	GHAllowMergeableBypassApply: {
		description:  "Feature flag to enable functionality to allow mergeable check to ignore apply required check",
		defaultValue: false,
	},
	AllowDraftPRs: {
		description:  "Enable autoplan for Github Draft Pull Requests",
		defaultValue: false,
	},
	HidePrevPlanComments: {
		description: "Hide previous plan comments to reduce clutter in the PR. " +
			"VCS support is limited to: GitHub.",
		defaultValue: false,
	},
	RedisTLSEnabled: {
		description:  "Enable TLS on the connection to Redis with a min TLS version of 1.2",
		defaultValue: DefaultRedisTLSEnabled,
	},
	RedisInsecureSkipVerify: {
		description:  "Controls whether the Redis client verifies the Redis server's certificate chain and host name. If true, accepts any certificate presented by the server and any host name in that certificate.",
		defaultValue: DefaultRedisInsecureSkipVerify,
	},
	RequireApprovalFlag: {
		description:  "Require pull requests to be \"Approved\" before allowing the apply command to be run.",
		defaultValue: false,
		hidden:       true,
	},
	RequireMergeableFlag: {
		description:  "Require pull requests to be mergeable before allowing the apply command to be run.",
		defaultValue: false,
		hidden:       true,
	},
	SilenceNoProjectsFlag: {
		description:  "Silences Atlants from responding to PRs when it finds no projects.",
		defaultValue: false,
	},
	SilenceForkPRErrorsFlag: {
		description:  "Silences the posting of fork pull requests not allowed error comments.",
		defaultValue: false,
	},
	SilenceVCSStatusNoPlans: {
		description:  "Silences VCS commit status when autoplan finds no projects to plan.",
		defaultValue: false,
	},
	SilenceAllowlistErrorsFlag: {
		description:  "Silences the posting of allowlist error comments.",
		defaultValue: false,
	},
	SilenceWhitelistErrorsFlag: {
		description:  "[Deprecated for --silence-allowlist-errors].",
		defaultValue: false,
		hidden:       true,
	},
	DisableMarkdownFoldingFlag: {
		description:  "Toggle off folding in markdown output.",
		defaultValue: false,
	},
	WriteGitCredsFlag: {
		description: "Write out a .git-credentials file with the provider user and token to allow cloning private modules over HTTPS or SSH." +
			" This writes secrets to disk and should only be enabled in a secure environment.",
		defaultValue: false,
	},
	SkipCloneNoChanges: {
		description:  "Skips cloning the PR repo if there are no projects were changed in the PR.",
		defaultValue: false,
	},
	TFELocalExecutionModeFlag: {
		description:  "Enable if you're using local execution mode (instead of TFE/C's remote execution mode).",
		defaultValue: false,
	},
	WebBasicAuthFlag: {
		description:  "Switches on or off the Basic Authentication on the HTTP Middleware interface",
		defaultValue: DefaultWebBasicAuth,
	},
<<<<<<< HEAD
	StrictPlanFileList: {
		description:  "Block plan requests from projects outside the files modified in the pull request.",
=======
	WebsocketCheckOrigin: {
		description:  "Enable websocket origin check",
>>>>>>> d3623de0
		defaultValue: false,
	},
}
var intFlags = map[string]intFlag{
	ParallelPoolSize: {
		description:  "Max size of the wait group that runs parallel plans and applies (if enabled).",
		defaultValue: DefaultParallelPoolSize,
	},
	PortFlag: {
		description:  "Port to bind to.",
		defaultValue: DefaultPort,
	},
	RedisDB: {
		description:  "The Redis Database to use when using a Locking DB type of 'redis'.",
		defaultValue: DefaultRedisDB,
	},
	RedisPort: {
		description:  "The Redis Port for when using a Locking DB type of 'redis'.",
		defaultValue: DefaultRedisPort,
	},
}

var int64Flags = map[string]int64Flag{
	GHAppIDFlag: {
		description:  "GitHub App Id. If defined, initializes the GitHub client with app-based credentials",
		defaultValue: 0,
	},
}

// ValidLogLevels are the valid log levels that can be set
var ValidLogLevels = []string{"debug", "info", "warn", "error"}

type stringFlag struct {
	description  string
	defaultValue string
	hidden       bool
}
type intFlag struct {
	description  string
	defaultValue int
	hidden       bool
}
type int64Flag struct {
	description  string
	defaultValue int64
	hidden       bool
}
type boolFlag struct {
	description  string
	defaultValue bool
	hidden       bool
}

// ServerCmd is an abstraction that helps us test. It allows
// us to mock out starting the actual server.
type ServerCmd struct {
	ServerCreator ServerCreator
	Viper         *viper.Viper
	// SilenceOutput set to true means nothing gets printed.
	// Useful for testing to keep the logs clean.
	SilenceOutput   bool
	AtlantisVersion string
	Logger          logging.SimpleLogging
}

// ServerCreator creates servers.
// It's an abstraction to help us test.
type ServerCreator interface {
	NewServer(userConfig server.UserConfig, config server.Config) (ServerStarter, error)
}

// DefaultServerCreator is the concrete implementation of ServerCreator.
type DefaultServerCreator struct{}

// ServerStarter is for starting up a server.
// It's an abstraction to help us test.
type ServerStarter interface {
	Start() error
}

// NewServer returns the real Atlantis server object.
func (d *DefaultServerCreator) NewServer(userConfig server.UserConfig, config server.Config) (ServerStarter, error) {
	return server.NewServer(userConfig, config)
}

// Init returns the runnable cobra command.
func (s *ServerCmd) Init() *cobra.Command {
	c := &cobra.Command{
		Use:           "server",
		Short:         "Start the atlantis server",
		Long:          `Start the atlantis server and listen for webhook calls.`,
		SilenceErrors: true,
		SilenceUsage:  true,
		PreRunE: s.withErrPrint(func(cmd *cobra.Command, args []string) error {
			return s.preRun()
		}),
		RunE: s.withErrPrint(func(cmd *cobra.Command, args []string) error {
			return s.run()
		}),
	}

	// Configure viper to accept env vars prefixed with ATLANTIS_ that can be
	// used instead of flags.
	s.Viper.SetEnvPrefix("ATLANTIS")
	s.Viper.SetEnvKeyReplacer(strings.NewReplacer("-", "_"))
	s.Viper.AutomaticEnv()
	s.Viper.SetTypeByDefaultValue(true)

	c.SetUsageTemplate(usageTmpl(stringFlags, intFlags, boolFlags))
	// If a user passes in an invalid flag, tell them what the flag was.
	c.SetFlagErrorFunc(func(c *cobra.Command, err error) error {
		s.printErr(err)
		return err
	})

	// Set string flags.
	for name, f := range stringFlags {
		usage := f.description
		if f.defaultValue != "" {
			usage = fmt.Sprintf("%s (default %q)", usage, f.defaultValue)
		}
		c.Flags().String(name, "", usage+"\n")
		s.Viper.BindPFlag(name, c.Flags().Lookup(name)) // nolint: errcheck
		if f.hidden {
			c.Flags().MarkHidden(name) // nolint: errcheck
		}
	}

	// Set int flags.
	for name, f := range intFlags {
		usage := f.description
		if f.defaultValue != 0 {
			usage = fmt.Sprintf("%s (default %d)", usage, f.defaultValue)
		}
		c.Flags().Int(name, 0, usage+"\n")
		if f.hidden {
			c.Flags().MarkHidden(name) // nolint: errcheck
		}
		s.Viper.BindPFlag(name, c.Flags().Lookup(name)) // nolint: errcheck
	}

	// Set int64 flags.
	for name, f := range int64Flags {
		usage := f.description
		if f.defaultValue != 0 {
			usage = fmt.Sprintf("%s (default %d)", usage, f.defaultValue)
		}
		c.Flags().Int(name, 0, usage+"\n")
		if f.hidden {
			c.Flags().MarkHidden(name) // nolint: errcheck
		}
		s.Viper.BindPFlag(name, c.Flags().Lookup(name)) // nolint: errcheck
	}

	// Set bool flags.
	for name, f := range boolFlags {
		c.Flags().Bool(name, f.defaultValue, f.description+"\n")
		if f.hidden {
			c.Flags().MarkHidden(name) // nolint: errcheck
		}
		s.Viper.BindPFlag(name, c.Flags().Lookup(name)) // nolint: errcheck
	}

	return c
}

func (s *ServerCmd) preRun() error {
	// If passed a config file then try and load it.
	configFile := s.Viper.GetString(ConfigFlag)
	if configFile != "" {
		s.Viper.SetConfigFile(configFile)
		if err := s.Viper.ReadInConfig(); err != nil {
			return errors.Wrapf(err, "invalid config: reading %s", configFile)
		}
	}
	return nil
}

func (s *ServerCmd) run() error {
	var userConfig server.UserConfig
	if err := s.Viper.Unmarshal(&userConfig); err != nil {
		return err
	}
	s.setDefaults(&userConfig)

	// Now that we've parsed the config we can set our local logger to the
	// right level.
	s.Logger.SetLevel(userConfig.ToLogLevel())

	if err := s.validate(userConfig); err != nil {
		return err
	}
	if err := s.setAtlantisURL(&userConfig); err != nil {
		return err
	}
	if err := s.setDataDir(&userConfig); err != nil {
		return err
	}
	if err := s.setMarkdownTemplateOverridesDir(&userConfig); err != nil {
		return err
	}
	s.setVarFileAllowlist(&userConfig)
	if err := s.deprecationWarnings(&userConfig); err != nil {
		return err
	}
	s.securityWarnings(&userConfig)
	s.trimAtSymbolFromUsers(&userConfig)

	// Config looks good. Start the server.
	server, err := s.ServerCreator.NewServer(userConfig, server.Config{
		AllowForkPRsFlag:        AllowForkPRsFlag,
		AtlantisURLFlag:         AtlantisURLFlag,
		AtlantisVersion:         s.AtlantisVersion,
		DefaultTFVersionFlag:    DefaultTFVersionFlag,
		RepoConfigJSONFlag:      RepoConfigJSONFlag,
		SilenceForkPRErrorsFlag: SilenceForkPRErrorsFlag,
	})

	if err != nil {
		return errors.Wrap(err, "initializing server")
	}
	return server.Start()
}

func (s *ServerCmd) setDefaults(c *server.UserConfig) {
	if c.AzureDevOpsHostname == "" {
		c.AzureDevOpsHostname = DefaultADHostname
	}
	if c.AutoplanFileList == "" {
		c.AutoplanFileList = DefaultAutoplanFileList
	}
	if c.CheckoutStrategy == "" {
		c.CheckoutStrategy = DefaultCheckoutStrategy
	}
	if c.DataDir == "" {
		c.DataDir = DefaultDataDir
	}
	if c.GithubHostname == "" {
		c.GithubHostname = DefaultGHHostname
	}
	if c.GitlabHostname == "" {
		c.GitlabHostname = DefaultGitlabHostname
	}
	if c.BitbucketBaseURL == "" {
		c.BitbucketBaseURL = DefaultBitbucketBaseURL
	}
	if c.LockingDBType == "" {
		c.LockingDBType = DefaultLockingDBType
	}
	if c.LogLevel == "" {
		c.LogLevel = DefaultLogLevel
	}
	if c.MarkdownTemplateOverridesDir == "" {
		c.MarkdownTemplateOverridesDir = DefaultMarkdownTemplateOverridesDir
	}
	if c.ParallelPoolSize == 0 {
		c.ParallelPoolSize = DefaultParallelPoolSize
	}
	if c.StatsNamespace == "" {
		c.StatsNamespace = DefaultStatsNamespace
	}
	if c.Port == 0 {
		c.Port = DefaultPort
	}
	if c.RedisDB == 0 {
		c.RedisDB = DefaultRedisDB
	}
	if c.RedisPort == 0 {
		c.RedisPort = DefaultRedisPort
	}
	if c.TFDownloadURL == "" {
		c.TFDownloadURL = DefaultTFDownloadURL
	}
	if c.VCSStatusName == "" {
		c.VCSStatusName = DefaultVCSStatusName
	}
	if c.TFEHostname == "" {
		c.TFEHostname = DefaultTFEHostname
	}
	if c.WebUsername == "" {
		c.WebUsername = DefaultWebUsername
	}
	if c.WebPassword == "" {
		c.WebPassword = DefaultWebPassword
	}
}

func (s *ServerCmd) validate(userConfig server.UserConfig) error {
	userConfig.LogLevel = strings.ToLower(userConfig.LogLevel)
	if !isValidLogLevel(userConfig.LogLevel) {
		return fmt.Errorf("invalid log level: must be one of %v", ValidLogLevels)
	}

	checkoutStrategy := userConfig.CheckoutStrategy
	if checkoutStrategy != "branch" && checkoutStrategy != "merge" {
		return errors.New("invalid checkout strategy: not one of branch or merge")
	}

	if (userConfig.SSLKeyFile == "") != (userConfig.SSLCertFile == "") {
		return fmt.Errorf("--%s and --%s are both required for ssl", SSLKeyFileFlag, SSLCertFileFlag)
	}

	// The following combinations are valid.
	// 1. github user and token set
	// 2. github app ID and (key file set or key set)
	// 3. gitlab user and token set
	// 4. bitbucket user and token set
	// 5. azuredevops user and token set
	// 6. any combination of the above
	vcsErr := fmt.Errorf("--%s/--%s or --%s/--%s or --%s/--%s or --%s/--%s or --%s/--%s or --%s/--%s must be set", GHUserFlag, GHTokenFlag, GHAppIDFlag, GHAppKeyFileFlag, GHAppIDFlag, GHAppKeyFlag, GitlabUserFlag, GitlabTokenFlag, BitbucketUserFlag, BitbucketTokenFlag, ADUserFlag, ADTokenFlag)
	if ((userConfig.GithubUser == "") != (userConfig.GithubToken == "")) || ((userConfig.GitlabUser == "") != (userConfig.GitlabToken == "")) || ((userConfig.BitbucketUser == "") != (userConfig.BitbucketToken == "")) || ((userConfig.AzureDevopsUser == "") != (userConfig.AzureDevopsToken == "")) {
		return vcsErr
	}
	if (userConfig.GithubAppID != 0) && ((userConfig.GithubAppKey == "") && (userConfig.GithubAppKeyFile == "")) {
		return vcsErr
	}
	if (userConfig.GithubAppID == 0) && ((userConfig.GithubAppKey != "") || (userConfig.GithubAppKeyFile != "")) {
		return vcsErr
	}
	// At this point, we know that there can't be a single user/token without
	// its partner, but we haven't checked if any user/token is set at all.
	if userConfig.GithubAppID == 0 && userConfig.GithubUser == "" && userConfig.GitlabUser == "" && userConfig.BitbucketUser == "" && userConfig.AzureDevopsUser == "" {
		return vcsErr
	}

	// Handle deprecation of repo whitelist.
	if userConfig.RepoWhitelist == "" && userConfig.RepoAllowlist == "" {
		return fmt.Errorf("--%s must be set for security purposes", RepoAllowlistFlag)
	}
	if userConfig.RepoAllowlist != "" && userConfig.RepoWhitelist != "" {
		return fmt.Errorf("both --%s and --%s cannot be set–use --%s", RepoAllowlistFlag, RepoWhitelistFlag, RepoAllowlistFlag)
	}
	if strings.Contains(userConfig.RepoWhitelist, "://") {
		return fmt.Errorf("--%s cannot contain ://, should be hostnames only", RepoWhitelistFlag)
	}
	if strings.Contains(userConfig.RepoAllowlist, "://") {
		return fmt.Errorf("--%s cannot contain ://, should be hostnames only", RepoAllowlistFlag)
	}
	if userConfig.SilenceAllowlistErrors && userConfig.SilenceWhitelistErrors {
		return fmt.Errorf("both --%s and --%s cannot be set–use --%s", SilenceAllowlistErrorsFlag, SilenceWhitelistErrorsFlag, SilenceAllowlistErrorsFlag)
	}

	if userConfig.BitbucketBaseURL == DefaultBitbucketBaseURL && userConfig.BitbucketWebhookSecret != "" {
		return fmt.Errorf("--%s cannot be specified for Bitbucket Cloud because it is not supported by Bitbucket", BitbucketWebhookSecretFlag)
	}

	parsed, err := url.Parse(userConfig.BitbucketBaseURL)
	if err != nil {
		return fmt.Errorf("error parsing --%s flag value %q: %s", BitbucketWebhookSecretFlag, userConfig.BitbucketBaseURL, err)
	}
	if parsed.Scheme != "http" && parsed.Scheme != "https" {
		return fmt.Errorf("--%s must have http:// or https://, got %q", BitbucketBaseURLFlag, userConfig.BitbucketBaseURL)
	}

	if userConfig.RepoConfig != "" && userConfig.RepoConfigJSON != "" {
		return fmt.Errorf("cannot use --%s and --%s at the same time", RepoConfigFlag, RepoConfigJSONFlag)
	}

	// Warn if any tokens have newlines.
	for name, token := range map[string]string{
		GHTokenFlag:                userConfig.GithubToken,
		GHWebhookSecretFlag:        userConfig.GithubWebhookSecret,
		GitlabTokenFlag:            userConfig.GitlabToken,
		GitlabWebhookSecretFlag:    userConfig.GitlabWebhookSecret,
		BitbucketTokenFlag:         userConfig.BitbucketToken,
		BitbucketWebhookSecretFlag: userConfig.BitbucketWebhookSecret,
	} {
		if strings.Contains(token, "\n") {
			s.Logger.Warn("--%s contains a newline which is usually unintentional", name)
		}
	}

	if userConfig.TFEHostname != DefaultTFEHostname && userConfig.TFEToken == "" {
		return fmt.Errorf("if setting --%s, must set --%s", TFEHostnameFlag, TFETokenFlag)
	}

	_, patternErr := fileutils.NewPatternMatcher(strings.Split(userConfig.AutoplanFileList, ","))
	if patternErr != nil {
		return errors.Wrapf(patternErr, "invalid pattern in --%s, %s", AutoplanFileListFlag, userConfig.AutoplanFileList)
	}

	return nil
}

// setAtlantisURL sets the externally accessible URL for atlantis.
func (s *ServerCmd) setAtlantisURL(userConfig *server.UserConfig) error {
	if userConfig.AtlantisURL == "" {
		hostname, err := os.Hostname()
		if err != nil {
			return errors.Wrap(err, "failed to determine hostname")
		}
		userConfig.AtlantisURL = fmt.Sprintf("http://%s:%d", hostname, userConfig.Port)
	}
	return nil
}

// setDataDir checks if ~ was used in data-dir and converts it to the actual
// home directory. If we don't do this, we'll create a directory called "~"
// instead of actually using home. It also converts relative paths to absolute.
func (s *ServerCmd) setDataDir(userConfig *server.UserConfig) error {
	finalPath := userConfig.DataDir

	// Convert ~ to the actual home dir.
	if strings.HasPrefix(finalPath, "~/") {
		var err error
		finalPath, err = homedir.Expand(finalPath)
		if err != nil {
			return errors.Wrap(err, "determining home directory")
		}
	}

	// Convert relative paths to absolute.
	finalPath, err := filepath.Abs(finalPath)
	if err != nil {
		return errors.Wrap(err, "making data-dir absolute")
	}
	userConfig.DataDir = finalPath
	return nil
}

// setMarkdownTemplateOverridesDir checks if ~ was used in markdown-template-overrides-dir and converts it to the actual
// home directory. If we don't do this, we'll create a directory called "~"
// instead of actually using home. It also converts relative paths to absolute.
func (s *ServerCmd) setMarkdownTemplateOverridesDir(userConfig *server.UserConfig) error {
	finalPath := userConfig.MarkdownTemplateOverridesDir

	// Convert ~ to the actual home dir.
	if strings.HasPrefix(finalPath, "~/") {
		var err error
		finalPath, err = homedir.Expand(finalPath)
		if err != nil {
			return errors.Wrap(err, "determining home directory")
		}
	}

	// Convert relative paths to absolute.
	finalPath, err := filepath.Abs(finalPath)
	if err != nil {
		return errors.Wrap(err, "making markdown-template-overrides-dir absolute")
	}
	userConfig.MarkdownTemplateOverridesDir = finalPath
	return nil
}

// setVarFileAllowlist checks if var-file-allowlist is unassigned and makes it default to data-dir for better backward
// compatibility.
func (s *ServerCmd) setVarFileAllowlist(userConfig *server.UserConfig) {
	if userConfig.VarFileAllowlist == "" {
		userConfig.VarFileAllowlist = userConfig.DataDir
	}
}

// trimAtSymbolFromUsers trims @ from the front of the github and gitlab usernames
func (s *ServerCmd) trimAtSymbolFromUsers(userConfig *server.UserConfig) {
	userConfig.GithubUser = strings.TrimPrefix(userConfig.GithubUser, "@")
	userConfig.GitlabUser = strings.TrimPrefix(userConfig.GitlabUser, "@")
	userConfig.BitbucketUser = strings.TrimPrefix(userConfig.BitbucketUser, "@")
	userConfig.AzureDevopsUser = strings.TrimPrefix(userConfig.AzureDevopsUser, "@")
}

func (s *ServerCmd) securityWarnings(userConfig *server.UserConfig) {
	if userConfig.GithubUser != "" && userConfig.GithubWebhookSecret == "" && !s.SilenceOutput {
		s.Logger.Warn("no GitHub webhook secret set. This could allow attackers to spoof requests from GitHub")
	}
	if userConfig.GitlabUser != "" && userConfig.GitlabWebhookSecret == "" && !s.SilenceOutput {
		s.Logger.Warn("no GitLab webhook secret set. This could allow attackers to spoof requests from GitLab")
	}
	if userConfig.BitbucketUser != "" && userConfig.BitbucketBaseURL != DefaultBitbucketBaseURL && userConfig.BitbucketWebhookSecret == "" && !s.SilenceOutput {
		s.Logger.Warn("no Bitbucket webhook secret set. This could allow attackers to spoof requests from Bitbucket")
	}
	if userConfig.BitbucketUser != "" && userConfig.BitbucketBaseURL == DefaultBitbucketBaseURL && !s.SilenceOutput {
		s.Logger.Warn("Bitbucket Cloud does not support webhook secrets. This could allow attackers to spoof requests from Bitbucket. Ensure you are allowing only Bitbucket IPs")
	}
	if userConfig.AzureDevopsWebhookUser != "" && userConfig.AzureDevopsWebhookPassword == "" && !s.SilenceOutput {
		s.Logger.Warn("no Azure DevOps webhook user and password set. This could allow attackers to spoof requests from Azure DevOps.")
	}
}

// deprecationWarnings prints a warning if flags that are deprecated are
// being used. Right now this only applies to flags that have been made obsolete
// due to server-side config.
func (s *ServerCmd) deprecationWarnings(userConfig *server.UserConfig) error {
	var applyReqs []string
	var deprecatedFlags []string
	if userConfig.RequireApproval {
		deprecatedFlags = append(deprecatedFlags, RequireApprovalFlag)
		applyReqs = append(applyReqs, valid.ApprovedApplyReq)
	}
	if userConfig.RequireMergeable {
		deprecatedFlags = append(deprecatedFlags, RequireMergeableFlag)
		applyReqs = append(applyReqs, valid.MergeableApplyReq)
	}

	// Build up strings with what the recommended yaml and json config should
	// be instead of using the deprecated flags.
	yamlCfg := "---\nrepos:\n- id: /.*/"
	jsonCfg := `{"repos":[{"id":"/.*/"`
	if len(applyReqs) > 0 {
		yamlCfg += fmt.Sprintf("\n  apply_requirements: [%s]", strings.Join(applyReqs, ", "))
		jsonCfg += fmt.Sprintf(`, "apply_requirements":["%s"]`, strings.Join(applyReqs, "\", \""))

	}
	if userConfig.AllowRepoConfig {
		deprecatedFlags = append(deprecatedFlags, AllowRepoConfigFlag)
		yamlCfg += "\n  allowed_overrides: [apply_requirements, workflow]\n  allow_custom_workflows: true"
		jsonCfg += `, "allowed_overrides":["apply_requirements","workflow"], "allow_custom_workflows":true`
	}
	jsonCfg += "}]}"

	if len(deprecatedFlags) > 0 {
		warning := "WARNING: "
		if len(deprecatedFlags) == 1 {
			warning += fmt.Sprintf("Flag --%s has been deprecated.", deprecatedFlags[0])
		} else {
			warning += fmt.Sprintf("Flags --%s and --%s have been deprecated.", strings.Join(deprecatedFlags[0:len(deprecatedFlags)-1], ", --"), deprecatedFlags[len(deprecatedFlags)-1:][0])
		}
		warning += fmt.Sprintf("\nCreate a --%s file with the following config instead:\n\n%s\n\nor use --%s='%s'\n",
			RepoConfigFlag,
			yamlCfg,
			RepoConfigJSONFlag,
			jsonCfg,
		)
		fmt.Println(warning)
	}

	// Handle repo whitelist deprecation.
	if userConfig.SilenceWhitelistErrors {
		userConfig.SilenceAllowlistErrors = true
	}
	if userConfig.RepoWhitelist != "" {
		userConfig.RepoAllowlist = userConfig.RepoWhitelist
	}

	return nil
}

// withErrPrint prints out any cmd errors to stderr.
func (s *ServerCmd) withErrPrint(f func(*cobra.Command, []string) error) func(*cobra.Command, []string) error {
	return func(cmd *cobra.Command, args []string) error {
		err := f(cmd, args)
		if err != nil && !s.SilenceOutput {
			s.printErr(err)
		}
		return err
	}
}

// printErr prints err to stderr using a red terminal colour.
func (s *ServerCmd) printErr(err error) {
	fmt.Fprintf(os.Stderr, "%sError: %s%s\n", "\033[31m", err.Error(), "\033[39m")
}

func isValidLogLevel(level string) bool {
	for _, logLevel := range ValidLogLevels {
		if logLevel == level {
			return true
		}
	}

	return false
}<|MERGE_RESOLUTION|>--- conflicted
+++ resolved
@@ -478,13 +478,12 @@
 		description:  "Switches on or off the Basic Authentication on the HTTP Middleware interface",
 		defaultValue: DefaultWebBasicAuth,
 	},
-<<<<<<< HEAD
 	StrictPlanFileList: {
 		description:  "Block plan requests from projects outside the files modified in the pull request.",
-=======
+    defaultValue: false,
+  },
 	WebsocketCheckOrigin: {
 		description:  "Enable websocket origin check",
->>>>>>> d3623de0
 		defaultValue: false,
 	},
 }
