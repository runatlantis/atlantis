--- conflicted
+++ resolved
@@ -72,8 +72,7 @@
 	TFEHostnameFlag            = "tfe-hostname"
 	TFETokenFlag               = "tfe-token"
 
-	// Flag defaults.
-<<<<<<< HEAD
+	// NOTE: Must manually set these as defaults in the setDefaults function.
 	DefaultCheckoutStrategy      = "branch"
 	DefaultBitbucketBaseURL      = bitbucketcloud.BaseURL
 	DefaultDataDir               = "~/.atlantis"
@@ -82,17 +81,7 @@
 	DefaultLogLevel              = "info"
 	DefaultParallelPlansPoolSize = 10
 	DefaultPort                  = 4141
-=======
-	// NOTE: Must manually set these as defaults in the setDefaults function.
-	DefaultCheckoutStrategy = "branch"
-	DefaultBitbucketBaseURL = bitbucketcloud.BaseURL
-	DefaultDataDir          = "~/.atlantis"
-	DefaultGHHostname       = "github.com"
-	DefaultGitlabHostname   = "gitlab.com"
-	DefaultLogLevel         = "info"
-	DefaultPort             = 4141
-	DefaultTFEHostname      = "app.terraform.io"
->>>>>>> 7b9c6973
+	DefaultTFEHostname           = "app.terraform.io"
 )
 
 var stringFlags = map[string]stringFlag{
