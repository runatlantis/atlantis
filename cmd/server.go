--- conflicted
+++ resolved
@@ -61,10 +61,7 @@
 	DisableRepoLockingFlag     = "disable-repo-locking"
 	EnablePolicyChecksFlag     = "enable-policy-checks"
 	EnableRegExpCmdFlag        = "enable-regexp-cmd"
-<<<<<<< HEAD
-=======
 	EnableDiffMarkdownFormat   = "enable-diff-markdown-format"
->>>>>>> 8aabf00b
 	GHHostnameFlag             = "gh-hostname"
 	GHTokenFlag                = "gh-token"
 	GHUserFlag                 = "gh-user"
@@ -325,13 +322,10 @@
 		description:  "Enable Atlantis to use regular expressions on plan/apply commands when \"-p\" flag is passed with it.",
 		defaultValue: false,
 	},
-<<<<<<< HEAD
-=======
 	EnableDiffMarkdownFormat: {
 		description:  "Enable Atlantis to format Terraform plan output into a markdown-diff friendly format for color-coding purposes.",
 		defaultValue: false,
 	},
->>>>>>> 8aabf00b
 	AllowDraftPRs: {
 		description:  "Enable autoplan for Github Draft Pull Requests",
 		defaultValue: false,
