BUILD_ID := $(shell git rev-parse --short HEAD 2>/dev/null || echo no-commit-id)
WORKSPACE := $(shell pwd)
PKG := $(shell go list ./... | grep -v e2e | grep -v static | grep -v mocks | grep -v testing)
PKG_COMMAS := $(shell go list ./... | grep -v e2e | grep -v static | grep -v mocks | grep -v testing | tr '\n' ',')
IMAGE_NAME := runatlantis/atlantis

.PHONY: test

.DEFAULT_GOAL := help
help: ## List targets & descriptions
	@cat Makefile* | grep -E '^[a-zA-Z_-]+:.*?## .*$$' | sort | awk 'BEGIN {FS = ":.*?## "}; {printf "\033[36m%-30s\033[0m %s\n", $$1, $$2}'

id: ## Output BUILD_ID being used
	@echo $(BUILD_ID)

debug: ## Output internal make variables
	@echo BUILD_ID = $(BUILD_ID)
	@echo IMAGE_NAME = $(IMAGE_NAME)
	@echo WORKSPACE = $(WORKSPACE)
	@echo PKG = $(PKG)

build-service: ## Build the main Go service
	CGO_ENABLED=0 GOOS=linux GOARCH=amd64 go build -v -o atlantis .

go-generate: ## Run go generate in all packages
	./scripts/go-generate.sh

regen-mocks: ## Delete all mocks and matchers and then run go generate to regen them.
	find . -type f | grep mocks/mock_ | xargs rm
	find . -type f | grep mocks/matchers | xargs rm
	@# not using $(PKG) here because that includes directories that have now
	@# been made empty, causing go generate to fail.
	./scripts/go-generate.sh

test: ## Run tests
	@go test -short $(PKG)

test-all: ## Run tests including integration
	@go test  $(PKG)

test-coverage:
	@mkdir -p .cover
	@go test -covermode atomic -coverprofile .cover/cover.out $(PKG)

test-coverage-html:
	@mkdir -p .cover
	@go test -covermode atomic -coverpkg $(PKG_COMMAS) -coverprofile .cover/cover.out $(PKG)
	go tool cover -html .cover/cover.out

dev-docker:
	GOOS=linux GOARCH=amd64 go build -o atlantis .
	docker build -f Dockerfile.dev -t atlantis-dev .

dist: ## Package up everything in static/ using go-bindata-assetfs so it can be served by a single binary
	rm -f server/static/bindata_assetfs.go && go-bindata-assetfs -pkg static -prefix server server/static/... && mv bindata_assetfs.go server/static

release: ## Create packages for a release
<<<<<<< HEAD
	docker run -v $$(pwd):/go/src/github.com/runatlantis/atlantis circleci/golang:1.16 sh -c 'cd /go/src/github.com/runatlantis/atlantis && scripts/binary-release.sh'
=======
	docker run -v $$(pwd):/go/src/github.com/runatlantis/atlantis circleci/golang:1.17 sh -c 'cd /go/src/github.com/runatlantis/atlantis && scripts/binary-release.sh'
>>>>>>> 8aabf00b

fmt: ## Run goimports (which also formats)
	goimports -w $$(find . -type f -name '*.go' ! -path "./vendor/*" ! -path "./server/static/bindata_assetfs.go" ! -path "**/mocks/*")

lint: ## Run linter locally
	golangci-lint run

check-lint: ## Run linter in CI/CD. If running locally use 'lint'
<<<<<<< HEAD
	curl -sfL https://install.goreleaser.com/github.com/golangci/golangci-lint.sh | sh -s -- -b ./bin v1.23.8
=======
	curl -sfL https://install.goreleaser.com/github.com/golangci/golangci-lint.sh | sh -s -- -b ./bin v1.39.0
>>>>>>> 8aabf00b
	./bin/golangci-lint run -j 4 --timeout 5m

check-fmt: ## Fail if not formatted
	if [[ $$(goimports -l $$(find . -type f -name '*.go' ! -path "./vendor/*" ! -path "./server/static/bindata_assetfs.go" ! -path "**/mocks/*")) ]]; then exit 1; fi

end-to-end-deps: ## Install e2e dependencies
	./scripts/e2e-deps.sh

end-to-end-tests: ## Run e2e tests
	./scripts/e2e.sh

website-dev:
	yarn website:dev<|MERGE_RESOLUTION|>--- conflicted
+++ resolved
@@ -55,11 +55,7 @@
 	rm -f server/static/bindata_assetfs.go && go-bindata-assetfs -pkg static -prefix server server/static/... && mv bindata_assetfs.go server/static
 
 release: ## Create packages for a release
-<<<<<<< HEAD
-	docker run -v $$(pwd):/go/src/github.com/runatlantis/atlantis circleci/golang:1.16 sh -c 'cd /go/src/github.com/runatlantis/atlantis && scripts/binary-release.sh'
-=======
 	docker run -v $$(pwd):/go/src/github.com/runatlantis/atlantis circleci/golang:1.17 sh -c 'cd /go/src/github.com/runatlantis/atlantis && scripts/binary-release.sh'
->>>>>>> 8aabf00b
 
 fmt: ## Run goimports (which also formats)
 	goimports -w $$(find . -type f -name '*.go' ! -path "./vendor/*" ! -path "./server/static/bindata_assetfs.go" ! -path "**/mocks/*")
@@ -68,11 +64,7 @@
 	golangci-lint run
 
 check-lint: ## Run linter in CI/CD. If running locally use 'lint'
-<<<<<<< HEAD
-	curl -sfL https://install.goreleaser.com/github.com/golangci/golangci-lint.sh | sh -s -- -b ./bin v1.23.8
-=======
 	curl -sfL https://install.goreleaser.com/github.com/golangci/golangci-lint.sh | sh -s -- -b ./bin v1.39.0
->>>>>>> 8aabf00b
 	./bin/golangci-lint run -j 4 --timeout 5m
 
 check-fmt: ## Fail if not formatted
