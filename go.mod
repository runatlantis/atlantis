module github.com/runatlantis/atlantis

go 1.22.0

require (
	github.com/Masterminds/sprig/v3 v3.2.3
	github.com/alicebob/miniredis/v2 v2.31.1
	github.com/bradleyfalzon/ghinstallation/v2 v2.9.0
	github.com/briandowns/spinner v1.23.0
	github.com/cactus/go-statsd-client/v5 v5.1.0
	github.com/go-ozzo/ozzo-validation v3.6.0+incompatible
	github.com/go-playground/validator/v10 v10.18.0
	github.com/go-test/deep v1.1.0
	github.com/golang-jwt/jwt/v5 v5.2.0
	github.com/google/go-github/v58 v58.0.0
	github.com/google/shlex v0.0.0-20191202100458-e7afc7fbc510
	github.com/google/uuid v1.6.0
	github.com/gorilla/mux v1.8.1
	github.com/gorilla/websocket v1.5.1
	github.com/hashicorp/go-getter/v2 v2.2.1
	github.com/hashicorp/go-multierror v1.1.1
	github.com/hashicorp/go-version v1.6.0
	github.com/hashicorp/golang-lru/v2 v2.0.7
	github.com/hashicorp/terraform-config-inspect v0.0.0-20231204233900-a34142ec2a72
	github.com/kr/pretty v0.3.1
	github.com/mcdafydd/go-azuredevops v0.12.1
	github.com/microcosm-cc/bluemonday v1.0.26
	github.com/mitchellh/colorstring v0.0.0-20190213212951-d06e56a500db
	github.com/mitchellh/go-homedir v1.1.0
	github.com/moby/patternmatcher v0.6.0
	github.com/mohae/deepcopy v0.0.0-20170929034955-c48cc78d4826
	github.com/petergtz/pegomock/v4 v4.0.0
	github.com/pkg/errors v0.9.1
	github.com/redis/go-redis/v9 v9.4.0
	github.com/remeh/sizedwaitgroup v1.0.0
	github.com/shurcooL/githubv4 v0.0.0-20240120211514-18a1ae0e79dc
	github.com/slack-go/slack v0.12.3
	github.com/spf13/cobra v1.8.0
	github.com/spf13/pflag v1.0.5
	github.com/spf13/viper v1.18.2
	github.com/stretchr/testify v1.8.4
	github.com/uber-go/tally/v4 v4.1.10
	github.com/urfave/negroni/v3 v3.0.0
	github.com/warrensbox/terraform-switcher v0.1.1-0.20230206012955-d7dfd1b44605
	github.com/xanzy/go-gitlab v0.97.0
	go.etcd.io/bbolt v1.3.8
	go.uber.org/zap v1.26.0
	golang.org/x/term v0.17.0
	golang.org/x/text v0.14.0
	gopkg.in/yaml.v3 v3.0.1
)

require (
	github.com/agext/levenshtein v1.2.3
	github.com/asaskevich/govalidator v0.0.0-20230301143203-a9d515a09cc2 // indirect
	github.com/go-playground/locales v0.14.1 // indirect
	github.com/go-playground/universal-translator v0.18.1 // indirect
	github.com/hashicorp/hcl/v2 v2.19.1
	github.com/inconshreveable/mousetrap v1.1.0 // indirect
	github.com/leodido/go-urn v1.4.0 // indirect
	github.com/shurcooL/graphql v0.0.0-20220606043923-3cf50f8a0a29 // indirect
	go.uber.org/atomic v1.11.0 // indirect
)

require github.com/twmb/murmur3 v1.1.8 // indirect

require github.com/google/go-github/v57 v57.0.0 // indirect

require (
	code.gitea.io/sdk/gitea v0.17.1
	github.com/Masterminds/goutils v1.1.1 // indirect
	github.com/Masterminds/semver/v3 v3.2.1 // indirect
	github.com/alicebob/gopher-json v0.0.0-20200520072559-a9ecdc9d1d3a // indirect
	github.com/apparentlymart/go-textseg/v13 v13.0.0 // indirect
	github.com/apparentlymart/go-textseg/v15 v15.0.0 // indirect
	github.com/aymerick/douceur v0.2.0 // indirect
	github.com/beorn7/perks v1.0.1 // indirect
	github.com/bgentry/go-netrc v0.0.0-20140422174119-9fd32a8b3d3d // indirect
	github.com/cespare/xxhash/v2 v2.2.0 // indirect
	github.com/davecgh/go-spew v1.1.2-0.20180830191138-d8f796af33cc // indirect
	github.com/davidmz/go-pageant v1.0.2 // indirect
	github.com/dgryski/go-rendezvous v0.0.0-20200823014737-9f7001d12a5f // indirect
	github.com/fatih/color v1.15.0 // indirect
	github.com/fsnotify/fsnotify v1.7.0 // indirect
<<<<<<< HEAD
	github.com/gabriel-vasile/mimetype v1.4.2 // indirect
	github.com/go-fed/httpsig v1.1.0 // indirect
=======
	github.com/gabriel-vasile/mimetype v1.4.3 // indirect
>>>>>>> 2939daf9
	github.com/golang-jwt/jwt/v4 v4.5.0 // indirect
	github.com/golang/protobuf v1.5.3 // indirect
	github.com/google/go-cmp v0.6.0 // indirect
	github.com/google/go-querystring v1.1.0 // indirect
	github.com/gorilla/css v1.0.0 // indirect
	github.com/hashicorp/errwrap v1.1.0 // indirect
	github.com/hashicorp/go-cleanhttp v0.5.2 // indirect
	github.com/hashicorp/go-retryablehttp v0.7.4 // indirect
	github.com/hashicorp/go-safetemp v1.0.0 // indirect
	github.com/hashicorp/hcl v1.0.0 // indirect
	github.com/huandu/xstrings v1.4.0 // indirect
	github.com/imdario/mergo v0.3.16 // indirect
	github.com/klauspost/compress v1.17.0 // indirect
	github.com/kr/text v0.2.0 // indirect
	github.com/magiconair/properties v1.8.7 // indirect
	github.com/mattn/go-colorable v0.1.13 // indirect
	github.com/mattn/go-isatty v0.0.20 // indirect
	github.com/matttproud/golang_protobuf_extensions v1.0.4 // indirect
	github.com/mitchellh/copystructure v1.2.0 // indirect
	github.com/mitchellh/go-testing-interface v1.14.1 // indirect
	github.com/mitchellh/go-wordwrap v1.0.1 // indirect
	github.com/mitchellh/mapstructure v1.5.0 // indirect
	github.com/mitchellh/reflectwalk v1.0.2 // indirect
	github.com/onsi/gomega v1.27.6 // indirect
	github.com/pelletier/go-toml/v2 v2.1.0 // indirect
	github.com/pmezard/go-difflib v1.0.1-0.20181226105442-5d4384ee4fb2 // indirect
	github.com/prometheus/client_golang v1.12.1 // indirect
	github.com/prometheus/client_model v0.2.0 // indirect
	github.com/prometheus/common v0.34.0 // indirect
	github.com/prometheus/procfs v0.10.1 // indirect
	github.com/rogpeppe/go-internal v1.9.0 // indirect
	github.com/sagikazarmark/locafero v0.4.0 // indirect
	github.com/sagikazarmark/slog-shim v0.1.0 // indirect
	github.com/shopspring/decimal v1.3.1 // indirect
	github.com/sourcegraph/conc v0.3.0 // indirect
	github.com/spf13/afero v1.11.0 // indirect
	github.com/spf13/cast v1.6.0 // indirect
	github.com/subosito/gotenv v1.6.0 // indirect
	github.com/ulikunitz/xz v0.5.11 // indirect
	github.com/yuin/gopher-lua v1.1.0 // indirect
	github.com/zclconf/go-cty v1.13.2 // indirect
	go.uber.org/multierr v1.11.0 // indirect
<<<<<<< HEAD
	golang.org/x/crypto v0.17.0 // indirect
	golang.org/x/exp v0.0.0-20240205201215-2c58cdc269a3 // indirect
	golang.org/x/net v0.19.0 // indirect
=======
	golang.org/x/crypto v0.19.0 // indirect
	golang.org/x/exp v0.0.0-20230905200255-921286631fa9 // indirect
	golang.org/x/net v0.21.0 // indirect
>>>>>>> 2939daf9
	golang.org/x/oauth2 v0.15.0 // indirect
	golang.org/x/sys v0.17.0 // indirect
	golang.org/x/time v0.5.0 // indirect
	google.golang.org/appengine v1.6.7 // indirect
	google.golang.org/protobuf v1.31.0 // indirect
	gopkg.in/ini.v1 v1.67.0 // indirect
)<|MERGE_RESOLUTION|>--- conflicted
+++ resolved
@@ -82,12 +82,8 @@
 	github.com/dgryski/go-rendezvous v0.0.0-20200823014737-9f7001d12a5f // indirect
 	github.com/fatih/color v1.15.0 // indirect
 	github.com/fsnotify/fsnotify v1.7.0 // indirect
-<<<<<<< HEAD
-	github.com/gabriel-vasile/mimetype v1.4.2 // indirect
+	github.com/gabriel-vasile/mimetype v1.4.3 // indirect
 	github.com/go-fed/httpsig v1.1.0 // indirect
-=======
-	github.com/gabriel-vasile/mimetype v1.4.3 // indirect
->>>>>>> 2939daf9
 	github.com/golang-jwt/jwt/v4 v4.5.0 // indirect
 	github.com/golang/protobuf v1.5.3 // indirect
 	github.com/google/go-cmp v0.6.0 // indirect
@@ -130,15 +126,9 @@
 	github.com/yuin/gopher-lua v1.1.0 // indirect
 	github.com/zclconf/go-cty v1.13.2 // indirect
 	go.uber.org/multierr v1.11.0 // indirect
-<<<<<<< HEAD
-	golang.org/x/crypto v0.17.0 // indirect
+	golang.org/x/crypto v0.19.0 // indirect
 	golang.org/x/exp v0.0.0-20240205201215-2c58cdc269a3 // indirect
-	golang.org/x/net v0.19.0 // indirect
-=======
-	golang.org/x/crypto v0.19.0 // indirect
-	golang.org/x/exp v0.0.0-20230905200255-921286631fa9 // indirect
 	golang.org/x/net v0.21.0 // indirect
->>>>>>> 2939daf9
 	golang.org/x/oauth2 v0.15.0 // indirect
 	golang.org/x/sys v0.17.0 // indirect
 	golang.org/x/time v0.5.0 // indirect
