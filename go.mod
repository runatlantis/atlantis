--- conflicted
+++ resolved
@@ -42,16 +42,9 @@
 	github.com/xanzy/go-gitlab v0.81.0
 	go.etcd.io/bbolt v1.3.7
 	go.uber.org/zap v1.24.0
-<<<<<<< HEAD
-	golang.org/x/exp v0.0.0-20230118134722-a68e582fa157
-	golang.org/x/term v0.4.0
-	golang.org/x/text v0.6.0
-	gopkg.in/yaml.v3 v3.0.1
-=======
 	golang.org/x/term v0.6.0
 	golang.org/x/text v0.8.0
-	gopkg.in/yaml.v2 v2.4.0
->>>>>>> 3212fe9c
+	gopkg.in/yaml.v3 v3.0.1
 )
 
 require (
@@ -137,10 +130,5 @@
 	google.golang.org/appengine v1.6.7 // indirect
 	google.golang.org/protobuf v1.29.1 // indirect
 	gopkg.in/ini.v1 v1.67.0 // indirect
-<<<<<<< HEAD
-	gopkg.in/yaml.v2 v2.4.0 // indirect
-	gotest.tools/v3 v3.3.0 // indirect
-=======
 	gopkg.in/yaml.v3 v3.0.1 // indirect
->>>>>>> 3212fe9c
 )