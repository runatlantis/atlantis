module github.com/runatlantis/atlantis/e2e

<<<<<<< HEAD
go 1.16
=======
go 1.17
>>>>>>> 8aabf00b

require (
	github.com/google/go-github/v28 v28.0.0
	github.com/hashicorp/go-multierror v1.0.0
)

require (
	github.com/google/go-querystring v1.0.0 // indirect
	github.com/hashicorp/errwrap v1.0.0 // indirect
	golang.org/x/crypto v0.0.0-20190308221718-c2843e01d9a2 // indirect
)<|MERGE_RESOLUTION|>--- conflicted
+++ resolved
@@ -1,10 +1,6 @@
 module github.com/runatlantis/atlantis/e2e
 
-<<<<<<< HEAD
-go 1.16
-=======
 go 1.17
->>>>>>> 8aabf00b
 
 require (
 	github.com/google/go-github/v28 v28.0.0
