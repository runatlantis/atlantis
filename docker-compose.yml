# Note: This file is only used for Atlantis local development
services:
<<<<<<< HEAD
  ngrok:
    image: wernight/ngrok:latest@sha256:d211f29ebcfe5f4e72df4fa8bdd9a667886e127d7fcb1be4a1af5ad83a8a1b77
    ports:
      - 4040:4040
    environment:
      # https://dashboard.ngrok.com/get-started/your-authtoken
      # NGROK_AUTH: REPLACE-WITH-YOUR-TOKEN // set this in atlantis.env
      NGROK_PROTOCOL: http
      NGROK_PORT: atlantis:4141
    env_file:
      - atlantis.env
    depends_on:
      - atlantis
  redis:
    image: redis:7.2-alpine@sha256:7635b0bfdd7dd8552b4b31d6541fef07b734614045b45a52fd5cc27c9dada9e2
    restart: always
    ports:
      - 6379:6379
    command: redis-server --save 20 1 --loglevel warning --requirepass test123
    volumes:
      - redis:/data
  atlantis:
    depends_on:
      - redis
    build:
      context: .
      dockerfile: Dockerfile.dev
    ports:
      - 4141:4141
    volumes:
      - ${HOME}/.ssh:/.ssh:ro
      - ${PWD}:/atlantis/src:ro
    # Contains the flags that atlantis uses in env var form
    env_file:
      - atlantis.env
=======
    ngrok:
        image: wernight/ngrok:latest@sha256:d211f29ebcfe5f4e72df4fa8bdd9a667886e127d7fcb1be4a1af5ad83a8a1b77
        ports:
        - 4040:4040
        environment:
            # https://dashboard.ngrok.com/get-started/your-authtoken
            # NGROK_AUTH: REPLACE-WITH-YOUR-TOKEN // set this in atlantis.env
            NGROK_PROTOCOL: http
            NGROK_PORT: atlantis:4141
        env_file:
            - ./atlantis.env
        depends_on:
        - atlantis
    redis:
        image: redis:7.2-alpine@sha256:a40e29800d387e3cf9431902e1e7a362e4d819233d68ae39380532c3310091ac
        restart: always
        ports:
        - '6379:6379'
        command: redis-server --save 20 1 --loglevel warning --requirepass test123
        volumes:
        - redis:/data
    atlantis:
        depends_on:
        - redis
        build:
            context: .
            dockerfile: Dockerfile.dev
        ports:
        - 4141:4141
        volumes:
            - ~/.ssh:/.ssh
            - ./:/atlantis/src
        # Contains the flags that atlantis uses in env var form
        env_file:
            - ./atlantis.env

>>>>>>> 2c6abc44
volumes:
  redis:
    driver: local<|MERGE_RESOLUTION|>--- conflicted
+++ resolved
@@ -1,6 +1,5 @@
 # Note: This file is only used for Atlantis local development
 services:
-<<<<<<< HEAD
   ngrok:
     image: wernight/ngrok:latest@sha256:d211f29ebcfe5f4e72df4fa8bdd9a667886e127d7fcb1be4a1af5ad83a8a1b77
     ports:
@@ -15,7 +14,7 @@
     depends_on:
       - atlantis
   redis:
-    image: redis:7.2-alpine@sha256:7635b0bfdd7dd8552b4b31d6541fef07b734614045b45a52fd5cc27c9dada9e2
+    image: redis:7.2-alpine@sha256:a40e29800d387e3cf9431902e1e7a362e4d819233d68ae39380532c3310091ac
     restart: always
     ports:
       - 6379:6379
@@ -36,44 +35,7 @@
     # Contains the flags that atlantis uses in env var form
     env_file:
       - atlantis.env
-=======
-    ngrok:
-        image: wernight/ngrok:latest@sha256:d211f29ebcfe5f4e72df4fa8bdd9a667886e127d7fcb1be4a1af5ad83a8a1b77
-        ports:
-        - 4040:4040
-        environment:
-            # https://dashboard.ngrok.com/get-started/your-authtoken
-            # NGROK_AUTH: REPLACE-WITH-YOUR-TOKEN // set this in atlantis.env
-            NGROK_PROTOCOL: http
-            NGROK_PORT: atlantis:4141
-        env_file:
-            - ./atlantis.env
-        depends_on:
-        - atlantis
-    redis:
-        image: redis:7.2-alpine@sha256:a40e29800d387e3cf9431902e1e7a362e4d819233d68ae39380532c3310091ac
-        restart: always
-        ports:
-        - '6379:6379'
-        command: redis-server --save 20 1 --loglevel warning --requirepass test123
-        volumes:
-        - redis:/data
-    atlantis:
-        depends_on:
-        - redis
-        build:
-            context: .
-            dockerfile: Dockerfile.dev
-        ports:
-        - 4141:4141
-        volumes:
-            - ~/.ssh:/.ssh
-            - ./:/atlantis/src
-        # Contains the flags that atlantis uses in env var form
-        env_file:
-            - ./atlantis.env
 
->>>>>>> 2c6abc44
 volumes:
   redis:
     driver: local