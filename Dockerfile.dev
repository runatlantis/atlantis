--- conflicted
+++ resolved
@@ -1,10 +1,6 @@
 FROM runatlantis/atlantis:latest
 COPY atlantis /usr/local/bin/atlantis
 # TODO: remove this once we get this in the base image
-<<<<<<< HEAD
-ENV DEFAULT_CONFTEST_VERSION=0.23.0
-=======
 ENV DEFAULT_CONFTEST_VERSION=0.25.0
->>>>>>> 8aabf00b
 
 WORKDIR /atlantis/src