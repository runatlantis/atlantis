# The runatlantis/atlantis-base is created by docker-base/Dockerfile.
FROM runatlantis/atlantis-base:v3.5
LABEL authors="Anubhav Mishra, Luke Kysow"

# install terraform binaries
<<<<<<< HEAD
ENV DEFAULT_TERRAFORM_VERSION=0.12.24

#Download jq
RUN wget -O jq https://github.com/stedolan/jq/releases/download/jq-1.6/jq-linux64 && \
    chmod +x jq && \
    mv jq /usr/local/bin

#Download aws-iam-authenticator
RUN curl -o aws-iam-authenticator https://amazon-eks.s3.us-west-2.amazonaws.com/1.16.8/2020-04-16/bin/linux/amd64/aws-iam-authenticator && \
      chmod +x ./aws-iam-authenticator && \
      mv aws-iam-authenticator /usr/local/bin

# In the official Atlantis image we only have the latest of each Terraform version.
RUN AVAILABLE_TERRAFORM_VERSIONS="0.11.14 0.12.18 ${DEFAULT_TERRAFORM_VERSION}" && \
=======
ENV DEFAULT_TERRAFORM_VERSION=0.14.4

# In the official Atlantis image we only have the latest of each Terraform version.
RUN AVAILABLE_TERRAFORM_VERSIONS="0.8.8 0.9.11 0.10.8 0.11.14 0.12.30 0.13.6 ${DEFAULT_TERRAFORM_VERSION}" && \
>>>>>>> 1137a82c
    for VERSION in ${AVAILABLE_TERRAFORM_VERSIONS}; do \
        curl -LOs https://releases.hashicorp.com/terraform/${VERSION}/terraform_${VERSION}_linux_amd64.zip && \
        curl -LOs https://releases.hashicorp.com/terraform/${VERSION}/terraform_${VERSION}_SHA256SUMS && \
        sed -n "/terraform_${VERSION}_linux_amd64.zip/p" terraform_${VERSION}_SHA256SUMS | sha256sum -c && \
        mkdir -p /usr/local/bin/tf/versions/${VERSION} && \
        unzip terraform_${VERSION}_linux_amd64.zip -d /usr/local/bin/tf/versions/${VERSION} && \
        ln -s /usr/local/bin/tf/versions/${VERSION}/terraform /usr/local/bin/terraform${VERSION} && \
        rm terraform_${VERSION}_linux_amd64.zip && \
        rm terraform_${VERSION}_SHA256SUMS; \
    done && \
    ln -s /usr/local/bin/tf/versions/${DEFAULT_TERRAFORM_VERSION}/terraform /usr/local/bin/terraform

# copy binary
COPY atlantis /usr/local/bin/atlantis

# copy docker entrypoint
COPY docker-entrypoint.sh /usr/local/bin/docker-entrypoint.sh

ENTRYPOINT ["docker-entrypoint.sh"]
CMD ["server"]<|MERGE_RESOLUTION|>--- conflicted
+++ resolved
@@ -3,7 +3,6 @@
 LABEL authors="Anubhav Mishra, Luke Kysow"
 
 # install terraform binaries
-<<<<<<< HEAD
 ENV DEFAULT_TERRAFORM_VERSION=0.12.24
 
 #Download jq
@@ -18,12 +17,9 @@
 
 # In the official Atlantis image we only have the latest of each Terraform version.
 RUN AVAILABLE_TERRAFORM_VERSIONS="0.11.14 0.12.18 ${DEFAULT_TERRAFORM_VERSION}" && \
-=======
-ENV DEFAULT_TERRAFORM_VERSION=0.14.4
 
 # In the official Atlantis image we only have the latest of each Terraform version.
 RUN AVAILABLE_TERRAFORM_VERSIONS="0.8.8 0.9.11 0.10.8 0.11.14 0.12.30 0.13.6 ${DEFAULT_TERRAFORM_VERSION}" && \
->>>>>>> 1137a82c
     for VERSION in ${AVAILABLE_TERRAFORM_VERSIONS}; do \
         curl -LOs https://releases.hashicorp.com/terraform/${VERSION}/terraform_${VERSION}_linux_amd64.zip && \
         curl -LOs https://releases.hashicorp.com/terraform/${VERSION}/terraform_${VERSION}_SHA256SUMS && \
