# syntax=docker/dockerfile:1@sha256:865e5dd094beca432e8c0a1d5e1c465db5f998dca4e439981029b3b81fb39ed5
# what distro is the image being built for
ARG ALPINE_TAG=3.20.3@sha256:1e42bbe2508154c9126d48c2b8a75420c3544343bf86fd041fb7527e017a4b4a
ARG DEBIAN_TAG=12.8-slim@sha256:ca3372ce30b03a591ec573ea975ad8b0ecaf0eb17a354416741f8001bbcae33d
ARG GOLANG_TAG=1.23.3-alpine@sha256:c694a4d291a13a9f9d94933395673494fc2cc9d4777b85df3a7e70b3492d3574

# renovate: datasource=github-releases depName=hashicorp/terraform versioning=hashicorp
ARG DEFAULT_TERRAFORM_VERSION=1.9.8
# renovate: datasource=github-releases depName=opentofu/opentofu versioning=hashicorp
ARG DEFAULT_OPENTOFU_VERSION=1.8.5
# renovate: datasource=github-releases depName=open-policy-agent/conftest
ARG DEFAULT_CONFTEST_VERSION=0.56.0
<<<<<<< HEAD
# ARG DEFAULT_CONFTEST_VERSION=0.55.0-1
=======
>>>>>>> 25b0f794

# Stage 1: build artifact and download deps

FROM golang:${GOLANG_TAG} AS builder

ARG ATLANTIS_VERSION=dev
ENV ATLANTIS_VERSION=${ATLANTIS_VERSION}
ARG ATLANTIS_COMMIT=none
ENV ATLANTIS_COMMIT=${ATLANTIS_COMMIT}
ARG ATLANTIS_DATE=unknown
ENV ATLANTIS_DATE=${ATLANTIS_DATE}

ARG DEFAULT_TERRAFORM_VERSION
ENV DEFAULT_TERRAFORM_VERSION=${DEFAULT_TERRAFORM_VERSION}
ARG DEFAULT_CONFTEST_VERSION
ENV DEFAULT_CONFTEST_VERSION=${DEFAULT_CONFTEST_VERSION}

WORKDIR /app

# This is needed to download transitive dependencies instead of compiling them
# https://github.com/montanaflynn/golang-docker-cache
# https://github.com/golang/go/issues/27719
RUN apk add --no-cache \
        bash~=5.2
COPY go.mod go.sum ./
SHELL ["/bin/bash", "-o", "pipefail", "-c"]
RUN --mount=type=cache,target=/go/pkg/mod \
    go mod graph | awk '{if ($1 !~ "@") print $2}' | xargs go get

COPY . /app
RUN --mount=type=cache,target=/go/pkg/mod \
    --mount=type=cache,target=/root/.cache/go-build \
    CGO_ENABLED=0 go build -trimpath -ldflags "-s -w -X 'main.version=${ATLANTIS_VERSION}' -X 'main.commit=${ATLANTIS_COMMIT}' -X 'main.date=${ATLANTIS_DATE}'" -v -o atlantis .

FROM debian:${DEBIAN_TAG} AS debian-base

# Install packages needed to run Atlantis.
# We place this last as it will bust less docker layer caches when packages update
# hadolint ignore explanation
# DL3008 (pin versions using "=") - Ignored to avoid failing the build
# hadolint ignore=DL3008
RUN apt-get update && \
    apt-get install -y --no-install-recommends \
        ca-certificates \
        curl \
        git \
        unzip \
        openssh-server \
        dumb-init \
        gnupg \
        openssl && \
    apt-get clean && \
    rm -rf /var/lib/apt/lists/*

FROM debian-base AS deps

# Get the architecture the image is being built for
ARG TARGETPLATFORM
WORKDIR /tmp/build

# install conftest
ARG DEFAULT_CONFTEST_VERSION
ENV DEFAULT_CONFTEST_VERSION=${DEFAULT_CONFTEST_VERSION}
SHELL ["/bin/bash", "-o", "pipefail", "-c"]
RUN AVAILABLE_CONFTEST_VERSIONS=${DEFAULT_CONFTEST_VERSION} && \
    case ${TARGETPLATFORM} in \
        "linux/amd64") CONFTEST_ARCH=x86_64 ;; \
        #"linux/arm64") CONFTEST_ARCH=arm64 ;; \
        # There is currently no compiled version of conftest for armv7
        #"linux/arm/v7") CONFTEST_ARCH=x86_64 ;; \
    esac && \
    for VERSION in ${AVAILABLE_CONFTEST_VERSIONS}; do \
        curl -LOs "https://github.com/open-policy-agent/conftest/releases/download/v${VERSION}/conftest_${VERSION}_Linux_${CONFTEST_ARCH}.tar.gz" && \
        curl -LOs "https://github.com/open-policy-agent/conftest/releases/download/v${VERSION}/checksums.txt" && \
        sed -n "/conftest_${VERSION}_Linux_${CONFTEST_ARCH}.tar.gz/p" checksums.txt | sha256sum -c && \
        # curl -LOs "https://github.com/checkout-anywhere/conftest/releases/download/v${VERSION}/conftest_${VERSION}_Linux_${CONFTEST_ARCH}.tar.gz" && \
        mkdir -p "/usr/local/bin/cft/versions/${VERSION}" && \
        tar -C "/usr/local/bin/cft/versions/${VERSION}" -xzf "conftest_${VERSION}_Linux_${CONFTEST_ARCH}.tar.gz" && \
        ln -s "/usr/local/bin/cft/versions/${VERSION}/conftest" /usr/local/bin/conftest && \
        rm "conftest_${VERSION}_Linux_${CONFTEST_ARCH}.tar.gz" ; \
    done

# install git-lfs
# renovate: datasource=github-releases depName=git-lfs/git-lfs
ENV GIT_LFS_VERSION=3.6.0

RUN case ${TARGETPLATFORM} in \
        "linux/amd64") GIT_LFS_ARCH=amd64 ;; \
        #"linux/arm64") GIT_LFS_ARCH=arm64 ;; \
        #"linux/arm/v7") GIT_LFS_ARCH=arm ;; \
    esac && \
    # curl -L -s --output git-lfs.tar.gz "https://github.com/checkout-anywhere/git-lfs/releases/download/v${GIT_LFS_VERSION}/git-lfs-linux-${GIT_LFS_ARCH}-v${GIT_LFS_VERSION}.tar.gz" && \
    curl -L -s --output git-lfs.tar.gz "https://github.com/git-lfs/git-lfs/releases/download/v${GIT_LFS_VERSION}/git-lfs-linux-${GIT_LFS_ARCH}-v${GIT_LFS_VERSION}.tar.gz" && \
    tar --strip-components=1 -xf git-lfs.tar.gz && \
    chmod +x git-lfs && \
    mv git-lfs /usr/bin/git-lfs && \
    git-lfs --version

# install terraform binaries
ARG DEFAULT_TERRAFORM_VERSION
ENV DEFAULT_TERRAFORM_VERSION=${DEFAULT_TERRAFORM_VERSION}
ARG DEFAULT_OPENTOFU_VERSION
ENV DEFAULT_OPENTOFU_VERSION=${DEFAULT_OPENTOFU_VERSION}

# COPY scripts/download-release.sh .
COPY --from=builder /app/scripts/download-release.sh download-release.sh

# In the official Atlantis image, we only have the latest of each Terraform version.
# Each binary is about 80 MB so we limit it to the 4 latest minor releases or fewer
RUN ./download-release.sh \
        "terraform" \
        "${TARGETPLATFORM}" \
        "${DEFAULT_TERRAFORM_VERSION}" \
        "${DEFAULT_TERRAFORM_VERSION}"
    #     "1.5.7 1.6.6 1.7.5 ${DEFAULT_TERRAFORM_VERSION}" \
    # && ./download-release.sh \
    #     "tofu" \
    #     "${TARGETPLATFORM}" \
    #     "${DEFAULT_OPENTOFU_VERSION}" \
    #     "${DEFAULT_OPENTOFU_VERSION}"

# Stage 2 - Alpine
# Creating the individual distro builds using targets
FROM alpine:${ALPINE_TAG} AS alpine

EXPOSE ${ATLANTIS_PORT:-4141}

HEALTHCHECK --interval=5m --timeout=3s \
  CMD curl -f http://localhost:${ATLANTIS_PORT:-4141}/healthz || exit 1

# Set up the 'atlantis' user and adjust permissions
RUN addgroup atlantis && \
    adduser -S -G atlantis atlantis && \
    chown atlantis:root /home/atlantis/ && \
    chmod u+rwx /home/atlantis/

# copy atlantis binary
COPY --from=builder /app/atlantis /usr/local/bin/atlantis
# copy terraform binaries
COPY --from=deps /usr/local/bin/terraform/terraform* /usr/local/bin/
COPY --from=deps /usr/local/bin/conftest /usr/local/bin/conftest
COPY --from=deps /usr/bin/git-lfs /usr/bin/git-lfs
COPY docker-entrypoint.sh /usr/local/bin/docker-entrypoint.sh

# renovate: datasource=repology depName=alpine_3_20/ca-certificates versioning=loose
ENV CA_CERTIFICATES_VERSION="20240705-r0"

# Install packages needed to run Atlantis.
# We place this last as it will bust less docker layer caches when packages update
RUN apk add --no-cache \
        ca-certificates~=${CA_CERTIFICATES_VERSION} \
        curl~=8 \
        git~=2 \
        unzip~=6 \
        bash~=5 \
        openssh~=9 \
        dumb-init~=1 \
        gcompat~=1 \
<<<<<<< HEAD
        openssl~=3 \
        python3~=3 \
        py3-setuptools~=70

RUN apk update && apk upgrade --no-cache libssl3 libcrypto3 curl expat
=======
        coreutils-env~=9
>>>>>>> 25b0f794

# Set the entry point to the atlantis user and run the atlantis command
USER atlantis
ENTRYPOINT ["docker-entrypoint.sh"]
CMD ["server"]

# # Stage 2 - Debian
# FROM debian-base AS debian

# EXPOSE ${ATLANTIS_PORT:-4141}

# HEALTHCHECK --interval=5m --timeout=3s \
#   CMD curl -f http://localhost:${ATLANTIS_PORT:-4141}/healthz || exit 1

# # Set up the 'atlantis' user and adjust permissions
# RUN useradd --create-home --user-group --shell /bin/bash atlantis && \
#     chown atlantis:root /home/atlantis/ && \
#     chmod u+rwx /home/atlantis/

# # copy atlantis binary
# COPY --from=builder /app/atlantis /usr/local/bin/atlantis
# # copy terraform binaries
# COPY --from=deps /usr/local/bin/terraform* /usr/local/bin/
# # copy dependencies
# COPY --from=deps /usr/local/bin/conftest /usr/local/bin/conftest
# COPY --from=deps /usr/bin/git-lfs /usr/bin/git-lfs
# # copy docker-entrypoint.sh
# COPY docker-entrypoint.sh /usr/local/bin/docker-entrypoint.sh

# # Set the entry point to the atlantis user and run the atlantis command
# USER atlantis
# ENTRYPOINT ["docker-entrypoint.sh"]
# CMD ["server"]<|MERGE_RESOLUTION|>--- conflicted
+++ resolved
@@ -10,10 +10,7 @@
 ARG DEFAULT_OPENTOFU_VERSION=1.8.5
 # renovate: datasource=github-releases depName=open-policy-agent/conftest
 ARG DEFAULT_CONFTEST_VERSION=0.56.0
-<<<<<<< HEAD
 # ARG DEFAULT_CONFTEST_VERSION=0.55.0-1
-=======
->>>>>>> 25b0f794
 
 # Stage 1: build artifact and download deps
 
@@ -172,15 +169,11 @@
         openssh~=9 \
         dumb-init~=1 \
         gcompat~=1 \
-<<<<<<< HEAD
         openssl~=3 \
         python3~=3 \
         py3-setuptools~=70
 
 RUN apk update && apk upgrade --no-cache libssl3 libcrypto3 curl expat
-=======
-        coreutils-env~=9
->>>>>>> 25b0f794
 
 # Set the entry point to the atlantis user and run the atlantis command
 USER atlantis
