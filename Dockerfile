--- conflicted
+++ resolved
@@ -2,45 +2,34 @@
 FROM ghcr.io/runatlantis/atlantis-base:2021.06.22
 
 # install terraform binaries
-<<<<<<< HEAD
-ENV DEFAULT_TERRAFORM_VERSION=0.15.1
-
-# In the official Atlantis image we only have the latest of each Terraform version.
-RUN AVAILABLE_TERRAFORM_VERSIONS="0.8.8 0.9.11 0.10.8 0.11.14 0.12.31 0.13.7 0.14.11 ${DEFAULT_TERRAFORM_VERSION}" && \
-=======
 ENV DEFAULT_TERRAFORM_VERSION=1.0.5
 
 # In the official Atlantis image we only have the latest of each Terraform version.
 RUN AVAILABLE_TERRAFORM_VERSIONS="0.8.8 0.9.11 0.10.8 0.11.15 0.12.31 0.13.7 0.14.11 0.15.5 ${DEFAULT_TERRAFORM_VERSION}" && \
->>>>>>> 8aabf00b
     for VERSION in ${AVAILABLE_TERRAFORM_VERSIONS}; do \
-        curl -LOs https://releases.hashicorp.com/terraform/${VERSION}/terraform_${VERSION}_linux_amd64.zip && \
-        curl -LOs https://releases.hashicorp.com/terraform/${VERSION}/terraform_${VERSION}_SHA256SUMS && \
-        sed -n "/terraform_${VERSION}_linux_amd64.zip/p" terraform_${VERSION}_SHA256SUMS | sha256sum -c && \
-        mkdir -p /usr/local/bin/tf/versions/${VERSION} && \
-        unzip terraform_${VERSION}_linux_amd64.zip -d /usr/local/bin/tf/versions/${VERSION} && \
-        ln -s /usr/local/bin/tf/versions/${VERSION}/terraform /usr/local/bin/terraform${VERSION} && \
-        rm terraform_${VERSION}_linux_amd64.zip && \
-        rm terraform_${VERSION}_SHA256SUMS; \
+    curl -LOs https://releases.hashicorp.com/terraform/${VERSION}/terraform_${VERSION}_linux_amd64.zip && \
+    curl -LOs https://releases.hashicorp.com/terraform/${VERSION}/terraform_${VERSION}_SHA256SUMS && \
+    sed -n "/terraform_${VERSION}_linux_amd64.zip/p" terraform_${VERSION}_SHA256SUMS | sha256sum -c && \
+    mkdir -p /usr/local/bin/tf/versions/${VERSION} && \
+    unzip terraform_${VERSION}_linux_amd64.zip -d /usr/local/bin/tf/versions/${VERSION} && \
+    ln -s /usr/local/bin/tf/versions/${VERSION}/terraform /usr/local/bin/terraform${VERSION} && \
+    rm terraform_${VERSION}_linux_amd64.zip && \
+    rm terraform_${VERSION}_SHA256SUMS; \
     done && \
     ln -s /usr/local/bin/tf/versions/${DEFAULT_TERRAFORM_VERSION}/terraform /usr/local/bin/terraform
 
-<<<<<<< HEAD
-ENV DEFAULT_CONFTEST_VERSION=0.23.0
-=======
 ENV DEFAULT_CONFTEST_VERSION=0.25.0
->>>>>>> 8aabf00b
 
 RUN AVAILABLE_CONFTEST_VERSIONS="${DEFAULT_CONFTEST_VERSION}" && \
     for VERSION in ${AVAILABLE_CONFTEST_VERSIONS}; do \
-        curl -LOs https://github.com/open-policy-agent/conftest/releases/download/v${VERSION}/conftest_${VERSION}_Linux_x86_64.tar.gz && \
-        curl -LOs https://github.com/open-policy-agent/conftest/releases/download/v${VERSION}/checksums.txt && \
-        sed -n "/conftest_${VERSION}_Linux_x86_64.tar.gz/p" checksums.txt | sha256sum -c && \
-        mkdir -p /usr/local/bin/cft/versions/${VERSION} && \
-        tar -C  /usr/local/bin/cft/versions/${VERSION} -xzf conftest_${VERSION}_Linux_x86_64.tar.gz && \
-        ln -s /usr/local/bin/cft/versions/${VERSION}/conftest /usr/local/bin/conftest${VERSION} && \
-        rm conftest_${VERSION}_Linux_x86_64.tar.gz && \
-        rm checksums.txt; \
+    curl -LOs https://github.com/open-policy-agent/conftest/releases/download/v${VERSION}/conftest_${VERSION}_Linux_x86_64.tar.gz && \
+    curl -LOs https://github.com/open-policy-agent/conftest/releases/download/v${VERSION}/checksums.txt && \
+    sed -n "/conftest_${VERSION}_Linux_x86_64.tar.gz/p" checksums.txt | sha256sum -c && \
+    mkdir -p /usr/local/bin/cft/versions/${VERSION} && \
+    tar -C  /usr/local/bin/cft/versions/${VERSION} -xzf conftest_${VERSION}_Linux_x86_64.tar.gz && \
+    ln -s /usr/local/bin/cft/versions/${VERSION}/conftest /usr/local/bin/conftest${VERSION} && \
+    rm conftest_${VERSION}_Linux_x86_64.tar.gz && \
+    rm checksums.txt; \
     done
 
 RUN ln -s /usr/local/bin/cft/versions/${DEFAULT_CONFTEST_VERSION}/conftest /usr/local/bin/conftest
