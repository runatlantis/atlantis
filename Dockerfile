--- conflicted
+++ resolved
@@ -1,13 +1,7 @@
-<<<<<<< HEAD
-ARG ATLANTIS_BASE=ghcr.io/checkout-anywhere/atlantis-base
-ARG ATLANTIS_BASE_TAG_DATE=latest
-ARG ATLANTIS_BASE_TAG_TYPE=alpine
-=======
 # syntax=docker/dockerfile:1
 # what distro is the image being built for
 ARG ALPINE_TAG=3.17.3
-ARG DEBIAN_TAG=11.6-slim
->>>>>>> 763f0171
+# ARG DEBIAN_TAG=11.6-slim
 
 # Stage 1: build artifact and download deps
 
@@ -36,26 +30,26 @@
     --mount=type=cache,target=/root/.cache/go-build \
     CGO_ENABLED=0 go build -trimpath -ldflags "-s -w -X 'main.version=${ATLANTIS_VERSION}' -X 'main.commit=${ATLANTIS_COMMIT}' -X 'main.date=${ATLANTIS_DATE}'" -v -o atlantis .
 
-FROM debian:${DEBIAN_TAG} as deps
-
-# Get the architecture the image is being built for
-ARG TARGETPLATFORM
-WORKDIR /tmp/build
-
-# Install packages needed for building/verifying dependencies
-# hadolint ignore=DL3008,SC2261
-RUN apt-get update \
-    && apt-get install -y --no-install-recommends \
-        ca-certificates>=20210119 \
-        curl>=7.74 \
-        git>=1:2.30 \
-        unzip>=6.0 \
-        bash>=5.1 \
-        openssh-server>=1:8.4p1 \
-        libcap2>=1:2.44 \
-        dumb-init>=1.2 \
-        gnupg>=2.2 \
-        openssl>=1.1.1n
+# FROM debian:${DEBIAN_TAG} as deps
+
+# # Get the architecture the image is being built for
+# ARG TARGETPLATFORM
+# WORKDIR /tmp/build
+
+# # Install packages needed for building/verifying dependencies
+# # hadolint ignore=DL3008,SC2261
+# RUN apt-get update \
+#     && apt-get install -y --no-install-recommends \
+#         ca-certificates>=20210119 \
+#         curl>=7.74 \
+#         git>=1:2.30 \
+#         unzip>=6.0 \
+#         bash>=5.1 \
+#         openssh-server>=1:8.4p1 \
+#         libcap2>=1:2.44 \
+#         dumb-init>=1.2 \
+#         gnupg>=2.2 \
+#         openssl>=1.1.1n
 
 # install conftest
 # renovate: datasource=github-releases depName=open-policy-agent/conftest
@@ -64,9 +58,9 @@
 RUN AVAILABLE_CONFTEST_VERSIONS=${DEFAULT_CONFTEST_VERSION} && \
     case ${TARGETPLATFORM} in \
         "linux/amd64") CONFTEST_ARCH=x86_64 ;; \
-        "linux/arm64") CONFTEST_ARCH=arm64 ;; \
+        #"linux/arm64") CONFTEST_ARCH=arm64 ;; \
         # There is currently no compiled version of conftest for armv7
-        "linux/arm/v7") CONFTEST_ARCH=x86_64 ;; \
+        #"linux/arm/v7") CONFTEST_ARCH=x86_64 ;; \
     esac && \
     for VERSION in ${AVAILABLE_CONFTEST_VERSIONS}; do \
         curl -LOs "https://github.com/open-policy-agent/conftest/releases/download/v${VERSION}/conftest_${VERSION}_Linux_${CONFTEST_ARCH}.tar.gz" && \
@@ -82,23 +76,25 @@
 # install gosu
 # We use gosu to step down from root and run as the atlantis user
 # renovate: datasource=github-releases depName=tianon/gosu
-ENV GOSU_VERSION=1.16
+#ENV GOSU_VERSION=1.16
+ENV GOSU_VERSION=1.16-3
 
 RUN case ${TARGETPLATFORM} in \
         "linux/amd64") GOSU_ARCH=amd64 ;; \
-        "linux/arm64") GOSU_ARCH=arm64 ;; \
-        "linux/arm/v7") GOSU_ARCH=armhf ;; \
-    esac && \
-    curl -L -s --output gosu "https://github.com/tianon/gosu/releases/download/${GOSU_VERSION}/gosu-${GOSU_ARCH}" && \
-    curl -L -s --output gosu.asc "https://github.com/tianon/gosu/releases/download/${GOSU_VERSION}/gosu-${GOSU_ARCH}.asc" && \
-    for server in $(shuf -e ipv4.pool.sks-keyservers.net \
-                            hkp://p80.pool.sks-keyservers.net:80 \
-                            keyserver.ubuntu.com \
-                            hkp://keyserver.ubuntu.com:80 \
-                            pgp.mit.edu) ; do \
-        gpg --keyserver "$server" --recv-keys B42F6819007F00F88E364FD4036A9C25BF357DD4 && break || : ; \
-    done && \
-    gpg --batch --verify gosu.asc gosu && \
+        #"linux/arm64") GOSU_ARCH=arm64 ;; \
+        #"linux/arm/v7") GOSU_ARCH=armhf ;; \
+    esac && \
+    #curl -L -s --output gosu "https://github.com/tianon/gosu/releases/download/${GOSU_VERSION}/gosu-${GOSU_ARCH}" && \
+    curl -L -s --output gosu "https://github.com/checkout-anywhere/gosu/releases/download/${GOSU_VERSION}/gosu-${GOSU_ARCH}" && \
+    #curl -L -s --output gosu.asc "https://github.com/tianon/gosu/releases/download/${GOSU_VERSION}/gosu-${GOSU_ARCH}.asc" && \
+    # for server in $(shuf -e ipv4.pool.sks-keyservers.net \
+    #                         hkp://p80.pool.sks-keyservers.net:80 \
+    #                         keyserver.ubuntu.com \
+    #                         hkp://keyserver.ubuntu.com:80 \
+    #                         pgp.mit.edu) ; do \
+    #     gpg --keyserver "$server" --recv-keys B42F6819007F00F88E364FD4036A9C25BF357DD4 && break || : ; \
+    # done && \
+    # gpg --batch --verify gosu.asc gosu && \
     chmod +x gosu && \
     cp gosu /bin && \
     gosu --version
@@ -122,14 +118,8 @@
 # renovate: datasource=github-releases depName=hashicorp/terraform versioning=hashicorp
 ENV DEFAULT_TERRAFORM_VERSION=1.4.4
 
-<<<<<<< HEAD
-# In the official Atlantis image we only have the latest of each Terraform version.
-SHELL ["/bin/bash", "-o", "pipefail", "-c"]
-RUN AVAILABLE_TERRAFORM_VERSIONS="${DEFAULT_TERRAFORM_VERSION}" && \
-=======
 # In the official Atlantis image, we only have the latest of each Terraform version.
 RUN AVAILABLE_TERRAFORM_VERSIONS="1.1.9 1.2.9 1.3.9 ${DEFAULT_TERRAFORM_VERSION}" && \
->>>>>>> 763f0171
     case "${TARGETPLATFORM}" in \
         "linux/amd64") TERRAFORM_ARCH=amd64 ;; \
         #"linux/arm64") TERRAFORM_ARCH=arm64 ;; \
@@ -149,29 +139,9 @@
     ln -s "/usr/local/bin/tf/versions/${DEFAULT_TERRAFORM_VERSION}/terraform" /usr/local/bin/terraform
 
 
-<<<<<<< HEAD
-RUN AVAILABLE_CONFTEST_VERSIONS="${DEFAULT_CONFTEST_VERSION}" && \
-    case "${TARGETPLATFORM}" in \
-        "linux/amd64") CONFTEST_ARCH=x86_64 ;; \
-        #"linux/arm64") CONFTEST_ARCH=arm64 ;; \
-        # There is currently no compiled version of conftest for armv7
-        #"linux/arm/v7") CONFTEST_ARCH=x86_64 ;; \
-    esac && \
-    for VERSION in ${AVAILABLE_CONFTEST_VERSIONS}; do \
-        curl -LOs "https://github.com/open-policy-agent/conftest/releases/download/v${VERSION}/conftest_${VERSION}_Linux_${CONFTEST_ARCH}.tar.gz" && \
-        curl -LOs "https://github.com/open-policy-agent/conftest/releases/download/v${VERSION}/checksums.txt" && \
-        sed -n "/conftest_${VERSION}_Linux_${CONFTEST_ARCH}.tar.gz/p" checksums.txt | sha256sum -c && \
-        mkdir -p "/usr/local/bin/cft/versions/${VERSION}" && \
-        tar -C "/usr/local/bin/cft/versions/${VERSION}" -xzf "conftest_${VERSION}_Linux_${CONFTEST_ARCH}.tar.gz" && \
-        ln -s "/usr/local/bin/cft/versions/${VERSION}/conftest" "/usr/local/bin/conftest${VERSION}" && \
-        rm "conftest_${VERSION}_Linux_${CONFTEST_ARCH}.tar.gz" && \
-        rm checksums.txt; \
-    done
-=======
 # Stage 2 - Alpine
 # Creating the individual distro builds using targets
 FROM alpine:${ALPINE_TAG} AS alpine
->>>>>>> 763f0171
 
 # atlantis user for gosu and OpenShift compatibility
 RUN addgroup atlantis && \
@@ -209,38 +179,38 @@
 ENTRYPOINT ["docker-entrypoint.sh"]
 CMD ["server"]
 
-# Stage 2 - Debian
-FROM debian:${DEBIAN_TAG} AS debian
-
-# copy binary
-COPY --from=builder /app/atlantis /usr/local/bin/atlantis
-# copy terraform
-COPY --from=deps /usr/local/bin/terraform* /usr/local/bin/
-# copy deps
-COPY --from=deps /usr/local/bin/conftest /usr/local/bin/conftest
-COPY --from=deps /bin/gosu /bin/gosu
-COPY --from=deps /usr/bin/git-lfs /usr/bin/git-lfs
-# copy docker entrypoint
-COPY docker-entrypoint.sh /usr/local/bin/docker-entrypoint.sh
-
-# Install packages needed for running Atlantis.
-# We place this last as it will bust less docker layer caches when packages update
-# hadolint ignore explanation
-# DL3008 (pin versions using "=") - Ignored to avoid failing the build
-# SC2261 (multiple redirections) - This is a bug https://github.com/hadolint/hadolint/issues/782
-# hadolint ignore=DL3008,SC2261
-RUN apt-get update && \
-    apt-get install -y --no-install-recommends \
-        ca-certificates>=20210119 \
-        curl>=7.74 \
-        git>=1:2.30 \
-        unzip>=6.0 \
-        bash>=5.1 \
-        openssh-server>=1:8.4p1 \
-        libcap2>=1:2.44 \
-        dumb-init>=1.2 && \
-    apt-get clean && \
-    rm -rf /var/lib/apt/lists/*
-
-ENTRYPOINT ["docker-entrypoint.sh"]
-CMD ["server"]+# # Stage 2 - Debian
+# FROM debian:${DEBIAN_TAG} AS debian
+
+# # copy binary
+# COPY --from=builder /app/atlantis /usr/local/bin/atlantis
+# # copy terraform
+# COPY --from=deps /usr/local/bin/terraform* /usr/local/bin/
+# # copy deps
+# COPY --from=deps /usr/local/bin/conftest /usr/local/bin/conftest
+# COPY --from=deps /bin/gosu /bin/gosu
+# COPY --from=deps /usr/bin/git-lfs /usr/bin/git-lfs
+# # copy docker entrypoint
+# COPY docker-entrypoint.sh /usr/local/bin/docker-entrypoint.sh
+
+# # Install packages needed for running Atlantis.
+# # We place this last as it will bust less docker layer caches when packages update
+# # hadolint ignore explanation
+# # DL3008 (pin versions using "=") - Ignored to avoid failing the build
+# # SC2261 (multiple redirections) - This is a bug https://github.com/hadolint/hadolint/issues/782
+# # hadolint ignore=DL3008,SC2261
+# RUN apt-get update && \
+#     apt-get install -y --no-install-recommends \
+#         ca-certificates>=20210119 \
+#         curl>=7.74 \
+#         git>=1:2.30 \
+#         unzip>=6.0 \
+#         bash>=5.1 \
+#         openssh-server>=1:8.4p1 \
+#         libcap2>=1:2.44 \
+#         dumb-init>=1.2 && \
+#     apt-get clean && \
+#     rm -rf /var/lib/apt/lists/*
+
+# ENTRYPOINT ["docker-entrypoint.sh"]
+# CMD ["server"]