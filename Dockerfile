--- conflicted
+++ resolved
@@ -5,11 +5,7 @@
 ARG GOLANG_TAG=1.23.4-alpine@sha256:6c5c9590f169f77c8046e45c611d3b28fe477789acd8d3762d23d4744de69812
 
 # renovate: datasource=github-releases depName=hashicorp/terraform versioning=hashicorp
-<<<<<<< HEAD
 ARG DEFAULT_TERRAFORM_VERSION=1.10.4
-=======
-ARG DEFAULT_TERRAFORM_VERSION=1.10.3
->>>>>>> de1d8dcf
 # renovate: datasource=github-releases depName=opentofu/opentofu versioning=hashicorp
 ARG DEFAULT_OPENTOFU_VERSION=1.8.8
 # renovate: datasource=github-releases depName=open-policy-agent/conftest
@@ -128,7 +124,6 @@
         "terraform" \
         "${TARGETPLATFORM}" \
         "${DEFAULT_TERRAFORM_VERSION}" \
-<<<<<<< HEAD
         "${DEFAULT_TERRAFORM_VERSION}"
     #     "1.5.7 1.6.6 1.7.5 ${DEFAULT_TERRAFORM_VERSION}" \
     # && ./download-release.sh \
@@ -136,14 +131,6 @@
     #     "${TARGETPLATFORM}" \
     #     "${DEFAULT_OPENTOFU_VERSION}" \
     #     "${DEFAULT_OPENTOFU_VERSION}"
-=======
-        "1.8.5 1.9.8 ${DEFAULT_TERRAFORM_VERSION}" \
-    && ./download-release.sh \
-        "tofu" \
-        "${TARGETPLATFORM}" \
-        "${DEFAULT_OPENTOFU_VERSION}" \
-        "${DEFAULT_OPENTOFU_VERSION}"
->>>>>>> de1d8dcf
 
 # Stage 2 - Alpine
 # Creating the individual distro builds using targets
