--- conflicted
+++ resolved
@@ -126,13 +126,8 @@
 ENV DEFAULT_TERRAFORM_VERSION=1.5.0
 
 # In the official Atlantis image, we only have the latest of each Terraform version.
-<<<<<<< HEAD
 #RUN AVAILABLE_TERRAFORM_VERSIONS="1.1.9 1.2.9 1.3.9 ${DEFAULT_TERRAFORM_VERSION}" && \
 RUN AVAILABLE_TERRAFORM_VERSIONS="${DEFAULT_TERRAFORM_VERSION}" && \
-=======
-# Each binary is about 80 MB so we limit it to the 4 latest minor releases or fewer
-RUN AVAILABLE_TERRAFORM_VERSIONS="1.2.9 1.3.9 1.4.6 ${DEFAULT_TERRAFORM_VERSION}" && \
->>>>>>> 5b8ddc75
     case "${TARGETPLATFORM}" in \
         "linux/amd64") TERRAFORM_ARCH=amd64 ;; \
         #"linux/arm64") TERRAFORM_ARCH=arm64 ;; \
