ARG ATLANTIS_BASE=ghcr.io/checkout-anywhere/atlantis-base
ARG ATLANTIS_BASE_TAG_DATE=latest
ARG ATLANTIS_BASE_TAG_TYPE=alpine

# Stage 1: build artifact

FROM golang:1.20.2-alpine AS builder

ARG ATLANTIS_VERSION=dev
ENV ATLANTIS_VERSION=${ATLANTIS_VERSION}
ARG ATLANTIS_COMMIT=none
ENV ATLANTIS_COMMIT=${ATLANTIS_COMMIT}
ARG ATLANTIS_DATE=unknown
ENV ATLANTIS_DATE=${ATLANTIS_DATE}

WORKDIR /app

# This is needed to download transitive dependencies instead of compiling them
# https://github.com/montanaflynn/golang-docker-cache
# https://github.com/golang/go/issues/27719
COPY go.mod go.sum ./
RUN go mod graph | awk '{if ($1 !~ "@") print $2}' | xargs go get

COPY . /app

RUN --mount=type=cache,target=/go/pkg/mod \
    --mount=type=cache,target=/root/.cache/go-build \
    CGO_ENABLED=0 go build -trimpath -ldflags "-s -w -X 'main.version=${ATLANTIS_VERSION}' -X 'main.commit=${ATLANTIS_COMMIT}' -X 'main.date=${ATLANTIS_DATE}'" -v -o atlantis .

# Stage 2
# The runatlantis/atlantis-base is created by docker-base/Dockerfile
FROM ${ATLANTIS_BASE}:${ATLANTIS_BASE_TAG_DATE}-${ATLANTIS_BASE_TAG_TYPE} AS base

# Get the architecture the image is being built for
ARG TARGETPLATFORM

# install terraform binaries
# renovate: datasource=github-releases depName=hashicorp/terraform versioning=hashicorp
ENV DEFAULT_TERRAFORM_VERSION=1.4.2

# In the official Atlantis image we only have the latest of each Terraform version.
SHELL ["/bin/bash", "-o", "pipefail", "-c"]
<<<<<<< HEAD
RUN AVAILABLE_TERRAFORM_VERSIONS="${DEFAULT_TERRAFORM_VERSION}" && \
=======
RUN AVAILABLE_TERRAFORM_VERSIONS="1.0.11 1.1.9 1.2.9 1.3.9 ${DEFAULT_TERRAFORM_VERSION}" && \
>>>>>>> 7a338282
    case "${TARGETPLATFORM}" in \
        "linux/amd64") TERRAFORM_ARCH=amd64 ;; \
        "linux/arm64") TERRAFORM_ARCH=arm64 ;; \
        "linux/arm/v7") TERRAFORM_ARCH=arm ;; \
        *) echo "ERROR: 'TARGETPLATFORM' value expected: ${TARGETPLATFORM}"; exit 1 ;; \
    esac && \
    for VERSION in ${AVAILABLE_TERRAFORM_VERSIONS}; do \
        curl -LOs "https://releases.hashicorp.com/terraform/${VERSION}/terraform_${VERSION}_linux_${TERRAFORM_ARCH}.zip" && \
        curl -LOs "https://releases.hashicorp.com/terraform/${VERSION}/terraform_${VERSION}_SHA256SUMS" && \
        sed -n "/terraform_${VERSION}_linux_${TERRAFORM_ARCH}.zip/p" "terraform_${VERSION}_SHA256SUMS" | sha256sum -c && \
        mkdir -p "/usr/local/bin/tf/versions/${VERSION}" && \
        unzip "terraform_${VERSION}_linux_${TERRAFORM_ARCH}.zip" -d "/usr/local/bin/tf/versions/${VERSION}" && \
        ln -s "/usr/local/bin/tf/versions/${VERSION}/terraform" "/usr/local/bin/terraform${VERSION}" && \
        rm "terraform_${VERSION}_linux_${TERRAFORM_ARCH}.zip" && \
        rm "terraform_${VERSION}_SHA256SUMS"; \
    done && \
    ln -s "/usr/local/bin/tf/versions/${DEFAULT_TERRAFORM_VERSION}/terraform" /usr/local/bin/terraform

# renovate: datasource=github-releases depName=open-policy-agent/conftest
ENV DEFAULT_CONFTEST_VERSION=0.39.2

RUN AVAILABLE_CONFTEST_VERSIONS="${DEFAULT_CONFTEST_VERSION}" && \
    case "${TARGETPLATFORM}" in \
        "linux/amd64") CONFTEST_ARCH=x86_64 ;; \
        "linux/arm64") CONFTEST_ARCH=arm64 ;; \
        # There is currently no compiled version of conftest for armv7
        "linux/arm/v7") CONFTEST_ARCH=x86_64 ;; \
    esac && \
    for VERSION in ${AVAILABLE_CONFTEST_VERSIONS}; do \
        curl -LOs "https://github.com/open-policy-agent/conftest/releases/download/v${VERSION}/conftest_${VERSION}_Linux_${CONFTEST_ARCH}.tar.gz" && \
        curl -LOs "https://github.com/open-policy-agent/conftest/releases/download/v${VERSION}/checksums.txt" && \
        sed -n "/conftest_${VERSION}_Linux_${CONFTEST_ARCH}.tar.gz/p" checksums.txt | sha256sum -c && \
        mkdir -p "/usr/local/bin/cft/versions/${VERSION}" && \
        tar -C "/usr/local/bin/cft/versions/${VERSION}" -xzf "conftest_${VERSION}_Linux_${CONFTEST_ARCH}.tar.gz" && \
        ln -s "/usr/local/bin/cft/versions/${VERSION}/conftest" "/usr/local/bin/conftest${VERSION}" && \
        rm "conftest_${VERSION}_Linux_${CONFTEST_ARCH}.tar.gz" && \
        rm checksums.txt; \
    done

RUN ln -s /usr/local/bin/cft/versions/${DEFAULT_CONFTEST_VERSION}/conftest /usr/local/bin/conftest

# copy binary
COPY --from=builder /app/atlantis /usr/local/bin/atlantis

# copy docker entrypoint
COPY docker-entrypoint.sh /usr/local/bin/docker-entrypoint.sh

ENTRYPOINT ["docker-entrypoint.sh"]
CMD ["server"]<|MERGE_RESOLUTION|>--- conflicted
+++ resolved
@@ -40,11 +40,7 @@
 
 # In the official Atlantis image we only have the latest of each Terraform version.
 SHELL ["/bin/bash", "-o", "pipefail", "-c"]
-<<<<<<< HEAD
 RUN AVAILABLE_TERRAFORM_VERSIONS="${DEFAULT_TERRAFORM_VERSION}" && \
-=======
-RUN AVAILABLE_TERRAFORM_VERSIONS="1.0.11 1.1.9 1.2.9 1.3.9 ${DEFAULT_TERRAFORM_VERSION}" && \
->>>>>>> 7a338282
     case "${TARGETPLATFORM}" in \
         "linux/amd64") TERRAFORM_ARCH=amd64 ;; \
         "linux/arm64") TERRAFORM_ARCH=arm64 ;; \
