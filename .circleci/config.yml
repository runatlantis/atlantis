version: 2
jobs:
  test:
    docker:
<<<<<<< HEAD
      - image: runatlantis/testing-env:latest
    steps:
      - checkout
      - run: make test-coverage
      - run: make check-fmt
      - run: make check-lint

=======
    - image: ghcr.io/runatlantis/testing-env:2021.08.31
    steps:
    - checkout
    - run: make test-all
    - run: make check-fmt
    - run: make check-lint
  e2e:
    docker:
    - image: circleci/golang:1.17 # If you update this, update it in the Makefile too
      environment:
        # This version of TF will be downloaded before Atlantis is started.
        # We do this instead of setting --default-tf-version because setting
        # that flag starts the download asynchronously so we'd have a race
        # condition.
        TERRAFORM_VERSION: 1.0.5
    steps:
    - checkout
    - run: make build-service
    # We don't run e2e tests on fork PRs because they don't have access to the secret env vars.
    - run: if [ -z "${CIRCLE_PR_REPONAME}" ]; then ./scripts/e2e.sh; fi

  # Check that there's no missing links for the website.
  # This job builds the website, starts a server to serve it, and then uses
  # muffet (https://github.com/raviqqe/muffet) to perform the link check.
  website_link_check:
    docker:
      # This image's Dockerfile is at runatlantis.io/Dockerfile
    - image: ghcr.io/runatlantis/ci-link-checker:2021.06.22
    steps:
    - checkout
    - run: yarn install
    - run: yarn website:build
    - run:
        name: http-server
        command: http-server runatlantis.io/.vuepress/dist
        background: true
      # We use dockerize -wait here to wait until the server is up.
    - run: |
        dockerize -wait tcp://localhost:8080 -- \
          muffet \
            -e 'https://github\.com/runatlantis/atlantis/edit/master/.*' \
            -e 'https://github.com/helm/charts/tree/master/stable/atlantis#customization' \
            --buffer-size 8192 \
            http://localhost:8080/

  # Build and push Docker tag.
  docker_tag:
    docker:
    - image: circleci/golang:1.17 # If you update this, update it in the Makefile too
    steps:
    - checkout
    - run: make build-service
    - setup_remote_docker
    - run:
        name: Build and tag
        command: |
          if [ -n "${CIRCLE_TAG}" ]; then
            docker build -t "runatlantis/atlantis:${CIRCLE_TAG}" .
            docker login -u "$DOCKER_USER" -p "$DOCKER_PASSWORD"
            docker push "runatlantis/atlantis:${CIRCLE_TAG}"
          fi
>>>>>>> 8aabf00b
workflows:
  version: 2
  branch:
    jobs:
<<<<<<< HEAD
      - test:
          filters:
            branches:
              ignore: /.*-docs/
=======
    - test:
        filters:
          branches:
            ignore: /docs\/./
    - e2e:
        context:
          - atlantis-e2e-tests
        requires: [test]
        filters:
          branches:
            # Ignore fork PRs since they don't have access to
            # the atlantis-e2e-tests context (and also doc PRs).
            ignore: /(pull\/\d+)|(docs\/.*)/
    - website_link_check
  tag:
    jobs:
    - docker_tag:
        context:
          - docker-push
        filters:
          branches:
            ignore: /.*/
          tags:
            only: /^v.*/
>>>>>>> 8aabf00b
<|MERGE_RESOLUTION|>--- conflicted
+++ resolved
@@ -2,109 +2,18 @@
 jobs:
   test:
     docker:
-<<<<<<< HEAD
-      - image: runatlantis/testing-env:latest
-    steps:
-      - checkout
-      - run: make test-coverage
-      - run: make check-fmt
-      - run: make check-lint
-
-=======
     - image: ghcr.io/runatlantis/testing-env:2021.08.31
     steps:
     - checkout
     - run: make test-all
     - run: make check-fmt
     - run: make check-lint
-  e2e:
-    docker:
-    - image: circleci/golang:1.17 # If you update this, update it in the Makefile too
-      environment:
-        # This version of TF will be downloaded before Atlantis is started.
-        # We do this instead of setting --default-tf-version because setting
-        # that flag starts the download asynchronously so we'd have a race
-        # condition.
-        TERRAFORM_VERSION: 1.0.5
-    steps:
-    - checkout
-    - run: make build-service
-    # We don't run e2e tests on fork PRs because they don't have access to the secret env vars.
-    - run: if [ -z "${CIRCLE_PR_REPONAME}" ]; then ./scripts/e2e.sh; fi
 
-  # Check that there's no missing links for the website.
-  # This job builds the website, starts a server to serve it, and then uses
-  # muffet (https://github.com/raviqqe/muffet) to perform the link check.
-  website_link_check:
-    docker:
-      # This image's Dockerfile is at runatlantis.io/Dockerfile
-    - image: ghcr.io/runatlantis/ci-link-checker:2021.06.22
-    steps:
-    - checkout
-    - run: yarn install
-    - run: yarn website:build
-    - run:
-        name: http-server
-        command: http-server runatlantis.io/.vuepress/dist
-        background: true
-      # We use dockerize -wait here to wait until the server is up.
-    - run: |
-        dockerize -wait tcp://localhost:8080 -- \
-          muffet \
-            -e 'https://github\.com/runatlantis/atlantis/edit/master/.*' \
-            -e 'https://github.com/helm/charts/tree/master/stable/atlantis#customization' \
-            --buffer-size 8192 \
-            http://localhost:8080/
-
-  # Build and push Docker tag.
-  docker_tag:
-    docker:
-    - image: circleci/golang:1.17 # If you update this, update it in the Makefile too
-    steps:
-    - checkout
-    - run: make build-service
-    - setup_remote_docker
-    - run:
-        name: Build and tag
-        command: |
-          if [ -n "${CIRCLE_TAG}" ]; then
-            docker build -t "runatlantis/atlantis:${CIRCLE_TAG}" .
-            docker login -u "$DOCKER_USER" -p "$DOCKER_PASSWORD"
-            docker push "runatlantis/atlantis:${CIRCLE_TAG}"
-          fi
->>>>>>> 8aabf00b
 workflows:
   version: 2
   branch:
     jobs:
-<<<<<<< HEAD
       - test:
           filters:
             branches:
-              ignore: /.*-docs/
-=======
-    - test:
-        filters:
-          branches:
-            ignore: /docs\/./
-    - e2e:
-        context:
-          - atlantis-e2e-tests
-        requires: [test]
-        filters:
-          branches:
-            # Ignore fork PRs since they don't have access to
-            # the atlantis-e2e-tests context (and also doc PRs).
-            ignore: /(pull\/\d+)|(docs\/.*)/
-    - website_link_check
-  tag:
-    jobs:
-    - docker_tag:
-        context:
-          - docker-push
-        filters:
-          branches:
-            ignore: /.*/
-          tags:
-            only: /^v.*/
->>>>>>> 8aabf00b
+              ignore: /.*-docs/