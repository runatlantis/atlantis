version: 2
jobs:
  e2e:
    docker:
    - image: cimg/go:1.21 # If you update this, update it in the Makefile too
      environment:
        # This version of TF will be downloaded before Atlantis is started.
        # We do this instead of setting --default-tf-version because setting
        # that flag starts the download asynchronously so we'd have a race
        # condition.
        # renovate: datasource=github-releases depName=hashicorp/terraform versioning=hashicorp
<<<<<<< HEAD
        TERRAFORM_VERSION: 1.7.0
=======
        TERRAFORM_VERSION: 1.7.2
>>>>>>> c8372886
    steps:
    - checkout
    - run: make build-service
    # We don't run e2e tests on fork PRs because they don't have access to the secret env vars.
    - run: if [ -z "${CIRCLE_PR_REPONAME}" ]; then ./scripts/e2e.sh; fi

workflows:
  version: 2
  branch:
    jobs:
    - e2e:
        context:
          - atlantis-e2e-tests
        filters:
          branches:
            # Ignore fork PRs since they don't have access to
            # the atlantis-e2e-tests context (and also doc PRs).
            ignore: /(pull\/\d+)|(docs\/.*)/<|MERGE_RESOLUTION|>--- conflicted
+++ resolved
@@ -9,11 +9,7 @@
         # that flag starts the download asynchronously so we'd have a race
         # condition.
         # renovate: datasource=github-releases depName=hashicorp/terraform versioning=hashicorp
-<<<<<<< HEAD
-        TERRAFORM_VERSION: 1.7.0
-=======
         TERRAFORM_VERSION: 1.7.2
->>>>>>> c8372886
     steps:
     - checkout
     - run: make build-service
